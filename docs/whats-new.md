# What's new

This page provides simple, high-level documentation about what has changed in each new release of SUMMA. Please add any changes made in pull requests to under the `Pre-release` header. Use `Minor changes` for changes that do not affect science outputs or are likely to affect only a minority of users. Use `Major changes` for anything else.

<<<<<<< HEAD
## Pre-release
### Major changes
- 
=======
Documented here are large changes that will likely affect the majority of users:
- New features
- Changes to the functionality of the code
- Changes to default settings
- Changes in code conventions (e.g. variable renaming)
- Etc.

## Version 3.0.4 (pre-release)
>>>>>>> fa9adf80

### Minor changes
-

## Version 3.2.0
### Major changes
- Addition to compute wall clock time for each HRU and time step
- Fixes a bug that incorrectly writes scalarTotalET and scalarNetRadiation to output in cases where canopy calculations are skipped
- Added case_study folder and Reynolds Mountain East albedo decay experiment
- Fixes a bug where restart files are not read correctly in cases with the parallelization argument `-g` for setups that have >1 HRU per GRU

### Minor changes
- Fixes a bug where solar angle incorrectly gets set to 0 during polar days
- Canopy ice content check in check_icond.f90 now generates a warning if ice > 0 for T > 0 instead of a graceful exit. Graceful exit still exists if ice > 1E-3.
- Add deflate (compression level) option to outputControl file -- default level is 4 if not specified
- Fixes an unnecessary rounding error on SAI and LAI values in PHENOLOGY routine
- Fixes a bug where the SUMMA version is incorrectly reported by "summa.exe -v"
- Fixes a bug that incorrectly writes scalarRainPlusMelt to output in cases where snow layers do not exist
- Changed part "(a,1x,i0)" to "(a,1x,i0,a,f5.3,a,f5.3)" in check_icond.f90 line 277 to print out error correctly.
- Adds scalarSnowDrainage variable when melting of the snow without a layer
- Changes the logic for creating the first snow layer: instead of creating the layer when snow-without-a-layer exceeds the maximum depth of the 1st layer, the first layer is now created if snow-without-a-layer exceeds the average of specified 1st layer minimum and maximum depth (zminLayer1 and zmaxLayer1_lower in localParamInfo.txt)
- Added documentation of lookup table provenance

## Version 3.1.0
- Initial addition of the "What's new" page
- Added pull request template
- Adds HRU/GRU info to error messages
- Fixes a segfault of mysterious origin when using JRDN snow layering
- Fixes a water balance error w.r.t transpiration
- Fixes the output message to report the correct solution type
- Adds tolerance to balance check in updatState.f90
- Changes all float data types to `rk`, for "real kind", which is intended to make it easier to switch from double to single precision<|MERGE_RESOLUTION|>--- conflicted
+++ resolved
@@ -1,21 +1,9 @@
 # What's new
-
 This page provides simple, high-level documentation about what has changed in each new release of SUMMA. Please add any changes made in pull requests to under the `Pre-release` header. Use `Minor changes` for changes that do not affect science outputs or are likely to affect only a minority of users. Use `Major changes` for anything else.
 
-<<<<<<< HEAD
 ## Pre-release
 ### Major changes
 - 
-=======
-Documented here are large changes that will likely affect the majority of users:
-- New features
-- Changes to the functionality of the code
-- Changes to default settings
-- Changes in code conventions (e.g. variable renaming)
-- Etc.
-
-## Version 3.0.4 (pre-release)
->>>>>>> fa9adf80
 
 ### Minor changes
 -
