--- conflicted
+++ resolved
@@ -153,6 +153,7 @@
 		get_ixname.f90 \
 		time_utils.f90 \
 		ascii_util.f90 \
+		f2008funcs.f90 \
 		mDecisions.f90
 UTILMS = $(patsubst %, $(ENGINE_DIR)/%, $(SUMMA_UTILMS))
 
@@ -179,12 +180,6 @@
 # Define routines for SUMMA preliminaries
 SUMMA_PRELIM= \
 		conv_funcs.f90 \
-<<<<<<< HEAD
-=======
-		f2008funcs.f90 \
-		netcdf_util.f90 \
-		ascii_util.f90 \
->>>>>>> b6f333ad
 		sunGeomtry.f90 \
 		snow_utils.f90 \
 		soil_utils.f90 \
