--- conflicted
+++ resolved
@@ -795,10 +795,7 @@
   case('ixVegHyd'             ); get_ixINDEX = iLookINDEX%ixVegHyd              ! index of canopy hydrology state variable (mass)                          (-)
   case('ixTopNrg'             ); get_ixINDEX = iLookINDEX%ixTopNrg              ! index of upper-most energy state in the snow+soil subdomain              (-)
   case('ixTopHyd'             ); get_ixINDEX = iLookINDEX%ixTopHyd              ! index of upper-most hydrology state in the snow+soil subdomain           (-)
-<<<<<<< HEAD
-=======
   case('ixAqWat'              ); get_ixINDEX = iLookINDEX%ixAqWat               ! index of storage of water in the aquifer                                 (-)
->>>>>>> 161ea92f
   ! vectors of indices for specific state types
   case('ixNrgOnly'            ); get_ixINDEX = iLookINDEX%ixNrgOnly             ! indices IN THE STATE SUBSET for all energy states                        (-)
   case('ixHydOnly'            ); get_ixINDEX = iLookINDEX%ixHydOnly             ! indices IN THE STATE SUBSET for hydrology states in the snow+soil domain (-)
@@ -812,20 +809,12 @@
   case('ixSnowOnlyHyd'        ); get_ixINDEX = iLookINDEX%ixSnowOnlyHyd         ! indices IN THE STATE SUBSET for hydrology states in the snow domain      (-)
   case('ixSoilOnlyHyd'        ); get_ixINDEX = iLookINDEX%ixSoilOnlyHyd         ! indices IN THE STATE SUBSET for hydrology states in the soil domain      (-)
   ! vectors of indices for specfic state types within specific sub-domains
-<<<<<<< HEAD
-  case('ixNrgCanair'          ); get_ixINDEX = iLookINDEX%ixNrgCanair           ! indices IN THE STATE SUBSET for energy states in canopy air space domain (-)
-  case('ixNrgCanopy'          ); get_ixINDEX = iLookINDEX%ixNrgCanopy           ! indices IN THE STATE SUBSET for energy states in the canopy domain       (-)
-  case('ixHydCanopy'          ); get_ixINDEX = iLookINDEX%ixHydCanopy           ! indices IN THE STATE SUBSET for hydrology states in the canopy domain    (-)
-  case('ixNrgLayer'           ); get_ixINDEX = iLookINDEX%ixNrgLayer            ! indices IN THE FULL VECTOR for energy states in the snow+soil domain     (-)
-  case('ixHydLayer'           ); get_ixINDEX = iLookINDEX%ixHydLayer            ! indices IN THE FULL VECTOR for hydrology states in the snow+soil domain  (-)
-=======
   case('ixNrgCanair'          ); get_ixINDEX = iLookINDEX%ixNrgCanair           ! indices IN THE FULL VECTOR for energy states in canopy air space domain (-)
   case('ixNrgCanopy'          ); get_ixINDEX = iLookINDEX%ixNrgCanopy           ! indices IN THE FULL VECTOR for energy states in the canopy domain       (-)
   case('ixHydCanopy'          ); get_ixINDEX = iLookINDEX%ixHydCanopy           ! indices IN THE FULL VECTOR for hydrology states in the canopy domain    (-)
   case('ixNrgLayer'           ); get_ixINDEX = iLookINDEX%ixNrgLayer            ! indices IN THE FULL VECTOR for energy states in the snow+soil domain     (-)
   case('ixHydLayer'           ); get_ixINDEX = iLookINDEX%ixHydLayer            ! indices IN THE FULL VECTOR for hydrology states in the snow+soil domain  (-)
   case('ixWatAquifer'         ); get_ixINDEX = iLookINDEX%ixWatAquifer          ! indices IN THE FULL VECTOR for storage of water in the aquifer           (-)
->>>>>>> 161ea92f
   ! vectors of indices for specific state types IN SPECIFIC SUB-DOMAINS
   case('ixVolFracWat'         ); get_ixINDEX = iLookINDEX%ixVolFracWat          ! indices IN THE SNOW+SOIL VECTOR for hyd states                           (-)
   case('ixMatricHead'         ); get_ixINDEX = iLookINDEX%ixMatricHead          ! indices IN THE SOIL VECTOR for hyd states                                (-)
