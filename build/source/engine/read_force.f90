--- conflicted
+++ resolved
@@ -136,15 +136,9 @@
   if(err/=0)then; message=trim(message)//trim(cmessage); return; end if
 
   ! get definition of time data
-<<<<<<< HEAD
-  err = nf90_inq_varid(ncid,'time',varId);                       if(err/=0)then; message=trim(message)//'cannot find time variable'; return; end if
-  err = nf90_inquire_attribute(ncid,varId,'units',len = attLen); if(err/=0)then; message=trim(message)//'cannot find time units';    return; end if
-  err = nf90_get_att(ncid,varid,'units',refTimeString);          if(err/=0)then; message=trim(message)//'cannot read time units';    return; end if
-=======
   err = nf90_inq_varid(ncid,'time',varId);                       if(err/=nf90_noerr)then; message=trim(message)//'cannot find time variable/'//trim(nf90_strerror(err)); return; endif
   err = nf90_inquire_attribute(ncid,varId,'units',len = attLen); if(err/=nf90_noerr)then; message=trim(message)//'cannot find time units/'//trim(nf90_strerror(err));    return; endif
   err = nf90_get_att(ncid,varid,'units',refTimeString);          if(err/=nf90_noerr)then; message=trim(message)//'cannot read time units/'//trim(nf90_strerror(err));    return; endif
->>>>>>> 6a524edb
   
   ! define the reference time for the model simulation
   call extractTime(refTimeString,                         & ! input  = units string for time data
@@ -167,11 +161,7 @@
 
   ! close netCDF file
   err = nf90_close(ncid)
-<<<<<<< HEAD
-  if(err/=0)then; message=trim(message)//'trouble closing file '//trim(infile); return; end if
-=======
   if(err/=nf90_noerr)then; message=trim(message)//'trouble closing file '//trim(infile); return; endif
->>>>>>> 6a524edb
 
   ! ***
   ! * find first timestep in any of the forcing files...
@@ -193,13 +183,8 @@
    call nc_file_open(trim(infile),mode,ncid,err,cmessage)
 
    ! how many time steps in current file?
-<<<<<<< HEAD
-   err = nf90_inq_dimid(ncid,'time',dimId);             if(err/=0)then; message=trim(message)//'trouble finding time dimension'; return; end if
-   err = nf90_inquire_dimension(ncid,dimId,len=dimLen); if(err/=0)then; message=trim(message)//'trouble reading time dimension size'; return; end if
-=======
    err = nf90_inq_dimid(ncid,'time',dimId);             if(err/=nf90_noerr)then; message=trim(message)//'trouble finding time dimension/'//trim(nf90_strerror(err)); return; endif
    err = nf90_inquire_dimension(ncid,dimId,len=dimLen); if(err/=nf90_noerr)then; message=trim(message)//'trouble reading time dimension size/'//trim(nf90_strerror(err)); return; endif
->>>>>>> 6a524edb
 
    ! allocate space for time vectors
    if(allocated(fileTime)) deallocate(fileTime)
@@ -210,11 +195,7 @@
    ! read time vector from current file
    ! NOTE: This could be faster by checking just the start and the end times
    err = nf90_get_var(ncid,varId,fileTime,start=(/1/),count=(/dimLen/))
-<<<<<<< HEAD
-   if(err/=0)then; message=trim(message)//'trouble reading time vector'; return; end if
-=======
    if(err/=nf90_noerr)then; message=trim(message)//'trouble reading time vector/'//trim(nf90_strerror(err)); return; endif
->>>>>>> 6a524edb
    fileTime=fileTime+refJulday ! add reference julian day
 
    ! find difference of fileTime from currentJulday
@@ -230,11 +211,7 @@
 
     ! close file
     err = nf90_close(ncid)
-<<<<<<< HEAD
-    if(err/=0)then; message=trim(message)//'trouble closing file '//trim(infile); return; end if
-=======
     if(err/=nf90_noerr)then; message=trim(message)//'trouble closing file '//trim(infile); return; endif
->>>>>>> 6a524edb
 
     ! check that it is not the last file
     if(iFFile==nFiles)then; err=99; message=trim(message)//'first requested simulation timestep not in any forcing file'; return; end if
@@ -257,11 +234,7 @@
 
    ! close the NetCDF file
    err = nf90_close(ncid)
-<<<<<<< HEAD
-   if(err/=0)then; message=trim(message)//'problem closing file ['//trim(infile)//']'; return; end if
-=======
    if(err/=nf90_noerr)then; message=trim(message)//'problem closing file ['//trim(infile)//']'; return; endif
->>>>>>> 6a524edb
 
    ! increment iFile so we open next forcing file
    iFile = iFile+1
@@ -277,11 +250,7 @@
    ! open forcing data file
    mode=nf90_NoWrite
    call nc_file_open(trim(infile),mode,ncid,err,cmessage)
-<<<<<<< HEAD
-   if(err/=0)then; message=trim(message)//trim(cmessage); return; end if
-=======
    if(err/=nf90_noerr)then; message=trim(message)//trim(cmessage); return; endif
->>>>>>> 6a524edb
 
    ! reset iRead since we opened a new file
    iRead=1
@@ -297,13 +266,8 @@
   forc_data(:) = amiss
 
   ! read time data from iRead location in netcdf file
-<<<<<<< HEAD
-  err = nf90_inq_varid(ncid,'time',varId);                   if(err/=0)then; message=trim(message)//'trouble finding time variable'; return; end if
-  err = nf90_get_var(ncid,varId,dataJulDay,start=(/iRead/)); if(err/=0)then; message=trim(message)//'trouble reading time variable'; return; end if
-=======
   err = nf90_inq_varid(ncid,'time',varId);                   if(err/=nf90_noerr)then; message=trim(message)//'trouble finding time variable/'//trim(nf90_strerror(err)); return; endif
   err = nf90_get_var(ncid,varId,varTime,start=(/iRead/));    if(err/=nf90_noerr)then; message=trim(message)//'trouble reading time variable/'//trim(nf90_strerror(err)); return; endif
->>>>>>> 6a524edb
 
   ! check that the compted julian day matches the time information in the NetCDF file
   dataJulDay = varTime(1) + refJulday
@@ -331,22 +295,6 @@
   ! setup count,start arrays
   ncStart = (/iHRU_global,iRead/)
 
-<<<<<<< HEAD
-  ! get hruId
-  err = nf90_inq_varid(ncid,'hruId',varId);                   if(err/=0)then; message=trim(message)//'trouble finding HRUid variable'; return; end if
-  err = nf90_get_var(ncid,varId,hruId,start=(/iHRU_global/)); if(err/=0)then; message=trim(message)//'trouble reading HRUid variable'; return; end if
-
-  ! check that the HRUid is what we expect
-  ! NOTE: we enforce that the HRU order in the forcing files is the same as in the zLocalAttributes files (too slow otherwise)
-  if(gru_struc(iGRU)%hruInfo(iHRU_local)%hru_id /= hruId)then
-   write(message,'(a,i0,i0,a,i0,a)') trim(message)//'hruId for global HRU: ', iHRU_global, hruId, 'differs from the expected:',     &
-                                                     gru_struc(iGRU)%hruInfo(iHRU_local)%hru_id, 'in file', trim(infile)
-   write(message,'(a)') trim(message)//'order of hruId in forcing file needs to match order in zLocalAttributes.nc'
-   err=40; return
-  end if
-
-=======
->>>>>>> 6a524edb
   ! read data into forcing structure
   ! assign the time var, convert days since reference to seconds since reference
   forc_data(get_ixforce('time')) = varTime(1)*secprday
@@ -355,11 +303,7 @@
 
    ! inqure about current variable name
    err = nf90_inquire_variable(ncid,iNC,name=varName)
-<<<<<<< HEAD
-   if(err/=0)then; message=trim(message)//'problem inquiring variable: '//trim(varName); return; end if
-=======
    if(err/=nf90_noerr)then; message=trim(message)//'problem finding variable: '//trim(varName)//'/'//trim(nf90_strerror(err)); return; endif
->>>>>>> 6a524edb
 
    ! make sure the variable name is one desired
    select case(trim(varname))
@@ -369,13 +313,8 @@
 
    ! get index of forcing variable in forcing data vector
    ivar = get_ixforce(trim(varname))
-<<<<<<< HEAD
-   if(ivar < 0)then;                                 err=40; message=trim(message)//"variableNotFound [var="//trim(varname)//"]"; return; end if
-   if(ivar > size(forcFileInfo(iFile)%data_id))then; err=40; message=trim(message)//"indexOutOfRange  [var="//trim(varname)//"]"; return; end if
-=======
    if(ivar < 0)then;                                 err=40; message=trim(message)//"variableNotFound [var="//trim(varname)//"]"//'/'//trim(nf90_strerror(err)); return; endif
    if(ivar > size(forcFileInfo(iFile)%data_id))then; err=40; message=trim(message)//"indexOutOfRange  [var="//trim(varname)//"]"//'/'//trim(nf90_strerror(err)); return; endif
->>>>>>> 6a524edb
 
    ! get forcing data
    err=nf90_get_var(ncid,forcFileInfo(iFile)%data_id(ivar),forc_data(ivar),start=ncStart)
