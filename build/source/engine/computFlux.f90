--- conflicted
+++ resolved
@@ -385,13 +385,8 @@
  ! initialize liquid water fluxes throughout the snow and soil domains
  ! NOTE: used in the energy routines, which is called before the hydrology routines
  if(firstFluxCall)then
-<<<<<<< HEAD
-  if(nSnow > 0) iLayerLiqFluxSnow(0:nSnow) = 0._dp
-  iLayerLiqFluxSoil(0:nSoil) = 0._dp
-=======
   if(nSnow > 0) iLayerLiqFluxSnow(0:nSnow) = 0._rkind
                 iLayerLiqFluxSoil(0:nSoil) = 0._rkind
->>>>>>> 7e1c0c38
  end if
 
  ! *****
