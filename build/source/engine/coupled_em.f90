--- conflicted
+++ resolved
@@ -49,19 +49,11 @@
  subroutine coupled_em(&
                        ! model control
                        istep,             & ! intent(in):    index of the model time step
-<<<<<<< HEAD
-!                       printRestart,      & ! intent(in):    flag to print a re-start file
-!                       output_fileSuffix, & ! intent(in):    suffix for the output file (used to write re-start files)
-=======
                        hruId,             & ! intent(in):    hruId
-                       printRestart,      & ! intent(in):    flag to print a re-start file
-                       output_fileSuffix, & ! intent(in):    suffix for the output file (used to write re-start files)
->>>>>>> 6a524edb
                        dt_init,           & ! intent(inout): used to initialize the size of the sub-step
                        computeVegFlux,    & ! intent(inout): flag to indicate if we are computing fluxes over vegetation (.false. means veg is buried with snow)
                        resumeFailSolver,  & ! flag to resume solver when it failed (not converged)
                        ! data structures (input)
-!                       time_data,         & ! intent(in):    model time data
                        type_data,         & ! intent(in):    local classification of soil veg etc. for each HRU
                        attr_data,         & ! intent(in):    local attributes for each HRU
                        forc_data,         & ! intent(in):    model forcing data
@@ -127,19 +119,11 @@
  implicit none
  ! model control
  integer(i4b),intent(in)              :: istep                  ! index of model time step
-<<<<<<< HEAD
-! logical(lgt),intent(in)              :: printRestart           ! flag to print a re-start file
-! character(*),intent(in)              :: output_fileSuffix      ! suffix for the output file (used to write re-start files)
-=======
  integer(i4b),intent(in)              :: hruId                  ! hruId
- logical(lgt),intent(in)              :: printRestart           ! flag to print a re-start file
- character(*),intent(in)              :: output_fileSuffix      ! suffix for the output file (used to write re-start files)
->>>>>>> 6a524edb
  real(dp),intent(inout)               :: dt_init                ! used to initialize the size of the sub-step
  logical(lgt),intent(inout)           :: computeVegFlux         ! flag to indicate if we are computing fluxes over vegetation (.false. means veg is buried with snow)
  logical(lgt),intent(in)              :: resumeFailSolver       ! flag to indicate continue simulation even solver does not converge
  ! data structures (input)
-! type(var_i),intent(in)               :: time_data              ! time information
  type(var_i),intent(in)               :: type_data              ! type of vegetation and soil
  type(var_d),intent(in)               :: attr_data              ! spatial attributes
  type(var_d),intent(in)               :: forc_data              ! model forcing data
@@ -699,11 +683,6 @@
     rejectedStep=.true.
     ! (check that time step greater than the minimum step)
     if(dt_temp < minstep)then
-<<<<<<< HEAD
-     message=trim(message)//'dt_temp is below the minimum time step'
-     err=20; return
-    end if
-=======
      if (resumeFailSolver) then 
       resumeSubStepSolver = .true.
       write(*,'(a,i0,a)') 'Solver fails convergence with minimum time step at HRU ',hruId,' but proceeds intentionally.'
@@ -712,7 +691,6 @@
       err=20; return
      end if 
     endif
->>>>>>> 6a524edb
     !pause 'failed step'
     ! (try again)
     cycle  ! try again
@@ -1125,249 +1103,4 @@
 
  end subroutine implctMelt
 
-<<<<<<< HEAD
-! ! *********************************************************************************************************
-! ! private subroutine printRestartFile: print a re-start file
-! ! *********************************************************************************************************
-! subroutine printRestartFile(&
-!                             output_fileSuffix,& ! intent(in): suffix defining the model experiment
-!                             dt_init,          & ! intent(in): time step length (s)
-!                             time_data,        & ! intent(in): model time structures
-!                             prog_data,        & ! intent(in): model prognostic variables for a local HRU
-!                             err,message)        ! intent(out): error control
-! ! --------------------------------------------------------------------------------------------------------
-! ! --------------------------------------------------------------------------------------------------------
-! ! access the derived types to define the data structures
-! USE data_types,only:var_i                  ! data vector (i4b)
-! USE data_types,only:var_dlength            ! data vector with variable length dimension (dp)
-! ! access named variables defining elements in the data structures
-! USE var_lookup,only:iLookPROG,iLookTIME    ! named variables for structure elements
-! ! access file paths
-! USE summaFileManager,only:OUTPUT_PATH,OUTPUT_PREFIX      ! define output file
-! ! access desired modules
-! USE ascii_util_module,only:file_open       ! open file
-! implicit none
-! ! --------------------------------------------------------------------------------------------------------
-! ! input
-! character(*),intent(in)         :: output_fileSuffix   ! suffix defining the model experiment
-! real(dp),intent(in)             :: dt_init             ! time step length (s)
-! type(var_i),intent(in)          :: time_data           ! model time structures
-! type(var_dlength),intent(in)    :: prog_data           ! model prognostic variables for a local HRU
-! ! output: error control
-! integer(i4b),intent(out)        :: err                 ! error code
-! character(*),intent(out)        :: message             ! error message
-! ! --------------------------------------------------------------------------------------------------------
-! ! local variables
-! integer(i4b),parameter          :: ixUnit=64           ! file unit
-! logical(lgt)                    :: fileOpen            ! flag to denote if the file unit is already used
-! character(len=256),parameter    :: filepref='summaRestart'  ! prefix for the restart filename
-! character(len=256)              :: timeString          ! string to define the time
-! character(len=256)              :: filename            ! name of the restart file
-! integer(i4b)                    :: iLayer              ! index of the model layer
-! real(dp),parameter              :: valueMissing=-999._dp  ! missing value
-! ! --------------------------------------------------------------------------------------------------------
-! ! initialize error control
-! err=0; message='printRestartFile/'
-!
-! ! define the time string
-! write(timeString,'(a,i4,3(a,i2.2))') '_',time_data%var(iLookTIME%iyyy),'-',time_data%var(iLookTIME%im),'-',time_data%var(iLookTIME%id),'-',time_data%var(iLookTIME%ih)
-!
-! ! define the file name
-! filename = trim(OUTPUT_PATH)//trim(OUTPUT_PREFIX)//'_'//trim(filepref)//trim(timeString)//trim(output_fileSuffix)//'.txt'
-! !print*, trim(filename)
-! !pause
-!
-! ! check if file unit is open already
-! inquire(unit=ixUnit,opened=fileOpen)
-! if(fileOpen)then; err=20; message=trim(message)//'file ixUnit is open'; return; end if
-!
-! ! open file for writing
-! open(ixUnit,file=trim(filename),status="unknown",action="write",iostat=err)
-! if(err/=0)then
-!  message=trim(message)//"OpenError['"//trim(filename)//"']"
-!  err=20; return
-! end if
-!
-! ! write a header
-! write(ixUnit,'(a)') '! This is a summa re-start file'
-! write(ixUnit,'(a)') '! ---------------------------------------------------------------------------------------------------------------------'
-!
-! ! write scalar state variables
-! write(ixUnit,'(a)') '<start_scalar_icond>'
-! write(ixUnit,'(a25,1x,e20.10)') 'dt_init                 ', dt_init                                              ! time step length (s)
-! write(ixUnit,'(a25,1x,e20.10)') 'scalarCanopyIce         ', prog_data%var(iLookPROG%scalarCanopyIce     )%dat(1) ! canopy ice content (kg m-2)
-! write(ixUnit,'(a25,1x,e20.10)') 'scalarCanopyLiq         ', prog_data%var(iLookPROG%scalarCanopyLiq     )%dat(1) ! canopy liquid water content (kg m-2)
-! write(ixUnit,'(a25,1x,e20.10)') 'scalarCanairTemp        ', prog_data%var(iLookPROG%scalarCanairTemp    )%dat(1) ! temperature of the canopy air space (K)
-! write(ixUnit,'(a25,1x,e20.10)') 'scalarCanopyTemp        ', prog_data%var(iLookPROG%scalarCanopyTemp    )%dat(1) ! temperature of the vegetation canopy (K)
-! write(ixUnit,'(a25,1x,e20.10)') 'scalarSnowAlbedo        ', prog_data%var(iLookPROG%scalarSnowAlbedo    )%dat(1) ! snow albedo (-)
-! write(ixUnit,'(a25,1x,e20.10)') 'scalarSWE               ', prog_data%var(iLookPROG%scalarSWE           )%dat(1) ! snow water equivalent (kg m-2)
-! write(ixUnit,'(a25,1x,e20.10)') 'scalarSnowDepth         ', prog_data%var(iLookPROG%scalarSnowDepth     )%dat(1) ! snow depth (m)
-! write(ixUnit,'(a25,1x,e20.10)') 'scalarSfcMeltPond       ', prog_data%var(iLookPROG%scalarSfcMeltPond   )%dat(1) ! surface melt pond (kg m-2)
-! write(ixUnit,'(a25,1x,e20.10)') 'scalarAquiferStorage    ', prog_data%var(iLookPROG%scalarAquiferStorage)%dat(1) ! aquifer storage (m)
-! write(ixUnit,'(a)') '<end_scalar_icond>'
-!
-! ! make the file easier to read
-! write(ixUnit,'(a)') '! ---------------------------------------------------------------------------------------------------------------------'
-! write(ixUnit,'(a)') '! ---------------------------------------------------------------------------------------------------------------------'
-!
-! ! write layer state variables
-! write(ixUnit,'(a)') '<start_layer_icond>'
-! write(ixUnit,'(a)') ' layerType            iLayerHeight             mLayerDepth            mLayerTemp     mLayerVolFracIce     mLayerVolFracLiq     mLayerMatricHead'
-!
-! ! write state variables for each snow layer
-! if(nSnow>0)then
-!  do iLayer=1,nSnow  ! loop through snow layers
-!   write(ixUnit,'(a10,2x,2(e22.15,2x),4(e20.10,1x))') '      snow',                                            &
-!                                                                     prog_data%var(iLookPROG%iLayerHeight    )%dat(iLayer-1), &  ! height at the top of the layer (m)
-!                                                                     prog_data%var(iLookPROG%mLayerDepth     )%dat(iLayer),   &  ! depth of each layer (m)
-!                                                                     prog_data%var(iLookPROG%mLayerTemp      )%dat(iLayer),   &  ! temperature of each layer (K)
-!                                                                     prog_data%var(iLookPROG%mLayerVolFracIce)%dat(iLayer),   &  ! volumetric ice content (-)
-!                                                                     prog_data%var(iLookPROG%mLayerVolFracLiq)%dat(iLayer),   &  ! volumetric liquid water content (-)
-!                                                                     valueMissing                                                ! matric head (missing for snow)
-!  end do  ! looping through snow layers
-! end if  ! if snow layers exist
-!
-! ! write state variables for each soil layer
-! do iLayer=1,nSoil  ! loop through snow layers
-!  write(ixUnit,'(a10,2x,2(e22.15,2x),4(e20.10,1x))') '      soil',                                             &
-!                                                                     prog_data%var(iLookPROG%iLayerHeight    )%dat(nSnow+iLayer-1), &  ! height at the top of the layer (m)
-!                                                                     prog_data%var(iLookPROG%mLayerDepth     )%dat(nSnow+iLayer),   &  ! depth of each layer (m)
-!                                                                     prog_data%var(iLookPROG%mLayerTemp      )%dat(nSnow+iLayer),   &  ! temperature of each layer (K)
-!                                                                     prog_data%var(iLookPROG%mLayerVolFracIce)%dat(nSnow+iLayer),   &  ! volumetric ice content (-)
-!                                                                     prog_data%var(iLookPROG%mLayerVolFracLiq)%dat(nSnow+iLayer),   &  ! volumetric liquid water content (-)
-!                                                                     prog_data%var(iLookPROG%mLayerMatricHead)%dat(iLayer)             ! matric head (m)
-! end do  ! looping through soil layers
-!
-! ! end definition of layer variables
-! write(ixUnit,'(a)') '<end_layer_icond>'
-!
-! ! close file
-! close(ixUnit)
-!
-! end subroutine printRestartFile
-!
-!
-=======
- ! *********************************************************************************************************
- ! private subroutine printRestartFile: print a re-start file
- ! *********************************************************************************************************
- subroutine printRestartFile(&
-                             output_fileSuffix,& ! intent(in): suffix defining the model experiment
-                             dt_init,          & ! intent(in): time step length (s)
-                             time_data,        & ! intent(in): model time structures
-                             prog_data,        & ! intent(in): model prognostic variables for a local HRU
-                             err,message)        ! intent(out): error control
- ! --------------------------------------------------------------------------------------------------------
- ! --------------------------------------------------------------------------------------------------------
- ! access the derived types to define the data structures
- USE data_types,only:var_i                  ! data vector (i4b)
- USE data_types,only:var_dlength            ! data vector with variable length dimension (dp)
- ! access named variables defining elements in the data structures
- USE var_lookup,only:iLookPROG,iLookTIME    ! named variables for structure elements
- ! access file paths
- USE summaFileManager,only:OUTPUT_PATH,OUTPUT_PREFIX      ! define output file
- ! access desired modules
- USE ascii_util_module,only:file_open       ! open file
- implicit none
- ! --------------------------------------------------------------------------------------------------------
- ! input
- character(*),intent(in)         :: output_fileSuffix   ! suffix defining the model experiment
- real(dp),intent(in)             :: dt_init             ! time step length (s)
- type(var_i),intent(in)          :: time_data           ! model time structures
- type(var_dlength),intent(in)    :: prog_data           ! model prognostic variables for a local HRU
- ! output: error control
- integer(i4b),intent(out)        :: err                 ! error code
- character(*),intent(out)        :: message             ! error message
- ! --------------------------------------------------------------------------------------------------------
- ! local variables
- integer(i4b),parameter          :: ixUnit=64           ! file unit
- logical(lgt)                    :: fileOpen            ! flag to denote if the file unit is already used
- character(len=256),parameter    :: filepref='summaRestart'  ! prefix for the restart filename
- character(len=256)              :: timeString          ! string to define the time
- character(len=256)              :: filename            ! name of the restart file
- integer(i4b)                    :: iLayer              ! index of the model layer
- real(dp),parameter              :: valueMissing=-999._dp  ! missing value
- ! --------------------------------------------------------------------------------------------------------
- ! initialize error control
- err=0; message='printRestartFile/'
-
- ! define the time string
- write(timeString,'(a,i4,3(a,i2.2))') '_',time_data%var(iLookTIME%iyyy),'-',time_data%var(iLookTIME%im),'-',time_data%var(iLookTIME%id),'-',time_data%var(iLookTIME%ih)
-
- ! define the file name
- filename = trim(OUTPUT_PATH)//trim(OUTPUT_PREFIX)//trim(filepref)//trim(timeString)//trim(output_fileSuffix)//'.txt'
- !print*, trim(filename)
- !pause
-
- ! check if file unit is open already
- inquire(unit=ixUnit,opened=fileOpen)
- if(fileOpen)then; err=20; message=trim(message)//'file ixUnit is open'; return; endif
-
- ! open file for writing
- open(ixUnit,file=trim(filename),status="unknown",action="write",iostat=err)
- if(err/=0)then
-  message=trim(message)//"OpenError['"//trim(filename)//"']"
-  err=20; return
- endif
-
- ! write a header
- write(ixUnit,'(a)') '! This is a summa re-start file'
- write(ixUnit,'(a)') '! ---------------------------------------------------------------------------------------------------------------------'
-
- ! write scalar state variables
- write(ixUnit,'(a)') '<start_scalar_icond>'
- write(ixUnit,'(a25,1x,e20.10)') 'dt_init                 ', dt_init                                              ! time step length (s)
- write(ixUnit,'(a25,1x,e20.10)') 'scalarCanopyIce         ', prog_data%var(iLookPROG%scalarCanopyIce     )%dat(1) ! canopy ice content (kg m-2)
- write(ixUnit,'(a25,1x,e20.10)') 'scalarCanopyLiq         ', prog_data%var(iLookPROG%scalarCanopyLiq     )%dat(1) ! canopy liquid water content (kg m-2)
- write(ixUnit,'(a25,1x,e20.10)') 'scalarCanairTemp        ', prog_data%var(iLookPROG%scalarCanairTemp    )%dat(1) ! temperature of the canopy air space (K)
- write(ixUnit,'(a25,1x,e20.10)') 'scalarCanopyTemp        ', prog_data%var(iLookPROG%scalarCanopyTemp    )%dat(1) ! temperature of the vegetation canopy (K)
- write(ixUnit,'(a25,1x,e20.10)') 'scalarSnowAlbedo        ', prog_data%var(iLookPROG%scalarSnowAlbedo    )%dat(1) ! snow albedo (-)
- write(ixUnit,'(a25,1x,e20.10)') 'scalarSWE               ', prog_data%var(iLookPROG%scalarSWE           )%dat(1) ! snow water equivalent (kg m-2)
- write(ixUnit,'(a25,1x,e20.10)') 'scalarSnowDepth         ', prog_data%var(iLookPROG%scalarSnowDepth     )%dat(1) ! snow depth (m)
- write(ixUnit,'(a25,1x,e20.10)') 'scalarSfcMeltPond       ', prog_data%var(iLookPROG%scalarSfcMeltPond   )%dat(1) ! surface melt pond (kg m-2)
- write(ixUnit,'(a25,1x,e20.10)') 'scalarAquiferStorage    ', prog_data%var(iLookPROG%scalarAquiferStorage)%dat(1) ! aquifer storage (m)
- write(ixUnit,'(a)') '<end_scalar_icond>'
-
- ! make the file easier to read
- write(ixUnit,'(a)') '! ---------------------------------------------------------------------------------------------------------------------'
- write(ixUnit,'(a)') '! ---------------------------------------------------------------------------------------------------------------------'
-
- ! write layer state variables
- write(ixUnit,'(a)') '<start_layer_icond>'
- write(ixUnit,'(a)') ' layerType            iLayerHeight             mLayerDepth            mLayerTemp     mLayerVolFracIce     mLayerVolFracLiq     mLayerMatricHead'
-
- ! write state variables for each snow layer
- if(nSnow>0)then
-  do iLayer=1,nSnow  ! loop through snow layers
-   write(ixUnit,'(a10,2x,2(e22.15,2x),4(e20.10,1x))') '      snow',                                            &
-                                                                     prog_data%var(iLookPROG%iLayerHeight    )%dat(iLayer-1), &  ! height at the top of the layer (m)
-                                                                     prog_data%var(iLookPROG%mLayerDepth     )%dat(iLayer),   &  ! depth of each layer (m)
-                                                                     prog_data%var(iLookPROG%mLayerTemp      )%dat(iLayer),   &  ! temperature of each layer (K)
-                                                                     prog_data%var(iLookPROG%mLayerVolFracIce)%dat(iLayer),   &  ! volumetric ice content (-)
-                                                                     prog_data%var(iLookPROG%mLayerVolFracLiq)%dat(iLayer),   &  ! volumetric liquid water content (-)
-                                                                     valueMissing                                                ! matric head (missing for snow)
-  end do  ! looping through snow layers
- endif  ! if snow layers exist
-
- ! write state variables for each soil layer
- do iLayer=1,nSoil  ! loop through snow layers
-  write(ixUnit,'(a10,2x,2(e22.15,2x),4(e20.10,1x))') '      soil',                                             &
-                                                                     prog_data%var(iLookPROG%iLayerHeight    )%dat(nSnow+iLayer-1), &  ! height at the top of the layer (m)
-                                                                     prog_data%var(iLookPROG%mLayerDepth     )%dat(nSnow+iLayer),   &  ! depth of each layer (m)
-                                                                     prog_data%var(iLookPROG%mLayerTemp      )%dat(nSnow+iLayer),   &  ! temperature of each layer (K)
-                                                                     prog_data%var(iLookPROG%mLayerVolFracIce)%dat(nSnow+iLayer),   &  ! volumetric ice content (-)
-                                                                     prog_data%var(iLookPROG%mLayerVolFracLiq)%dat(nSnow+iLayer),   &  ! volumetric liquid water content (-)
-                                                                     prog_data%var(iLookPROG%mLayerMatricHead)%dat(iLayer)             ! matric head (m)
- end do  ! looping through soil layers
-
- ! end definition of layer variables
- write(ixUnit,'(a)') '<end_layer_icond>'
-
- ! close file
- close(ixUnit)
-
- end subroutine printRestartFile
-
-
->>>>>>> 6a524edb
 end module coupled_em_module