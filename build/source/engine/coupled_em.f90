! SUMMA - Structure for Unifying Multiple Modeling Alternatives
! Copyright (C) 2014-2015 NCAR/RAL
!
! This file is part of SUMMA
!
! For more information see: http://www.ral.ucar.edu/projects/summa
!
! This program is free software: you can redistribute it and/or modify
! it under the terms of the GNU General Public License as published by
! the Free Software Foundation, either version 3 of the License, or
! (at your option) any later version.
!
! This program is distributed in the hope that it will be useful,
! but WITHOUT ANY WARRANTY; without even the implied warranty of
! MERCHANTABILITY or FITNESS FOR A PARTICULAR PURPOSE.  See the
! GNU General Public License for more details.
!
! You should have received a copy of the GNU General Public License
! along with this program.  If not, see <http://www.gnu.org/licenses/>.

module coupled_em_module
! numerical recipes data types
USE nrtype
! access the number of snow and soil layers
USE data_struc,only:&
                    nSnow,        & ! number of snow layers
                    nSoil,        & ! number of soil layers
                    nLayers         ! total number of layers
! physical constants
USE multiconst,only:&
                    Tfreeze,      & ! temperature at freezing              (K)
                    LH_fus,       & ! latent heat of fusion                (J kg-1)
                    iden_ice,     & ! intrinsic density of ice             (kg m-3)
                    iden_water      ! intrinsic density of liquid water    (kg m-3)
implicit none
private
public::coupled_em
! algorithmic parameters
real(dp),parameter     :: valueMissing=-9999._dp  ! missing value, used when diagnostic or state variables are undefined
real(dp),parameter     :: verySmall=1.e-6_dp   ! used as an additive constant to check if substantial difference among real numbers
real(dp),parameter     :: mpe=1.e-6_dp         ! prevents overflow error if division by zero
real(dp),parameter     :: dx=1.e-6_dp          ! finite difference increment
contains


 ! ************************************************************************************************
 ! public subroutine coupled_em: run the coupled energy-mass model for one timestep
 ! ************************************************************************************************
 subroutine coupled_em(printRestart,output_fileSuffix,dt_init,err,message)
 ! data structures and named variables
 USE data_struc,only:data_step                                                      ! time step of forcing data (s)
 USE data_struc,only:model_decisions                                                ! model decision structure
 USE data_struc,only:type_data,attr_data,forc_data,mpar_data                        ! data structures
 USE data_struc,only:bvar_data,mvar_data,indx_data,time_data                        ! data structures
 USE var_lookup,only:iLookDECISIONS                                                 ! named variables for elements of the decision structure
 USE data_struc,only:ix_soil,ix_snow                                                ! named variables for snow and soil
 USE var_lookup,only:iLookTYPE,iLookATTR,iLookFORCE,iLookPARAM,iLookMVAR,iLookINDEX ! named variables for structure elements
 ! preliminary subroutines
 USE vegPhenlgy_module,only:vegPhenlgy      ! (1) compute vegetation phenology
 USE vegNrgFlux_module,only:wettedFrac      ! (2) compute wetted fraction of the canopy (used in sw radiation fluxes)
 USE snowAlbedo_module,only:snowAlbedo      ! (3) compute snow albedo
 USE vegSWavRad_module,only:vegSWavRad      ! (4) compute canopy sw radiation fluxes
 USE canopySnow_module,only:canopySnow      ! (5) compute interception and unloading of snow from the vegetation canopy
 USE volicePack_module,only:newsnwfall      ! (6) compute change in the top snow layer due to throughfall and unloading
 USE volicePack_module,only:volicePack      ! (7) merge and sub-divide snow layers, if necessary
 USE diagn_evar_module,only:diagn_evar      ! (8) compute diagnostic energy variables -- thermal conductivity and heat capacity
 ! the model solver
 USE systemSolv_module,only:systemSolv      ! solve the system of thermodynamic and hydrology equations for a given substep
 ! additional subroutines
 USE tempAdjust_module,only:tempAdjust      ! adjust snow temperature associated with new snowfall
 USE snwDensify_module,only:snwDensify      ! snow densification (compaction and cavitation)
 USE var_derive_module,only:calcHeight      ! module to calculate height at layer interfaces and layer mid-point
 ! look-up values for the numerical method
 USE mDecisions_module,only:         &
  iterative,                         &      ! iterative
  nonIterative,                      &      ! non-iterative
  iterSurfEnergyBal                         ! iterate only on the surface energy balance
 ! look-up values for the maximum interception capacity
 USE mDecisions_module,only:         &
                       stickySnow,   &      ! maximum interception capacity an increasing function of temerature
                       lightSnow            ! maximum interception capacity an inverse function of new snow density
 implicit none
 ! define output
 character(*),intent(in)              :: output_fileSuffix      ! suffix for the output file (used to write re-start files)
 logical(lgt),intent(in)              :: printRestart           ! flag to print a re-start file
 real(dp),intent(inout)               :: dt_init                ! used to initialize the size of the sub-step
 integer(i4b),intent(out)             :: err                    ! error code
 character(*),intent(out)             :: message                ! error message
 ! control the length of the sub-step
 real(dp),pointer                     :: minstep                ! minimum time step (seconds)
 real(dp),pointer                     :: maxstep                ! maximum time step (seconds)
 real(dp)                             :: dt                     ! length of time step (seconds)
 real(dp)                             :: dt_sub                 ! length of the sub-step (seconds)
 real(dp)                             :: dt_done                ! length of time step completed (seconds)
 integer(i4b)                         :: nsub                   ! number of sub-steps
 integer(i4b)                         :: niter                  ! number of iterations
 integer(i4b),parameter               :: n_inc=5                ! minimum number of iterations to increase time step
 integer(i4b),parameter               :: n_dec=15               ! maximum number of iterations to decrease time step
 real(dp),parameter                   :: F_inc = 1.25_dp        ! factor used to increase time step
 real(dp),parameter                   :: F_dec = 0.90_dp        ! factor used to decrease time step
 integer(i4b)                         :: maxiter                ! maxiumum number of iterations
 integer(i4b)                         :: iSnow                  ! index for snow layers
 ! check SWE
 real(dp)                             :: oldSWE                 ! SWE at the start of the substep
 real(dp)                             :: newSWE                 ! SWE at the end of the substep
 real(dp)                             :: delSWE                 ! change in SWE over the subtep
 real(dp)                             :: effRainfall            ! effective rainfall (kg m-2 s-1)
 real(dp)                             :: effSnowfall            ! effective snowfall (kg m-2 s-1)
 real(dp)                             :: sublimation            ! sublimation of ice from the snowpack (kg m-2 s-1)
 real(dp)                             :: snwDrainage            ! drainage of liquid water from the snowpack (m s-1 -> kg m-2 s-1)
 real(dp)                             :: sfcMeltPond            ! surface melt pond (kg m-2)
 real(dp)                             :: massBalance            ! mass balance error (kg m-2)
 ! define other local variables
 character(len=256)                   :: cmessage               ! error message
 logical(lgt)                         :: computeVegFlux         ! flag to indicate if we are computing fluxes over vegetation (.false. means veg is buried with snow)
 integer(i4b)                         :: nLayersRoots           ! number of soil layers that contain roots
 real(dp)                             :: scalarCanopyWater      ! total canopy water (kg m-2)
 real(dp)                             :: canopyDepth            ! canopy depth (m)
 real(dp)                             :: exposedVAI             ! exposed vegetation area index
 real(dp)                             :: dt_wght                ! weight applied to each sub-step, to compute time step average
 real(dp)                             :: dCanopyWetFraction_dWat ! derivative in wetted fraction w.r.t. canopy total water (kg-1 m2)
 real(dp)                             :: dCanopyWetFraction_dT   ! derivative in wetted fraction w.r.t. canopy temperature (K-1)
 real(dp),parameter                   :: varNotUsed1=-9999._dp  ! variables used to calculate derivatives (not needed here)
 real(dp),parameter                   :: varNotUsed2=-9999._dp  ! variables used to calculate derivatives (not needed here)
 integer(i4b)                         :: iLayer                 ! index of model layers
 real(dp)                             :: volSub                 ! volumetric sublimation (kg m-3)
 real(dp),parameter                   :: tinyNumber=tiny(1._dp) ! a tiny number
 real(dp)                             :: dt_solv                ! progress towards dt_sub
 real(dp)                             :: dt_temp                ! temporary sub-step length
 real(dp)                             :: dt_prog                ! progress of time step (s)
 real(dp)                             :: dt_frac                ! fraction of time step (-)
 integer(i4b)                         :: nTemp                  ! number of temporary sub-steps
 integer(i4b)                         :: nTrial                 ! number of trial sub-steps
 logical(lgt)                         :: rejectedStep           ! flag to denote if the sub-step is rejected (convergence problem, etc.)
 ! balance checks
 real(dp),pointer                     :: scalarSnowfall         ! snowfall rate
 real(dp),pointer                     :: scalarRainfall         ! rainfall rate
 real(dp)                             :: scalarCanopyWatBalError ! water balance error for the vegetation canopy (kg m-2)
 real(dp)                             :: scalarSoilWatBalError  ! water balance error (kg m-2)
 real(dp)                             :: scalarTotalSoilLiq     ! total liquid water in the soil column (kg m-2)
 real(dp)                             :: scalarTotalSoilIce     ! total ice in the soil column (kg m-2)
 real(dp)                             :: balanceCanopyWater0    ! total water stored in the vegetation canopy at the start of the step (kg m-2)
 real(dp)                             :: balanceCanopyWater1    ! total water stored in the vegetation canopy at the end of the step (kg m-2)
 real(dp)                             :: balanceSoilWater0      ! total soil storage at the start of the step (kg m-2)
 real(dp)                             :: balanceSoilWater1      ! total soil storage at the end of the step (kg m-2)
 real(dp)                             :: balanceSoilInflux      ! input to the soil zone
 real(dp)                             :: balanceSoilBaseflow    ! output from the soil zone
 real(dp)                             :: balanceSoilDrainage    ! output from the soil zone
 real(dp)                             :: balanceSoilTranspiration     ! output from the soil zone
 real(dp)                             :: balanceAquifer0        ! total aquifer storage at the start of the step (kg m-2)
 real(dp)                             :: balanceAquifer1        ! total aquifer storage at the end of the step (kg m-2)
 real(dp)                             :: xCompress              ! compression in a given layer (m)
 real(dp)                             :: xFlux0,xFlux1          ! fluxes at the layer boundaries (m)
 ! ----------------------------------------------------------------------------------------------------------------------------------------------
 ! ** local pointers to model state variables
 ! ----------------------------------------------------------------------------------------------------------------------------------------------
 real(dp),pointer                     :: mLayerDepth(:)         ! depth of each soil layer (m)
 real(dp),pointer                     :: mLayerVolFracIce(:)    ! volumetric ice content in each soil layer (-)
 real(dp),pointer                     :: mLayerVolFracLiq(:)    ! volumetric liquid water content in each soil layer (-)
 real(dp),pointer                     :: scalarAquiferStorage   ! aquifer storage (m)
 real(dp),pointer                     :: scalarCanopyLiq        ! canopy liquid water content (kg m-2)
 real(dp),pointer                     :: scalarCanopyIce        ! canopy ice content (kg m-2)
 ! ----------------------------------------------------------------------------------------------------------------------------------------------
 ! ** local pointers to increment fluxes
 ! ----------------------------------------------------------------------------------------------------------------------------------------------
 ! local pointers to flux variables
 real(dp),pointer                     :: scalarThroughfallSnow       ! snow that reaches the ground without ever touching the canopy (kg m-2 s-1)
 real(dp),pointer                     :: scalarThroughfallRain       ! rain that reaches the ground without ever touching the canopy (kg m-2 s-1)
 real(dp),pointer                     :: scalarCanopySnowUnloading   ! unloading of snow from the vegetion canopy (kg m-2 s-1)
 real(dp),pointer                     :: scalarCanopyLiqDrainage     ! drainage of liquid water from the vegetation canopy (kg m-2 s-1)
 real(dp),pointer                     :: scalarCanopyMeltFreeze      ! melt/freeze of water stored in the canopy (kg m-2 s-1)
 real(dp),pointer                     :: scalarCanopyTranspiration   ! canopy transpiration (kg m-2 s-1)
 real(dp),pointer                     :: scalarCanopyEvaporation     ! canopy evaporation/condensation (kg m-2 s-1)
 real(dp),pointer                     :: scalarCanopySublimation     ! canopy sublimation/frost (kg m-2 s-1)
 real(dp),pointer                     :: scalarSnowSublimation       ! snow sublimation/frost - below canopy or non-vegetated (kg m-2 s-1)
 real(dp),pointer                     :: scalarGroundEvaporation     ! ground evaporation/condensation - below canopy or non-vegetated (kg m-2 s-1)
 real(dp),pointer                     :: scalarRainPlusMelt          ! rain plus melt, as input to soil before calculating surface runoff (m s-1)
 real(dp),pointer                     :: scalarSurfaceRunoff         ! surface runoff (m s-1)
 real(dp),pointer                     :: scalarSoilInflux            ! influx of water at the top of the soil profile (m s-1)
 real(dp),pointer                     :: scalarSoilCompress          ! change in storage associated with compression of the soil matrix (kg m-2)
 real(dp),pointer                     :: scalarSoilBaseflow          ! total baseflow from throughout the soil profile (m s-1)
 real(dp),pointer                     :: scalarSoilDrainage          ! drainage from the bottom of the soil profile (m s-1)
 real(dp),pointer                     :: scalarAquiferRecharge       ! recharge to the aquifer (m s-1)
 real(dp),pointer                     :: scalarAquiferBaseflow       ! baseflow from the aquifer (m s-1)
 real(dp),pointer                     :: scalarAquiferTranspire      ! transpiration from the aquifer (m s-1)
 real(dp),pointer                     :: mLayerColumnOutflow(:)      ! total outflow from each layer in a given soil column (m3 s-1)
 ! local pointers to timestep-average flux variables
 real(dp),pointer                     :: totalSoilCompress           ! change in storage associated with compression of the soil matrix (kg m-2)
 real(dp),pointer                     :: averageThroughfallSnow      ! snow that reaches the ground without ever touching the canopy (kg m-2 s-1)
 real(dp),pointer                     :: averageThroughfallRain      ! rain that reaches the ground without ever touching the canopy (kg m-2 s-1)
 real(dp),pointer                     :: averageCanopySnowUnloading  ! unloading of snow from the vegetion canopy (kg m-2 s-1)
 real(dp),pointer                     :: averageCanopyLiqDrainage    ! drainage of liquid water from the vegetation canopy (kg m-2 s-1)
 real(dp),pointer                     :: averageCanopyMeltFreeze     ! melt/freeze of water stored in the canopy (kg m-2 s-1)
 real(dp),pointer                     :: averageCanopyTranspiration  ! canopy transpiration (kg m-2 s-1)
 real(dp),pointer                     :: averageCanopyEvaporation    ! canopy evaporation/condensation (kg m-2 s-1)
 real(dp),pointer                     :: averageCanopySublimation    ! canopy sublimation/frost (kg m-2 s-1)
 real(dp),pointer                     :: averageSnowSublimation      ! snow sublimation/frost - below canopy or non-vegetated (kg m-2 s-1)
 real(dp),pointer                     :: averageGroundEvaporation    ! ground evaporation/condensation - below canopy or non-vegetated (kg m-2 s-1)
 real(dp),pointer                     :: averageRainPlusMelt         ! rain plus melt, as input to soil before calculating surface runoff (m s-1)
 real(dp),pointer                     :: averageSurfaceRunoff        ! surface runoff (m s-1)
 real(dp),pointer                     :: averageSoilInflux           ! influx of water at the top of the soil profile (m s-1)
 real(dp),pointer                     :: averageSoilBaseflow         ! total baseflow from throughout the soil profile (m s-1)
 real(dp),pointer                     :: averageSoilDrainage         ! drainage from the bottom of the soil profile (m s-1)
 real(dp),pointer                     :: averageAquiferRecharge      ! recharge to the aquifer (m s-1)
 real(dp),pointer                     :: averageAquiferBaseflow      ! baseflow from the aquifer (m s-1)
 real(dp),pointer                     :: averageAquiferTranspire     ! transpiration from the aquifer (m s-1)
 real(dp),pointer                     :: averageColumnOutflow(:)     ! outflow from each layer in the soil profile (m3 s-1)
 ! ----------------------------------------------------------------------------------------------------------------------------------------------
 ! initialize error control
 err=0; message="coupled_em/"

 ! identify the number of snow and soil layers
 nSnow = count(indx_data%var(iLookINDEX%layerType)%dat==ix_snow)
 nSoil = count(indx_data%var(iLookINDEX%layerType)%dat==ix_soil)

 ! compute the total number of snow and soil layers
 nLayers = nSnow + nSoil

 scalarCanopyLiq => mvar_data%var(iLookMVAR%scalarCanopyLiq)%dat(1)
 scalarCanopyIce => mvar_data%var(iLookMVAR%scalarCanopyIce)%dat(1)
 balanceCanopyWater0 = scalarCanopyLiq + scalarCanopyIce

 ! point to model state variables
 ! NOTE: need to do this at the start of each sub-step because number of layers may change
 mLayerDepth          => mvar_data%var(iLookMVAR%mLayerDepth)%dat(nSnow+1:nLayers)           ! depth of each soil layer (m)
 mLayerVolFracIce     => mvar_data%var(iLookMVAR%mLayerVolFracIce)%dat(nSnow+1:nLayers)      ! volumetric ice content in each soil layer (-)
 mLayerVolFracLiq     => mvar_data%var(iLookMVAR%mLayerVolFracLiq)%dat(nSnow+1:nLayers)      ! volumetric liquid water content in each soil layer (-)
 scalarAquiferStorage => mvar_data%var(iLookMVAR%scalarAquiferStorage)%dat(1)                ! aquifer storage (m)

 ! compute total soil moisture and ice at the *START* of the step (kg m-2)
 scalarTotalSoilLiq = sum(iden_water*mLayerVolFracLiq(1:nSoil)*mLayerDepth(1:nSoil))
 scalarTotalSoilIce = sum(iden_water*mLayerVolFracIce(1:nSoil)*mLayerDepth(1:nSoil))  ! NOTE: no expansion and hence use iden_water
 !scalarTotalSoilIce = sum(iden_ice  *mLayerVolFracIce(1:nSoil)*mLayerDepth(1:nSoil))

 ! get the total water in the soil (liquid plus ice) at the start of the time step (kg m-2)
 balanceSoilWater0 = scalarTotalSoilLiq + scalarTotalSoilIce

 ! get the total aquifer storage at the start of the time step (kg m-2)
 balanceAquifer0 = scalarAquiferStorage*iden_water

 ! print re-start file
 if(printRestart)then
  call printRestartFile(output_fileSuffix,dt_init,time_data,mvar_data,err,cmessage)
  if(err/=0)then; err=20; message=trim(message)//trim(cmessage); return; endif
  !pause
 endif

 ! assign pointers to algorithmic control parameters
 minstep => mpar_data%var(iLookPARAM%minstep)  ! minimum time step (s)
 maxstep => mpar_data%var(iLookPARAM%maxstep)  ! maximum time step (s)
 !print*, 'minstep, maxstep = ', minstep, maxstep

 ! define maximum number of iterations
 maxiter = mpar_data%var(iLookPARAM%maxiter)

 ! get the length of the time step (seconds)
 dt = data_step

 ! compute the number of layers with roots
 nLayersRoots = count(mvar_data%var(iLookMVAR%iLayerHeight)%dat(nSnow:nLayers-1) < mpar_data%var(iLookPARAM%rootingDepth)-verySmall)
 if(nLayersRoots == 0)then; err=20; message=trim(message)//'no roots within the soil profile'; return; endif

 ! define the foliage nitrogen factor
 mvar_data%var(iLookMVAR%scalarFoliageNitrogenFactor)%dat(1) = 1._dp  ! foliage nitrogen concentration (1.0 = saturated)

 ! initialize the length of the sub-step
 dt_sub  = min(dt_init,min(dt,maxstep))
 dt_done = 0._dp

 ! initialize the number of sub-steps
 nsub=0

 ! loop through sub-steps
 do  ! continuous do statement with exit clause (alternative to "while")

  ! print progress
  !print*, '*** new substep'

  ! increment the number of sub-steps
  nsub = nsub+1

  ! save SWE
  oldSWE = mvar_data%var(iLookMVAR%scalarSWE)%dat(1)
  !print*, 'nSnow = ', nSnow
  !print*, 'oldSWE = ', oldSWE


  ! (1) compute phenology...
  ! ------------------------

  ! compute the temperature of the root zone: used in vegetation phenology
  mvar_data%var(iLookMVAR%scalarRootZoneTemp)%dat(1) = sum(mvar_data%var(iLookMVAR%mLayerTemp)%dat(nSnow+1:nSnow+nLayersRoots)) / real(nLayersRoots, kind(dp))

  ! compute the exposed LAI and SAI and whether veg is buried by snow
  call vegPhenlgy(&
                  ! input/output: data structures
                  model_decisions,             & ! intent(in):    model decisions
                  type_data,                   & ! intent(in):    type of vegetation and soil
                  attr_data,                   & ! intent(in):    spatial attributes
                  mpar_data,                   & ! intent(in):    model parameters
                  mvar_data,                   & ! intent(inout): model variables for a local HRU
                  ! output
                  computeVegFlux,              & ! intent(out): flag to indicate if we are computing fluxes over vegetation (.false. means veg is buried with snow)
                  canopyDepth,                 & ! intent(out): canopy depth (m)
                  exposedVAI,                  & ! intent(out): exposed vegetation area index (m2 m-2)
                  err,cmessage)                  ! intent(out): error control
  if(err/=0)then; err=20; message=trim(message)//trim(cmessage); return; endif


  ! (2) compute wetted canopy area...
  ! ---------------------------------

  ! compute maximum canopy liquid water (kg m-2)
  mvar_data%var(iLookMVAR%scalarCanopyLiqMax)%dat(1) = mpar_data%var(iLookPARAM%refInterceptCapRain)*exposedVAI

  ! compute maximum canopy ice content (kg m-2)
  ! NOTE 1: this is used to compute the snow fraction on the canopy, as used in *BOTH* the radiation AND canopy sublimation routines
  ! NOTE 2: this is a different variable than the max ice used in the throughfall (snow interception) calculations
  select case(model_decisions(iLookDECISIONS%snowIncept)%iDecision)
   case(lightSnow);  mvar_data%var(iLookMVAR%scalarCanopyIceMax)%dat(1) = exposedVAI*mpar_data%var(iLookPARAM%refInterceptCapSnow)       ! use maximum per unit leaf area storage capacity for snow (kg m-2)
   case(stickySnow); mvar_data%var(iLookMVAR%scalarCanopyIceMax)%dat(1) = exposedVAI*mpar_data%var(iLookPARAM%refInterceptCapSnow)*4._dp ! use maximum per unit leaf area storage capacity for snow (kg m-2)
   case default; message=trim(message)//'unable to identify option for maximum branch interception capacity'; err=20; return
  end select ! identifying option for maximum branch interception capacity
  !print*, 'mvar_data%var(iLookMVAR%scalarCanopyLiqMax)%dat(1) = ', mvar_data%var(iLookMVAR%scalarCanopyLiqMax)%dat(1)
  !print*, 'mvar_data%var(iLookMVAR%scalarCanopyIceMax)%dat(1) = ', mvar_data%var(iLookMVAR%scalarCanopyIceMax)%dat(1)

  ! compute wetted fraction of the canopy
  ! NOTE: assume that the wetted fraction is constant over the substep for the radiation calculations
  if(computeVegFlux)then

   ! compute wetted fraction of the canopy
   call wettedFrac(&
                   ! input
                   .false.,                                                      & ! flag to denote if derivatives are required
                   .false.,                                                      & ! flag to denote if derivatives are calculated numerically
                   (mvar_data%var(iLookMVAR%scalarCanopyTemp)%dat(1) < Tfreeze), & ! flag to denote if the canopy is frozen
                   varNotUsed1,                                                  & ! derivative in canopy liquid w.r.t. canopy temperature (kg m-2 K-1)
                   varNotUsed2,                                                  & ! fraction of liquid water on the canopy
                   mvar_data%var(iLookMVAR%scalarCanopyLiq)%dat(1),              & ! canopy liquid water (kg m-2)
                   mvar_data%var(iLookMVAR%scalarCanopyIce)%dat(1),              & ! canopy ice (kg m-2)
                   mvar_data%var(iLookMVAR%scalarCanopyLiqMax)%dat(1),           & ! maximum canopy liquid water (kg m-2)
                   mvar_data%var(iLookMVAR%scalarCanopyLiqMax)%dat(1),           & ! maximum canopy ice content (kg m-2)
                   ! output
                   mvar_data%var(iLookMVAR%scalarCanopyWetFraction)%dat(1),      & ! canopy wetted fraction (-)
                   dCanopyWetFraction_dWat,                                      & ! derivative in wetted fraction w.r.t. canopy liquid water content (kg-1 m2)
                   dCanopyWetFraction_dT,                                        & ! derivative in wetted fraction w.r.t. canopy liquid water content (kg-1 m2)
                   err,cmessage)
   if(err/=0)then; message=trim(message)//trim(cmessage); return; endif

  ! vegetation is completely buried by snow (or no veg exisits at all)
  else
   mvar_data%var(iLookMVAR%scalarCanopyWetFraction)%dat(1) = 0._dp
   dCanopyWetFraction_dWat                                 = 0._dp
   dCanopyWetFraction_dT                                   = 0._dp
  endif


  ! (3) compute snow albedo...
  ! --------------------------
  ! NOTE: this should be done before the radiation calculations
  ! NOTE: uses snowfall; should really use canopy throughfall + canopy unloading
  call snowAlbedo(&
                  ! input: model control
                  dt_sub,                      & ! intent(in): model time step (s)
                  (nSnow > 0),                 & ! intent(in): logical flag to denote if snow is present
                  ! input/output: data structures
                  model_decisions,             & ! intent(in):    model decisions
                  mpar_data,                   & ! intent(in):    model parameters
                  mvar_data,                   & ! intent(inout): model variables for a local HRU
                  ! output: error control
                  err,cmessage)                  ! intent(out): error control
  if(err/=0)then; err=20; message=trim(message)//trim(cmessage); return; endif


  ! (4) compute canopy sw radiation fluxes...
  ! -----------------------------------------
  call vegSWavRad(&
                  dt_sub,                       & ! intent(in): time step (s) -- only used in Noah-MP radiation, to compute albedo
                  computeVegFlux,               & ! intent(in): logical flag to compute vegetation fluxes (.false. if veg buried by snow)
                  err,cmessage)                   ! intent(out): error control
  if(err/=0)then; err=20; message=trim(message)//trim(cmessage); return; endif



  ! (5) compute canopy throughfall and unloading...
  ! -----------------------------------------------
  ! NOTE 1: this needs to be done before solving the energy and liquid water equations, to account for the heat advected with precipitation (and throughfall/unloading)
  ! NOTE 2: the unloading flux is computed using canopy drip (scalarCanopyLiqDrainage) from the previous time step
  call canopySnow(&
                  ! input: model control
                  dt_sub,                      & ! intent(in): time step (seconds)
                  exposedVAI,                  & ! intent(in): exposed vegetation area index (m2 m-2)
                  computeVegFlux,              & ! intent(in): flag to denote if computing energy flux over vegetation
                  ! input/output: data structures
                  model_decisions,             & ! intent(in):    model decisions
                  forc_data,                   & ! intent(in):    model forcing data
                  mpar_data,                   & ! intent(in):    model parameters
                  mvar_data,                   & ! intent(inout): model variables for a local HRU
                  ! output: error control
                  err,cmessage)                  ! intent(out): error control
  if(err/=0)then; err=20; message=trim(message)//trim(cmessage); return; endif
  !print*, 'canopyIce = ', mvar_data%var(iLookMVAR%scalarCanopyIce)%dat(1)

  ! adjust canopy temperature to account for new snow
  call tempAdjust(&
                  ! input: derived parameters
                  canopyDepth,                 & ! intent(in): canopy depth (m)
                  ! input/output: data structures
                  mpar_data,                   & ! intent(in):    model parameters
                  mvar_data,                   & ! intent(inout): model variables for a local HRU
                  ! output: error control
                  err,cmessage)                  ! intent(out): error control
  if(err/=0)then; err=20; message=trim(message)//trim(cmessage); return; endif

  ! initialize drainage and throughfall
  ! NOTE 1: this needs to be done before solving the energy and liquid water equations, to account for the heat advected with precipitation
  ! NOTE 2: this initialization needs to be done AFTER the call to canopySnow, since canopySnow uses canopy drip drom the previous time step
  if(.not.computeVegFlux)then
   mvar_data%var(iLookMVAR%scalarThroughfallRain)%dat(1)   = mvar_data%var(iLookMVAR%scalarRainfall)%dat(1)
   mvar_data%var(iLookMVAR%scalarCanopyLiqDrainage)%dat(1) = 0._dp
  else
   mvar_data%var(iLookMVAR%scalarThroughfallRain)%dat(1)   = 0._dp
   mvar_data%var(iLookMVAR%scalarCanopyLiqDrainage)%dat(1) = 0._dp
  endif

  ! (6) add snowfall to the snowpack...
  ! -----------------------------------

  ! add new snowfall to the snowpack
  ! NOTE: This needs to be done AFTER the call to canopySnow, since throughfall and unloading are computed in canopySnow
  call newsnwfall(&
                 ! input: model control
                 dt_sub,                                                    & ! time step (seconds)
                 mpar_data%var(iLookPARAM%snowfrz_scale),                   & ! freeezing curve parameter for snow (K-1)
                 ! input: diagnostic scalar variables
                 mvar_data%var(iLookMVAR%scalarSnowfallTemp)%dat(1),        & ! computed temperature of fresh snow (K)
                 mvar_data%var(iLookMVAR%scalarNewSnowDensity)%dat(1),      & ! computed density of new snow (kg m-3)
                 mvar_data%var(iLookMVAR%scalarThroughfallSnow)%dat(1),     & ! throughfall of snow through the canopy (kg m-2 s-1)
                 mvar_data%var(iLookMVAR%scalarCanopySnowUnloading)%dat(1), & ! unloading of snow from the canopy (kg m-2 s-1)
                 ! input/output: state variables
                 mvar_data%var(iLookMVAR%scalarSWE)%dat(1),                 & ! SWE (kg m-2)
                 mvar_data%var(iLookMVAR%scalarSnowDepth)%dat(1),           & ! total snow depth (m)
                 mvar_data%var(iLookMVAR%mLayerTemp)%dat(1),                & ! temperature of the top layer (K)
                 mvar_data%var(iLookMVAR%mLayerDepth)%dat(1),               & ! depth of the top layer (m)
                 mvar_data%var(iLookMVAR%mLayerVolFracIce)%dat(1),          & ! volumetric fraction of ice of the top layer (-)
                 mvar_data%var(iLookMVAR%mLayerVolFracLiq)%dat(1),          & ! volumetric fraction of liquid water of the top layer (-)
                 ! output: error control
                 err,cmessage)                                                ! error control
  if(err/=0)then; err=30; message=trim(message)//trim(cmessage); return; endif

  ! re-compute snow depth and SWE
  if(nSnow > 0)then
   mvar_data%var(iLookMVAR%scalarSnowDepth)%dat(1) = sum(mvar_data%var(iLookMVAR%mLayerDepth)%dat(1:nSnow))
   mvar_data%var(iLookMVAR%scalarSWE)%dat(1)       = sum( (mvar_data%var(iLookMVAR%mLayerVolFracLiq)%dat(1:nSnow)*iden_water + &
                                                           mvar_data%var(iLookMVAR%mLayerVolFracIce)%dat(1:nSnow)*iden_ice) &
                                                           * mvar_data%var(iLookMVAR%mLayerDepth)%dat(1:nSnow) )
  endif
  !print*, 'SWE after snowfall = ',  mvar_data%var(iLookMVAR%scalarSWE)%dat(1)

  ! update coordinate variables
  call calcHeight(&
                  ! input/output: data structures
                  indx_data,   & ! intent(in): layer type
                  mvar_data,   & ! intent(inout): model variables for a local HRU
                  ! output: error control
                  err,cmessage)
  if(err/=0)then; err=20; message=trim(message)//trim(cmessage); return; endif

  ! ****************************************************************************************************
  ! *** MAIN SOLVER ************************************************************************************
  ! ****************************************************************************************************

  ! initialize dt
  ntemp   = 0       ! number of temporary sub-steps
  ntrial  = 0       ! number of trial sub-steps
  dt_solv = 0._dp   ! progress towards dt_sub
  dt_temp = dt_sub  ! temporary substep

  ! intialize variables needed for SWE mass balance check
  effRainfall = 0._dp  ! if no snow layers, water is added to the top of the soil zone
  snwDrainage = 0._dp  ! no snow drainage when no snow layers
  sublimation = 0._dp  ! no sublimation when no snow layers
  sfcMeltPond = 0._dp  ! surface melt pond

  ! initialize the rejected step
  rejectedStep=.false.  ! always try the first time

  ! ** continuous do loop to handle any non-convergence or mass balance issues that arise
  do  ! (multiple attempts for non-convergence etc.; minstep check to avoid excessive iteration)

   ! increment trial sub-steps
   ntrial = ntrial+1

   ! if step is rejected, then no need to revise layer structure etc.
   if(.not.rejectedStep)then

    ! (7) merge/sub-divide snow layers...
    ! -----------------------------------
    call volicePack(&
                    ! input/output: model data structures
                    model_decisions,             & ! intent(in):    model decisions
                    mpar_data,                   & ! intent(in):    model parameters
                    indx_data,                   & ! intent(inout): type of each layer
                    mvar_data,                   & ! intent(inout): model variables for a local HRU
                    ! output: error control
                    err,cmessage)                  ! intent(out): error control
    if(err/=0)then; err=55; message=trim(message)//trim(cmessage); return; endif

    ! (7) compute diagnostic variables for each layer...
    ! --------------------------------------------------
    ! NOTE: this needs to be done AFTER volicePack, since layers may have been sub-divided and/or merged
    call diagn_evar(&
                    ! input: control variables
                    computeVegFlux,          & ! intent(in): flag to denote if computing the vegetation flux
                    canopyDepth,             & ! intent(in): canopy depth (m)
                    ! input/output: data structures
                    mpar_data,               & ! intent(in):    model parameters
                    indx_data,               & ! intent(in):    model layer indices
                    mvar_data,               & ! intent(inout): model variables for a local HRU
                    ! output: error control
                    err,cmessage)              ! intent(out): error control
    if(err/=0)then; err=55; message=trim(message)//trim(cmessage); return; endif


    ! (8) compute melt of the "snow without a layer"...
    ! -------------------------------------------------
    ! NOTE: forms a surface melt pond, which drains into the upper-most soil layer through the time step
    ! (check for the special case of "snow without a layer")
    if(nSnow==0)then
     call implctMelt(&
                     ! input/output: integrated snowpack properties
                     mvar_data%var(iLookMVAR%scalarSWE)%dat(1),               & ! intent(inout): snow water equivalent (kg m-2)
                     mvar_data%var(iLookMVAR%scalarSnowDepth)%dat(1),         & ! intent(inout): snow depth (m)
                     mvar_data%var(iLookMVAR%scalarSfcMeltPond)%dat(1),       & ! intent(inout): surface melt pond (kg m-2)
                     ! input/output: properties of the upper-most soil layer
                     mvar_data%var(iLookMVAR%mLayerTemp)%dat(nSnow+1),        & ! intent(inout): surface layer temperature (K)
                     mvar_data%var(iLookMVAR%mLayerDepth)%dat(nSnow+1),       & ! intent(inout): surface layer depth (m)
                     mvar_data%var(iLookMVAR%mLayerVolHtCapBulk)%dat(nSnow+1),& ! intent(inout): surface layer volumetric heat capacity (J m-3 K-1)
                     ! output: error control
                     err,cmessage                                             ) ! intent(out): error control
     if(err/=0)then; err=20; message=trim(message)//trim(cmessage); return; endif
    endif

   ! ** if previous step is not rejected
   endif

   ! test: recompute snow depth and SWE
   if(nSnow > 0)then
    mvar_data%var(iLookMVAR%scalarSnowDepth)%dat(1) = sum(mvar_data%var(iLookMVAR%mLayerDepth)%dat(1:nSnow))
    mvar_data%var(iLookMVAR%scalarSWE)%dat(1)       = sum( (mvar_data%var(iLookMVAR%mLayerVolFracLiq)%dat(1:nSnow)*iden_water + &
                                                            mvar_data%var(iLookMVAR%mLayerVolFracIce)%dat(1:nSnow)*iden_ice) &
                                                            * mvar_data%var(iLookMVAR%mLayerDepth)%dat(1:nSnow) )
   endif
   !write(*,'(a,1x,2(f20.5,1x),l1)') 'b4 systemSolv: testSWE, meltPond, rejectedStep = ', mvar_data%var(iLookMVAR%scalarSWE)%dat(1), mvar_data%var(iLookMVAR%scalarSfcMeltPond)%dat(1), rejectedStep

   ! print progress
   !if(dt_temp < dt_sub-tinyNumber)then
   ! write(*,'(a,1x,i4,1x,3(f15.2,1x))') 'ntrial, dt_temp, dt_solv, dt_sub = ', ntrial, dt_temp, dt_solv, dt_sub
   ! !pause
   !endif

   ! (9) solve model equations...
   ! ----------------------------

   ! get the new solution
   call systemSolv(&
                   ! input: model control
                   dt_temp,                                & ! intent(in): length of the model sub-step
                   maxiter,                                & ! intent(in): maximum number of iterations
                   (nsub==1),                              & ! intent(in): logical flag to denote the first substep
                   computeVegFlux,                         & ! intent(in): logical flag to compute fluxes within the vegetation canopy
                   ! input/output: data structures
                   type_data,                              & ! intent(in):    type of vegetation and soil
                   attr_data,                              & ! intent(in):    spatial attributes
                   forc_data,                              & ! intent(in):    model forcing data
                   mpar_data,                              & ! intent(in):    model parameters
                   indx_data,                              & ! intent(in):    index data
                   mvar_data,                              & ! intent(inout): model variables for a local HRU
                   bvar_data,                              & ! intent(in):    model variables for the local basin
                   model_decisions,                        & ! intent(in):    model decisions
                   ! output: model control
                   niter,                                  & ! intent(out): number of iterations
                   err,cmessage)                             ! intent(out): error code and error message

   ! check for fatal errors
   if(err>0)then; err=20; message=trim(message)//trim(cmessage); return; endif
   !print*, 'after solv: mvar_data%var(iLookMVAR%iLayerLiqFluxSoil)%dat(0)*dt_temp*dt_temp/dt = ', mvar_data%var(iLookMVAR%iLayerLiqFluxSoil)%dat(0)*dt_temp*dt_temp/dt

   ! test: recompute snow depth and SWE
   if(nSnow > 0)then
    mvar_data%var(iLookMVAR%scalarSnowDepth)%dat(1) = sum(mvar_data%var(iLookMVAR%mLayerDepth)%dat(1:nSnow))
    mvar_data%var(iLookMVAR%scalarSWE)%dat(1)       = sum( (mvar_data%var(iLookMVAR%mLayerVolFracLiq)%dat(1:nSnow)*iden_water + &
                                                            mvar_data%var(iLookMVAR%mLayerVolFracIce)%dat(1:nSnow)*iden_ice) &
                                                            * mvar_data%var(iLookMVAR%mLayerDepth)%dat(1:nSnow) )
   endif
   !write(*,'(a,1x,2(i4,1x),10(f15.5,1x))') 'nTrial, nTemp, dt_temp, dt_solv, dt_sub, test SWE = ', &
   !                                         nTrial, nTemp, dt_temp, dt_solv, dt_sub, mvar_data%var(iLookMVAR%scalarSWE)%dat(1)

   ! if err<0 (warnings) and hence non-convergence
   if(err<0)then
    ! (adjust time step length)
    dt_temp = dt_temp*0.5_dp ! halve the sub-step
<<<<<<< HEAD
    !print*, trim(cmessage), dt_temp
    rejectedStep=.true.
=======
    print*, trim(cmessage), dt_temp, minstep
    rejectedStep=.true. 
>>>>>>> c1a88fde
    ! (check that time step greater than the minimum step)
    if(dt_temp < minstep)then
     message=trim(message)//'dt_temp is below the minimum time step'
     err=20; return
    endif
    !pause 'failed step'
    ! (try again)
    cycle  ! try again
   else
    rejectedStep=.false.
    !pause 'accepted step'
   endif


   ! check that err=0 at this point (it should be)
   if(err/=0)then; message=trim(message)//'expect err=0'; return; endif


   ! (10a) compute change in canopy ice content due to sublimation...
   ! --------------------------------------------------------------
   ! NOTE: keep in continuous do loop in case insufficient water on canopy for sublimation
   if(computeVegFlux)then

    ! remove mass of ice on the canopy
    mvar_data%var(iLookMVAR%scalarCanopyIce)%dat(1) = mvar_data%var(iLookMVAR%scalarCanopyIce)%dat(1) + &
                                                      mvar_data%var(iLookMVAR%scalarCanopySublimation)%dat(1)*dt_temp

    ! if removed all ice, take the remaining sublimation from water
    if(mvar_data%var(iLookMVAR%scalarCanopyIce)%dat(1) < 0._dp)then
     mvar_data%var(iLookMVAR%scalarCanopyLiq)%dat(1) = mvar_data%var(iLookMVAR%scalarCanopyLiq)%dat(1) + mvar_data%var(iLookMVAR%scalarCanopyIce)%dat(1)
     mvar_data%var(iLookMVAR%scalarCanopyIce)%dat(1) = 0._dp
    endif

    ! check that there is sufficient canopy water to support the converged sublimation rate over the time step dt_temp
    ! NOTE we conducted checks and time step adjustments in systemSolv above so we should not get here: hence fatal error
    if(mvar_data%var(iLookMVAR%scalarCanopyLiq)%dat(1) < -tinyNumber)then
     message=trim(message)//'canopy sublimation rate over time step dt_temp depletes more than the available water'
     err=20; return
    endif

   endif  ! (if computing the vegetation flux)


   ! (10b) compute change in ice content of the top snow layer due to sublimation...
   ! -----------------------------------------------------------------------------
   ! NOTE: this is done BEFORE densification
   if(nSnow > 0)then ! snow layers exist

    ! compute volumetric sublimation (-)
    volSub = dt_temp*mvar_data%var(iLookMVAR%scalarSnowSublimation)%dat(1)/mvar_data%var(iLookMVAR%mLayerDepth)%dat(1)

    ! update volumetric fraction of ice (-)
    ! NOTE: fluxes are positive downward
    mvar_data%var(iLookMVAR%mLayerVolFracIce)%dat(1) = mvar_data%var(iLookMVAR%mLayerVolFracIce)%dat(1) + volSub/iden_ice

    ! check that there is sufficient ice in the top snow layer to support the converged sublimation rate over the time step dt_temp
    ! NOTE we conducted checks and time step adjustments in systemSolv above so we should not get here: hence fatal error
    if(mvar_data%var(iLookMVAR%mLayerVolFracIce)%dat(1) < -tinyNumber)then
     message=trim(message)//'surface sublimation rate over time step dt_temp depletes more than the available water'
     err=20; return
    endif

   ! no snow
   else

    ! no snow: check that sublimation is zero
    if(abs(mvar_data%var(iLookMVAR%scalarSnowSublimation)%dat(1)) > verySmall)then
     message=trim(message)//'sublimation of snow has been computed when no snow exists'
     err=20; return
    endif

   endif  ! (if snow layers exist)
   !print*, 'ice after sublimation: ', mvar_data%var(iLookMVAR%mLayerVolFracIce)%dat(1)*iden_ice


   ! (11) account for compaction and cavitation in the snowpack...
   ! ------------------------------------------------------------
   if(nSnow>0)then
    call snwDensify(&
                    ! intent(in): variables
                    dt_temp,                                                & ! intent(in): time step (s)
                    mvar_data%var(iLookMVAR%mLayerTemp)%dat(1:nSnow),       & ! intent(in): temperature of each layer (K)
                    mvar_data%var(iLookMVAR%mLayerMeltFreeze)%dat(1:nSnow), & ! intent(in): volumetric melt in each layer (kg m-3)
                    mvar_data%var(iLookMVAR%scalarSnowSublimation)%dat(1),  & ! intent(in): sublimation from the snow surface (kg m-2 s-1)
                    ! intent(in): parameters
                    mpar_data%var(iLookPARAM%densScalGrowth),               & ! intent(in): density scaling factor for grain growth (kg-1 m3)
                    mpar_data%var(iLookPARAM%tempScalGrowth),               & ! intent(in): temperature scaling factor for grain growth (K-1)
                    mpar_data%var(iLookPARAM%grainGrowthRate),              & ! intent(in): rate of grain growth (s-1)
                    mpar_data%var(iLookPARAM%densScalOvrbdn),               & ! intent(in): density scaling factor for overburden pressure (kg-1 m3)
                    mpar_data%var(iLookPARAM%tempScalOvrbdn),               & ! intent(in): temperature scaling factor for overburden pressure (K-1)
                    mpar_data%var(iLookPARAM%base_visc),                    & ! intent(in): viscosity coefficient at T=T_frz and snow density=0 (kg m-2 s)
                    ! intent(inout): state variables
                    mvar_data%var(iLookMVAR%mLayerDepth)%dat(1:nSnow),      & ! intent(inout): depth of each layer (m)
                    mvar_data%var(iLookMVAR%mLayerVolFracLiq)%dat(1:nSnow), & ! intent(inout):  volumetric fraction of liquid water after itertations (-)
                    mvar_data%var(iLookMVAR%mLayerVolFracIce)%dat(1:nSnow), & ! intent(inout):  volumetric fraction of ice after itertations (-)
                    ! output: error control
                    err,cmessage)                     ! intent(out): error control
    if(err/=0)then; err=55; message=trim(message)//trim(cmessage); return; endif
   endif  ! if snow layers exist

   ! update coordinate variables
   call calcHeight(&
                   ! input/output: data structures
                   indx_data,   & ! intent(in): layer type
                   mvar_data,   & ! intent(inout): model variables for a local HRU
                   ! output: error control
                   err,cmessage)
   if(err/=0)then; err=20; message=trim(message)//trim(cmessage); return; endif


   ! (12) compute sub-step averages associated with the temporary steps...
   ! ---------------------------------------------------------------------

   ! keep track of the number of temporary sub-steps
   ntemp = ntemp+1

   ! increment model fluxes
   dt_wght = dt_temp/dt ! define weight applied to each sub-step
   call increment_fluxes(dt_wght,(nsub==1 .and. ntemp==1))

   !dt_prog = dt_done+dt_solv+dt_temp  ! progress in time step (s)
   !dt_frac = dt_prog/dt               ! fraction of time step completed (-)
   !write(*,'(a,1x,3(f9.3,1x),10(e20.10,1x))') 'dt_wght, dt_prog, dt_frac, totalSoilCompress, dt_prog*averageSoilInflux/dt_frac, scalarSoilCompress, scalarSoilInflux*dt_temp = ', &
   !                                            dt_wght, dt_prog, dt_frac, totalSoilCompress, dt_prog*averageSoilInflux/dt_frac, scalarSoilCompress, mvar_data%var(iLookMVAR%iLayerLiqFluxSoil)%dat(0)*dt_temp
   !pause

   ! compute effective rainfall input and snowpack drainage to/from the snowpack (kg m-2 s-1)
   if(nSnow > 0)then
    effRainfall = effRainfall + (mvar_data%var(iLookMVAR%scalarThroughfallRain)%dat(1) + mvar_data%var(iLookMVAR%scalarCanopyLiqDrainage)%dat(1) )*dt_temp/dt_sub
    snwDrainage = snwDrainage + (mvar_data%var(iLookMVAR%iLayerLiqFluxSnow)%dat(nSnow)*iden_water )*dt_temp/dt_sub ! m s-1 -> kg m-2 s-1
    sublimation = sublimation + (mvar_data%var(iLookMVAR%scalarSnowSublimation)%dat(1))*dt_temp/dt_sub
   ! compute the surface melt pond (kg m-2)
   else
    sfcMeltPond = sfcMeltPond + mvar_data%var(iLookMVAR%scalarSfcMeltPond)%dat(1)
   endif

   ! increment sub-step
   dt_solv = dt_solv + dt_temp

   ! check that we have completed the sub-step
   if(dt_solv >= dt_sub-verySmall) exit

   ! adjust length of the sub-step (make sure that we don't exceed the step)
   dt_temp = min(dt_sub - dt_solv, dt_temp)
   !print*, 'dt_temp = ', dt_temp


  end do  ! (multiple attempts for non-convergence)


  ! ****************************************************************************************************
  ! *** END MAIN SOLVER ********************************************************************************
  ! ****************************************************************************************************

  ! (13) check energy and mass balance...
  ! -------------------------------------

  ! recompute snow depth and SWE
  if(nSnow > 0)then
   mvar_data%var(iLookMVAR%scalarSnowDepth)%dat(1) = sum(mvar_data%var(iLookMVAR%mLayerDepth)%dat(1:nSnow))
   mvar_data%var(iLookMVAR%scalarSWE)%dat(1)       = sum( (mvar_data%var(iLookMVAR%mLayerVolFracLiq)%dat(1:nSnow)*iden_water + &
                                                           mvar_data%var(iLookMVAR%mLayerVolFracIce)%dat(1:nSnow)*iden_ice) &
                                                           * mvar_data%var(iLookMVAR%mLayerDepth)%dat(1:nSnow) )
  endif

  ! check SWE
  effSnowfall = mvar_data%var(iLookMVAR%scalarThroughfallSnow)%dat(1) + mvar_data%var(iLookMVAR%scalarCanopySnowUnloading)%dat(1)
  newSWE      = mvar_data%var(iLookMVAR%scalarSWE)%dat(1)
  delSWE      = newSWE - (oldSWE - sfcMeltPond)
  massBalance = delSWE - (effSnowfall + effRainfall + sublimation - snwDrainage)*dt_sub
  if(abs(massBalance) > 1.d-6)then
   print*,                  'nSnow       = ', nSnow
   print*,                  'nTemp       = ', nTemp
   write(*,'(a,1x,f20.10)') 'dt_sub      = ', dt_sub
   write(*,'(a,1x,f20.10)') 'oldSWE      = ', oldSWE
   write(*,'(a,1x,f20.10)') 'newSWE      = ', newSWE
   write(*,'(a,1x,f20.10)') 'delSWE      = ', delSWE
   write(*,'(a,1x,f20.10)') 'effRainfall = ', effRainfall*dt_sub
   write(*,'(a,1x,f20.10)') 'effSnowfall = ', effSnowfall*dt_sub
   write(*,'(a,1x,f20.10)') 'sublimation = ', sublimation*dt_sub
   write(*,'(a,1x,f20.10)') 'snwDrainage = ', snwDrainage*dt_sub
   write(*,'(a,1x,f20.10)') 'sfcMeltPond = ', sfcMeltPond
   write(*,'(a,1x,f20.10)') 'massBalance = ', massBalance
   message=trim(message)//'SWE does not balance'
   err=20; return
  endif

  ! (14) adjust length of the substep...
  ! ------------------------------------

  ! increment the time step
  dt_done = dt_done + dt_sub
  !print*, '***** ', dt_done, dt_sub, niter
  !pause ' after increment the time step'

  ! modify the length of the time step
  if(niter<n_inc) dt_sub = min(dt_temp*F_inc,maxstep)
  if(niter>n_dec) dt_sub =     dt_temp*F_dec
  if(dt_sub < minstep)then; message=trim(message)//'dt_sub is below the minimum time step'; return; endif

  ! save the time step to initialize the subsequent step
  if(dt_done<dt .or. nsub==1) dt_init = dt_sub
  if(dt_init < 0.00001_dp .and. nsub > 10000) then
   write(message,'(a,f13.10,a,f9.2,a,i0,a)')trim(message)//"dt < 0.00001 and nsub > 10000 [dt=",dt_init,"; dt_done=",&
         dt_done,"; nsub=",nsub,"]"
   err=20; return
  endif

  ! exit do-loop if finished
  if(dt_done>=dt)exit

  ! make sure that we don't exceed the step
  dt_sub = min(dt-dt_done, dt_sub)

 end do  ! (sub-step loop)
 !stop 'completed time step'

 ! ---
 ! (14) balance checks...
 ! ----------------------

 ! get total canopy water
 scalarCanopyLiq => mvar_data%var(iLookMVAR%scalarCanopyLiq)%dat(1)
 scalarCanopyIce => mvar_data%var(iLookMVAR%scalarCanopyIce)%dat(1)
 balanceCanopyWater1 = scalarCanopyLiq + scalarCanopyIce

 ! get snowfall and rainfall
 scalarSnowfall => mvar_data%var(iLookMVAR%scalarSnowfall)%dat(1)        ! computed snowfall rate (kg m-2 s-1)
 scalarRainfall => mvar_data%var(iLookMVAR%scalarRainfall)%dat(1)        ! computed rainfall rate (kg m-2 s-1)

 ! print progress
 !write(*,'(a,1x,f20.10)') 'balanceCanopyWater0                          = ', balanceCanopyWater0
 !write(*,'(a,1x,f20.10)') 'balanceCanopyWater1                          = ', balanceCanopyWater1
 !write(*,'(a,1x,f20.10)') '(scalarSnowfall - averageThroughfallSnow)*dt = ', (scalarSnowfall - averageThroughfallSnow)*dt
 !write(*,'(a,1x,f20.10)') '(scalarRainfall - averageThroughfallRain)*dt = ', (scalarRainfall - averageThroughfallRain)*dt
 !write(*,'(a,1x,f20.10)') 'averageCanopySnowUnloading                   = ', averageCanopySnowUnloading*dt
 !write(*,'(a,1x,f20.10)') 'averageCanopyLiqDrainage                     = ', averageCanopyLiqDrainage*dt
 !write(*,'(a,1x,f20.10)') 'averageCanopySublimation                     = ', averageCanopySublimation*dt
 !write(*,'(a,1x,f20.10)') 'averageCanopyEvaporation                     = ', averageCanopyEvaporation*dt

 ! balance checks for the canopy
 ! NOTE: need to put the balance checks in the sub-step loop so that we can re-compute if necessary
 scalarCanopyWatBalError = balanceCanopyWater1 - (balanceCanopyWater0 + (scalarSnowfall - averageThroughfallSnow)*dt + (scalarRainfall - averageThroughfallRain)*dt &
                            - averageCanopySnowUnloading*dt - averageCanopyLiqDrainage*dt + averageCanopySublimation*dt + averageCanopyEvaporation*dt)
 if(abs(scalarCanopyWatBalError) > 1.d-1)then
  print*, '** canopy water balance error:'
  write(*,'(a,1x,f20.10)') 'dt                                           = ', dt
  write(*,'(a,1x,f20.10)') 'balanceCanopyWater0                          = ', balanceCanopyWater0
  write(*,'(a,1x,f20.10)') 'balanceCanopyWater1                          = ', balanceCanopyWater1
  write(*,'(a,1x,f20.10)') '(scalarSnowfall - averageThroughfallSnow)*dt = ', (scalarSnowfall - averageThroughfallSnow)*dt
  write(*,'(a,1x,f20.10)') '(scalarRainfall - averageThroughfallRain)*dt = ', (scalarRainfall - averageThroughfallRain)*dt
  write(*,'(a,1x,f20.10)') 'averageCanopySnowUnloading                   = ', averageCanopySnowUnloading*dt
  write(*,'(a,1x,f20.10)') 'averageCanopyLiqDrainage                     = ', averageCanopyLiqDrainage*dt
  write(*,'(a,1x,f20.10)') 'averageCanopySublimation                     = ', averageCanopySublimation*dt
  write(*,'(a,1x,f20.10)') 'averageCanopyEvaporation                     = ', averageCanopyEvaporation*dt
  write(*,'(a,1x,f20.10)') 'scalarCanopyWatBalError                      = ', scalarCanopyWatBalError
  message=trim(message)//'canopy hydrology does not balance'
  err=20; return
 endif
 !pause 'canopy hydrology does balance'

 ! point to model state variables
 ! NOTE: need to do this at the end of each sub-step because number of layers may change
 mLayerDepth          => mvar_data%var(iLookMVAR%mLayerDepth)%dat(nSnow+1:nLayers)           ! depth of each soil layer (m)
 mLayerVolFracIce     => mvar_data%var(iLookMVAR%mLayerVolFracIce)%dat(nSnow+1:nLayers)      ! volumetric ice content in each soil layer (-)
 mLayerVolFracLiq     => mvar_data%var(iLookMVAR%mLayerVolFracLiq)%dat(nSnow+1:nLayers)      ! volumetric liquid water content in each soil layer (-)
 scalarAquiferStorage => mvar_data%var(iLookMVAR%scalarAquiferStorage)%dat(1)                ! aquifer storage (m)

 ! compute the liquid water and ice content at the end of the time step
 scalarTotalSoilLiq = sum(iden_water*mLayerVolFracLiq(1:nSoil)*mLayerDepth(1:nSoil))
 scalarTotalSoilIce = sum(iden_water*mLayerVolFracIce(1:nSoil)*mLayerDepth(1:nSoil))   ! NOTE: no expansion of soil, hence use iden_water
 !scalarTotalSoilIce = sum(iden_ice  *mLayerVolFracIce(1:nSoil)*mLayerDepth(1:nSoil))

 ! get the total water in the soil (liquid plus ice) at the end of the time step (kg m-2)
 balanceSoilWater1 = scalarTotalSoilLiq + scalarTotalSoilIce

 ! get the total aquifer storage at the start of the time step (kg m-2)
 balanceAquifer1 = scalarAquiferStorage*iden_water

 ! get the input and output to/from the soil zone (kg m-2)
 balanceSoilInflux        = averageSoilInflux*iden_water*dt
 balanceSoilBaseflow      = averageSoilBaseflow*iden_water*dt
 balanceSoilDrainage      = averageSoilDrainage*iden_water*dt
 balanceSoilTranspiration = averageCanopyTranspiration*dt      ! NOTE ground evaporation included in the flux at the upper boundary

 !write(*,'(a,1x,f20.10)') 'totalSoilCompress          = ', totalSoilCompress                  ! kg m-2
 !write(*,'(a,1x,f20.10)') 'averageSoilInflux          = ', averageSoilInflux*iden_water*dt    ! m s-1  -> kg m-2
 !write(*,'(a,1x,f20.10)') 'averageSoilBaseflow        = ', averageSoilBaseflow*iden_water*dt
 !write(*,'(a,1x,f20.10)') 'averageSoilDrainage        = ', averageSoilDrainage*iden_water*dt
 !write(*,'(a,1x,f20.10)') 'averageCanopyTranspiration = ', averageCanopyTranspiration*dt
 !write(*,'(a,1x,f20.10)') 'averageGroundEvaporation   = ', averageGroundEvaporation*dt

 !print*, 'sum(mLayerBaseflow) = ', sum(mvar_data%var(iLookMVAR%mLayerBaseflow)%dat)

 ! check the soil water balance
 scalarSoilWatBalError  = balanceSoilWater1 - (balanceSoilWater0 + (balanceSoilInflux + balanceSoilTranspiration - balanceSoilBaseflow - balanceSoilDrainage - totalSoilCompress) )
 if(abs(scalarSoilWatBalError) > 1.d-2)then  ! NOTE: kg m-2, so need coarse tolerance to account for precision issues
  write(*,'(a,1x,f20.10)') 'dt_sub                    = ', dt_sub
  write(*,'(a,1x,f20.10)') 'totalSoilCompress         = ', totalSoilCompress
  write(*,'(a,1x,f20.10)') 'balanceSoilWater0         = ', balanceSoilWater0
  write(*,'(a,1x,f20.10)') 'balanceSoilWater1         = ', balanceSoilWater1
  write(*,'(a,1x,f20.10)') 'balanceSoilInflux         = ', balanceSoilInflux
  write(*,'(a,1x,f20.10)') 'balanceSoilBaseflow       = ', balanceSoilBaseflow
  write(*,'(a,1x,f20.10)') 'balanceSoilDrainage       = ', balanceSoilDrainage
  write(*,'(a,1x,f20.10)') 'balanceSoilTranspiration  = ', balanceSoilTranspiration
  write(*,'(a,1x,f20.10)') 'scalarSoilWatBalError     = ', scalarSoilWatBalError
  ! check the water balance in each layer
  do iLayer=1,nSoil
   xCompress = mvar_data%var(iLookMVAR%mLayerCompress)%dat(iLayer)
   xFlux0    = mvar_data%var(iLookMVAR%iLayerLiqFluxSoil)%dat(iLayer-1)*dt
   xFlux1    = mvar_data%var(iLookMVAR%iLayerLiqFluxSoil)%dat(iLayer)*dt
   write(*,'(a,1x,i4,1x,10(e20.10,1x))') 'iLayer, xFlux0, xFlux1, (xFlux1 - xFlux0)/mLayerDepth(iLayer), xCompress = ', &
                                          iLayer, xFlux0, xFlux1, (xFlux1 - xFlux0)/mLayerDepth(iLayer), xCompress
  end do

  message=trim(message)//'soil hydrology does not balance'
  err=20; return
 endif
 !pause 'soil hydrology does balance'

 !print*, 'mvar_data%var(iLookMVAR%averageCanopyLiqDrainage)%dat(1) = ', mvar_data%var(iLookMVAR%averageCanopyLiqDrainage)%dat(1)

 ! save the surface temperature (just to make things easier to visualize)
 mvar_data%var(iLookMVAR%scalarSurfaceTemp)%dat(1) = mvar_data%var(iLookMVAR%mLayerTemp)%dat(1)

 iLayer = nSnow+1
 !print*, 'nsub, mLayerTemp(iLayer), mLayerVolFracIce(iLayer) = ', nsub, mLayerTemp(iLayer), mLayerVolFracIce(iLayer)
 !print*, 'nsub = ', nsub
 if(nsub>2000)then
  message=trim(message)//'number of sub-steps > 2000'
  err=20; return
 endif


 ! ********************************************************************************************************************************
 ! ********************************************************************************************************************************
 ! ********************************************************************************************************************************

 contains


  ! *********************************************************************************************************
  ! internal subroutine increment_fluxes: calculate timestep-average fluxes
  ! *********************************************************************************************************
  subroutine increment_fluxes(dt_wght,initialize)
  real(dp),intent(in)     :: dt_wght    ! weight assigned to sub-step
  logical(lgt),intent(in) :: initialize ! flag to initialize fluxes

  ! set up pointers

  ! assign pointers to timestep-average model fluxes
  if(initialize)then
   totalSoilCompress          => mvar_data%var(iLookMVAR%totalSoilCompress)%dat(1)             ! change in storage associated with compression of the soil matrix (kg m-2)
   averageThroughfallSnow     => mvar_data%var(iLookMVAR%averageThroughfallSnow)%dat(1)        ! snow that reaches the ground without ever touching the canopy (kg m-2 s-1)
   averageThroughfallRain     => mvar_data%var(iLookMVAR%averageThroughfallRain)%dat(1)        ! rain that reaches the ground without ever touching the canopy (kg m-2 s-1)
   averageCanopySnowUnloading => mvar_data%var(iLookMVAR%averageCanopySnowUnloading)%dat(1)    ! unloading of snow from the vegetion canopy (kg m-2 s-1)
   averageCanopyLiqDrainage   => mvar_data%var(iLookMVAR%averageCanopyLiqDrainage)%dat(1)      ! drainage of liquid water from the vegetation canopy (kg m-2 s-1)
   averageCanopyMeltFreeze    => mvar_data%var(iLookMVAR%averageCanopyMeltFreeze)%dat(1)       ! melt/freeze of water stored in the canopy (kg m-2 s-1)
   averageCanopyTranspiration => mvar_data%var(iLookMVAR%averageCanopyTranspiration)%dat(1)    ! canopy transpiration (kg m-2 s-1)
   averageCanopyEvaporation   => mvar_data%var(iLookMVAR%averageCanopyEvaporation)%dat(1)      ! canopy evaporation/condensation (kg m-2 s-1)
   averageCanopySublimation   => mvar_data%var(iLookMVAR%averageCanopySublimation)%dat(1)      ! canopy sublimation/frost (kg m-2 s-1)
   averageSnowSublimation     => mvar_data%var(iLookMVAR%averageSnowSublimation)%dat(1)        ! snow sublimation/frost - below canopy or non-vegetated (kg m-2 s-1)
   averageGroundEvaporation   => mvar_data%var(iLookMVAR%averageGroundEvaporation)%dat(1)      ! ground evaporation/condensation - below canopy or non-vegetated (kg m-2 s-1)
   averageRainPlusMelt        => mvar_data%var(iLookMVAR%averageRainPlusMelt)%dat(1)           ! rain plus melt, as input to soil before calculating surface runoff (m s-1)
   averageSurfaceRunoff       => mvar_data%var(iLookMVAR%averageSurfaceRunoff)%dat(1)          ! surface runoff (m s-1)
   averageSoilInflux          => mvar_data%var(iLookMVAR%averageSoilInflux)%dat(1)             ! influx of water at the top of the soil profile (m s-1)
   averageSoilBaseflow        => mvar_data%var(iLookMVAR%averageSoilBaseflow)%dat(1)           ! total baseflow from throughout the soil profile (m s-1)
   averageSoilDrainage        => mvar_data%var(iLookMVAR%averageSoilDrainage)%dat(1)           ! drainage from the bottom of the soil profile (m s-1)
   averageAquiferRecharge     => mvar_data%var(iLookMVAR%averageAquiferRecharge)%dat(1)        ! recharge to the aquifer (m s-1)
   averageAquiferBaseflow     => mvar_data%var(iLookMVAR%averageAquiferBaseflow)%dat(1)        ! baseflow from the aquifer (m s-1)
   averageAquiferTranspire    => mvar_data%var(iLookMVAR%averageAquiferTranspire)%dat(1)       ! transpiration from the aquifer (m s-1)
   averageColumnOutflow       => mvar_data%var(iLookMVAR%averageColumnOutflow)%dat             ! outflow from each layer in the soil profile (m3 s-1)
  endif

  ! initialize average fluxes
  if(initialize)then
   totalSoilCompress          = 0._dp  ! change in storage associated with compression of the soil matrix (kg m-2)
   averageThroughfallSnow     = 0._dp  ! snow that reaches the ground without ever touching the canopy (kg m-2 s-1)
   averageThroughfallRain     = 0._dp  ! rain that reaches the ground without ever touching the canopy (kg m-2 s-1)
   averageCanopySnowUnloading = 0._dp  ! unloading of snow from the vegetion canopy (kg m-2 s-1)
   averageCanopyLiqDrainage   = 0._dp  ! drainage of liquid water from the vegetation canopy (kg m-2 s-1)
   averageCanopyMeltFreeze    = 0._dp  ! melt/freeze of water stored in the canopy (kg m-2 s-1)
   averageCanopyTranspiration = 0._dp  ! canopy transpiration (kg m-2 s-1)
   averageCanopyEvaporation   = 0._dp  ! canopy evaporation/condensation (kg m-2 s-1)
   averageCanopySublimation   = 0._dp  ! canopy sublimation/frost (kg m-2 s-1)
   averageSnowSublimation     = 0._dp  ! snow sublimation/frost - below canopy or non-vegetated (kg m-2 s-1)
   averageGroundEvaporation   = 0._dp  ! ground evaporation/condensation - below canopy or non-vegetated (kg m-2 s-1)
   averageRainPlusMelt        = 0._dp  ! rain plus melt, as input to soil before calculating surface runoff (m s-1)
   averageSurfaceRunoff       = 0._dp  ! surface runoff (m s-1)
   averageSoilInflux          = 0._dp  ! influx of water at the top of the soil profile (m s-1)
   averageSoilBaseflow        = 0._dp  ! total baseflow from throughout the soil profile (m s-1)
   averageSoilDrainage        = 0._dp  ! drainage from the bottom of the soil profile (m s-1)
   averageAquiferRecharge     = 0._dp  ! recharge to the aquifer (m s-1)
   averageAquiferBaseflow     = 0._dp  ! baseflow from the aquifer (m s-1)
   averageAquiferTranspire    = 0._dp  ! transpiration from the aquifer (m s-1)
   averageColumnOutflow       = 0._dp  ! outflow from each layer in the soil profile (m3 s-1)
  endif

  ! assign pointers to the model flux variables
  ! NOTE: need to do this every sub-step becaause the model structures are re-defined
  scalarThroughfallSnow     => mvar_data%var(iLookMVAR%scalarThroughfallSnow)%dat(1)           ! snow that reaches the ground without ever touching the canopy (kg m-2 s-1)
  scalarThroughfallRain     => mvar_data%var(iLookMVAR%scalarThroughfallRain)%dat(1)           ! rain that reaches the ground without ever touching the canopy (kg m-2 s-1)
  scalarCanopySnowUnloading => mvar_data%var(iLookMVAR%scalarCanopySnowUnloading)%dat(1)       ! unloading of snow from the vegetion canopy (kg m-2 s-1)
  scalarCanopyLiqDrainage   => mvar_data%var(iLookMVAR%scalarCanopyLiqDrainage)%dat(1)         ! drainage of liquid water from the vegetation canopy (kg m-2 s-1)
  scalarCanopyMeltFreeze    => mvar_data%var(iLookMVAR%scalarCanopyMeltFreeze)%dat(1)          ! melt/freeze of water stored in the canopy (kg m-2 s-1)
  scalarCanopyTranspiration => mvar_data%var(iLookMVAR%scalarCanopyTranspiration)%dat(1)       ! canopy transpiration (kg m-2 s-1)
  scalarCanopyEvaporation   => mvar_data%var(iLookMVAR%scalarCanopyEvaporation)%dat(1)         ! canopy evaporation/condensation (kg m-2 s-1)
  scalarCanopySublimation   => mvar_data%var(iLookMVAR%scalarCanopySublimation)%dat(1)         ! canopy sublimation/frost (kg m-2 s-1)
  scalarSnowSublimation     => mvar_data%var(iLookMVAR%scalarSnowSublimation)%dat(1)           ! snow sublimation/frost - below canopy or non-vegetated (kg m-2 s-1)
  scalarGroundEvaporation   => mvar_data%var(iLookMVAR%scalarGroundEvaporation)%dat(1)         ! ground evaporation/condensation - below canopy or non-vegetated (kg m-2 s-1)
  scalarRainPlusMelt        => mvar_data%var(iLookMVAR%scalarRainPlusMelt)%dat(1)              ! rain plus melt, as input to soil before calculating surface runoff (m s-1)
  scalarSurfaceRunoff       => mvar_data%var(iLookMVAR%scalarSurfaceRunoff)%dat(1)             ! surface runoff (m s-1)
  scalarSoilInflux          => mvar_data%var(iLookMVAR%iLayerLiqFluxSoil)%dat(0)               ! influx of water at the top of the soil profile (m s-1)
  scalarSoilDrainage        => mvar_data%var(iLookMVAR%iLayerLiqFluxSoil)%dat(nSoil)           ! drainage from the bottom of the soil profile (m s-1)
  scalarSoilCompress        => mvar_data%var(iLookMVAR%scalarSoilCompress)%dat(1)              ! change in storage associated with compression of the soil matrix (kg m-2)
  scalarSoilBaseflow        => mvar_data%var(iLookMVAR%scalarSoilBaseflow)%dat(1)              ! total baseflow from throughout the soil profile (m s-1)
  scalarAquiferRecharge     => mvar_data%var(iLookMVAR%scalarAquiferRecharge)%dat(1)           ! recharge to the aquifer (m s-1)
  scalarAquiferBaseflow     => mvar_data%var(iLookMVAR%scalarAquiferBaseflow)%dat(1)           ! baseflow from the aquifer (m s-1)
  scalarAquiferTranspire    => mvar_data%var(iLookMVAR%scalarAquiferTranspire)%dat(1)          ! transpiration from the aquifer (m s-1)
  mLayerColumnOutflow       => mvar_data%var(iLookMVAR%mLayerColumnOutflow)%dat                ! total outflow from each layer in a given soil column (m3 s-1)

  ! increment storage over the time step
  totalSoilCompress          = totalSoilCompress          + scalarSoilCompress ! NOTE mass not rate  ! change in storage associated with compression of the soil matrix (kg m-2)

  ! increment timestep-average fluxes
  averageThroughfallSnow     = averageThroughfallSnow     + scalarThroughfallSnow     *dt_wght ! snow that reaches the ground without ever touching the canopy (kg m-2 s-1)
  averageThroughfallRain     = averageThroughfallRain     + scalarThroughfallRain     *dt_wght ! rain that reaches the ground without ever touching the canopy (kg m-2 s-1)
  averageCanopySnowUnloading = averageCanopySnowUnloading + scalarCanopySnowUnloading *dt_wght ! unloading of snow from the vegetion canopy (kg m-2 s-1)
  averageCanopyLiqDrainage   = averageCanopyLiqDrainage   + scalarCanopyLiqDrainage   *dt_wght ! drainage of liquid water from the vegetation canopy (kg m-2 s-1)
  averageCanopyMeltFreeze    = averageCanopyMeltFreeze    + scalarCanopyMeltFreeze    *dt_wght ! melt/freeze of water stored in the canopy (kg m-2 s-1)
  averageCanopyTranspiration = averageCanopyTranspiration + scalarCanopyTranspiration *dt_wght ! canopy transpiration (kg m-2 s-1)
  averageCanopyEvaporation   = averageCanopyEvaporation   + scalarCanopyEvaporation   *dt_wght ! canopy evaporation/condensation (kg m-2 s-1)
  averageCanopySublimation   = averageCanopySublimation   + scalarCanopySublimation   *dt_wght ! canopy sublimation/frost (kg m-2 s-1)
  averageSnowSublimation     = averageSnowSublimation     + scalarSnowSublimation     *dt_wght ! snow sublimation/frost - below canopy or non-vegetated (kg m-2 s-1)
  averageGroundEvaporation   = averageGroundEvaporation   + scalarGroundEvaporation   *dt_wght ! ground evaporation/condensation - below canopy or non-vegetated (kg m-2 s-1)
  averageRainPlusMelt        = averageRainPlusMelt        + scalarRainPlusMelt        *dt_wght ! rain plus melt, as input to soil before calculating surface runoff (m s-1)
  averageSurfaceRunoff       = averageSurfaceRunoff       + scalarSurfaceRunoff       *dt_wght ! surface runoff (m s-1)
  averageSoilInflux          = averageSoilInflux          + scalarSoilInflux          *dt_wght ! influx of water at the top of the soil profile (m s-1)
  averageSoilBaseflow        = averageSoilBaseflow        + scalarSoilBaseflow        *dt_wght ! total baseflow from throughout the soil profile (m s-1)
  averageSoilDrainage        = averageSoilDrainage        + scalarSoilDrainage        *dt_wght ! drainage from the bottom of the soil profile (m s-1)
  averageAquiferRecharge     = averageAquiferRecharge     + scalarAquiferRecharge     *dt_wght ! recharge to the aquifer (m s-1)
  averageAquiferBaseflow     = averageAquiferBaseflow     + scalarAquiferBaseflow     *dt_wght ! baseflow from the aquifer (m s-1)
  averageAquiferTranspire    = averageAquiferTranspire    + scalarAquiferTranspire    *dt_wght ! transpiration from the aquifer (m s-1)
  averageColumnOutflow       = averageColumnOutflow       + mLayerColumnOutflow       *dt_wght ! outflow from each soil layer in a given soil column (m3 s-1)

  end subroutine increment_fluxes


 end subroutine coupled_em


 ! *********************************************************************************************************
 ! private subroutine implctMelt: compute melt of the "snow without a layer"
 ! *********************************************************************************************************
 subroutine implctMelt(&
                       ! input/output: integrated snowpack properties
                       scalarSWE,         & ! intent(inout): snow water equivalent (kg m-2)
                       scalarSnowDepth,   & ! intent(inout): snow depth (m)
                       scalarSfcMeltPond, & ! intent(inout): surface melt pond (kg m-2)
                       ! input/output: properties of the upper-most soil layer
                       soilTemp,          & ! intent(inout): surface layer temperature (K)
                       soilDepth,         & ! intent(inout): surface layer depth (m)
                       soilHeatcap,       & ! intent(inout): surface layer volumetric heat capacity (J m-3 K-1)
                       ! output: error control
                       err,message        ) ! intent(out): error control
 implicit none
 ! input/output: integrated snowpack properties
 real(dp),intent(inout)    :: scalarSWE          ! snow water equivalent (kg m-2)
 real(dp),intent(inout)    :: scalarSnowDepth    ! snow depth (m)
 real(dp),intent(inout)    :: scalarSfcMeltPond  ! surface melt pond (kg m-2)
 ! input/output: properties of the upper-most soil layer
 real(dp),intent(inout)    :: soilTemp           ! surface layer temperature (K)
 real(dp),intent(inout)    :: soilDepth          ! surface layer depth (m)
 real(dp),intent(inout)    :: soilHeatcap        ! surface layer volumetric heat capacity (J m-3 K-1)
 ! output: error control
 integer(i4b),intent(out)  :: err                ! error code
 character(*),intent(out)  :: message            ! error message
 ! local variables
 real(dp)                  :: nrgRequired        ! energy required to melt all the snow (J m-2)
 real(dp)                  :: nrgAvailable       ! energy available to melt the snow (J m-2)
 real(dp)                  :: snwDensity         ! snow density (kg m-3)
 ! initialize error control
 err=0; message='implctMelt/'

 ! check for the special case of "snow without a layer"
 if (nSnow==0 .and. scalarSWE > 0._dp)then
  ! only melt if temperature of the top soil layer is greater than Tfreeze
  if(soilTemp > Tfreeze)then
   ! compute the energy required to melt all the snow (J m-2)
   nrgRequired     = scalarSWE*LH_fus
   ! compute the energy available to melt the snow (J m-2)
   nrgAvailable    = soilHeatcap*(soilTemp - Tfreeze)*soilDepth
   ! compute the snow density (not saved)
   snwDensity      = scalarSWE/scalarSnowDepth
   ! compute the amount of melt, and update SWE (kg m-2)
   if(nrgAvailable > nrgRequired)then
    scalarSfcMeltPond  = scalarSWE
    scalarSWE          = 0._dp
   else
    scalarSfcMeltPond  = nrgAvailable/LH_fus
    scalarSWE          = scalarSWE - scalarSfcMeltPond
   endif
   ! update depth
   scalarSnowDepth = scalarSWE/snwDensity
   ! update temperature of the top soil layer (K)
   soilTemp =  soilTemp - (LH_fus*scalarSfcMeltPond/soilDepth)/soilHeatcap
  else  ! melt is zero if the temperature of the top soil layer is less than Tfreeze
   scalarSfcMeltPond = 0._dp  ! kg m-2
  endif ! (if the temperature of the top soil layer is greater than Tfreeze)
 else  ! melt is zero if the "snow without a layer" does not exist
  scalarSfcMeltPond = 0._dp  ! kg m-2
 endif ! (if the "snow without a layer" exists)

 end subroutine implctMelt

 ! *********************************************************************************************************
 ! private subroutine printRestartFile: print a re-start file
 ! *********************************************************************************************************
 subroutine printRestartFile(&
                             output_fileSuffix,& ! intent(in): suffix defining the model experiment
                             dt_init,          & ! intent(in): time step length (s)
                             time_data,        & ! intent(in): model time structures
                             mvar_data,        & ! intent(in): model variables for a local HRU
                             err,message)        ! intent(out): error control
 ! --------------------------------------------------------------------------------------------------------
 ! --------------------------------------------------------------------------------------------------------
 ! access the derived types to define the data structures
 USE data_struc,only:var_i                  ! data vector (i4b)
 USE data_struc,only:var_dlength            ! data vector with variable length dimension (dp)
 ! access named variables defining elements in the data structures
 USE var_lookup,only:iLookMVAR,iLookTIME    ! named variables for structure elements
 ! access file paths
 USE snow_fileManager,only:OUTPUT_PATH,OUTPUT_PREFIX      ! define output file
 ! access desired modules
 USE ascii_util_module,only:file_open       ! open file
 implicit none
 ! --------------------------------------------------------------------------------------------------------
 ! input
 character(*),intent(in)         :: output_fileSuffix   ! suffix defining the model experiment
 real(dp),intent(in)             :: dt_init             ! time step length (s)
 type(var_i),intent(in)          :: time_data           ! model time structures
 type(var_dlength),intent(in)    :: mvar_data           ! model variables for a local HRU
 ! output: error control
 integer(i4b),intent(out)        :: err                 ! error code
 character(*),intent(out)        :: message             ! error message
 ! --------------------------------------------------------------------------------------------------------
 ! local variables
 integer(i4b),parameter          :: ixUnit=64           ! file unit
 logical(lgt)                    :: fileOpen            ! flag to denote if the file unit is already used
 character(len=256),parameter    :: filepref='summaRestart'  ! prefix for the restart filename
 character(len=256)              :: timeString          ! string to define the time
 character(len=256)              :: filename            ! name of the restart file
 character(len=256)              :: cmessage            ! error message of downstream routine
 integer(i4b)                    :: iLayer              ! index of the model layer
 real(dp),parameter              :: valueMissing=-999._dp  ! missing value
 ! --------------------------------------------------------------------------------------------------------
 ! initialize error control
 err=0; message='printRestartFile/'

 ! define the time string
 write(timeString,'(a,i4,3(a,i2.2))') '_',time_data%var(iLookTIME%iyyy),'-',time_data%var(iLookTIME%im),'-',time_data%var(iLookTIME%id),'-',time_data%var(iLookTIME%ih)

 ! define the file name
 filename = trim(OUTPUT_PATH)//trim(filepref)//trim(timeString)//trim(output_fileSuffix)//'.txt'
 !print*, trim(filename)
 !pause

 ! check if file unit is open already
 inquire(unit=ixUnit,opened=fileOpen)
 if(fileOpen)then; err=20; message=trim(message)//'file ixUnit is open'; return; endif

 ! open file for writing
 open(ixUnit,file=trim(filename),status="unknown",action="write",iostat=err)
 if(err/=0)then
  message=trim(message)//"OpenError['"//trim(filename)//"']"
  err=20; return
 endif

 ! write a header
 write(ixUnit,'(a)') '! This is a summa re-start file'
 write(ixUnit,'(a)') '! ---------------------------------------------------------------------------------------------------------------------'

 ! write scalar state variables
 write(ixUnit,'(a)') '<start_scalar_icond>'
 write(ixUnit,'(a25,1x,e20.10)') 'dt_init                 ', dt_init                                              ! time step length (s)
 write(ixUnit,'(a25,1x,e20.10)') 'scalarCanopyIce         ', mvar_data%var(iLookMVAR%scalarCanopyIce     )%dat(1) ! canopy ice content (kg m-2)
 write(ixUnit,'(a25,1x,e20.10)') 'scalarCanopyLiq         ', mvar_data%var(iLookMVAR%scalarCanopyLiq     )%dat(1) ! canopy liquid water content (kg m-2)
 write(ixUnit,'(a25,1x,e20.10)') 'scalarCanairTemp        ', mvar_data%var(iLookMVAR%scalarCanairTemp    )%dat(1) ! temperature of the canopy air space (K)
 write(ixUnit,'(a25,1x,e20.10)') 'scalarCanopyTemp        ', mvar_data%var(iLookMVAR%scalarCanopyTemp    )%dat(1) ! temperature of the vegetation canopy (K)
 write(ixUnit,'(a25,1x,e20.10)') 'scalarSnowAlbedo        ', mvar_data%var(iLookMVAR%scalarSnowAlbedo    )%dat(1) ! snow albedo (-)
 write(ixUnit,'(a25,1x,e20.10)') 'scalarSWE               ', mvar_data%var(iLookMVAR%scalarSWE           )%dat(1) ! snow water equivalent (kg m-2)
 write(ixUnit,'(a25,1x,e20.10)') 'scalarSnowDepth         ', mvar_data%var(iLookMVAR%scalarSnowDepth     )%dat(1) ! snow depth (m)
 write(ixUnit,'(a25,1x,e20.10)') 'scalarSfcMeltPond       ', mvar_data%var(iLookMVAR%scalarSfcMeltPond   )%dat(1) ! surface melt pond (kg m-2)
 write(ixUnit,'(a25,1x,e20.10)') 'scalarAquiferStorage    ', mvar_data%var(iLookMVAR%scalarAquiferStorage)%dat(1) ! aquifer storage (m)
 write(ixUnit,'(a)') '<end_scalar_icond>'

 ! make the file easier to read
 write(ixUnit,'(a)') '! ---------------------------------------------------------------------------------------------------------------------'
 write(ixUnit,'(a)') '! ---------------------------------------------------------------------------------------------------------------------'

 ! write layer state variables
 write(ixUnit,'(a)') '<start_layer_icond>'
 write(ixUnit,'(a)') ' layerType            iLayerHeight             mLayerDepth            mLayerTemp     mLayerVolFracIce     mLayerVolFracLiq     mLayerMatricHead'

 ! write state variables for each snow layer
 if(nSnow>0)then
  do iLayer=1,nSnow  ! loop through snow layers
   write(ixUnit,'(a10,2x,2(e22.15,2x),4(e20.10,1x))') '      snow',                                            &
                                                                     mvar_data%var(iLookMVAR%iLayerHeight    )%dat(iLayer-1), &  ! height at the top of the layer (m)
                                                                     mvar_data%var(iLookMVAR%mLayerDepth     )%dat(iLayer),   &  ! depth of each layer (m)
                                                                     mvar_data%var(iLookMVAR%mLayerTemp      )%dat(iLayer),   &  ! temperature of each layer (K)
                                                                     mvar_data%var(iLookMVAR%mLayerVolFracIce)%dat(iLayer),   &  ! volumetric ice content (-)
                                                                     mvar_data%var(iLookMVAR%mLayerVolFracLiq)%dat(iLayer),   &  ! volumetric liquid water content (-)
                                                                     valueMissing                                                ! matric head (missing for snow)
  end do  ! looping through snow layers
 endif  ! if snow layers exist

 ! write state variables for each soil layer
 do iLayer=1,nSoil  ! loop through snow layers
  write(ixUnit,'(a10,2x,2(e22.15,2x),4(e20.10,1x))') '      soil',                                                  &
                                                                    mvar_data%var(iLookMVAR%iLayerHeight    )%dat(nSnow+iLayer-1), &  ! height at the top of the layer (m)
                                                                    mvar_data%var(iLookMVAR%mLayerDepth     )%dat(nSnow+iLayer),   &  ! depth of each layer (m)
                                                                    mvar_data%var(iLookMVAR%mLayerTemp      )%dat(nSnow+iLayer),   &  ! temperature of each layer (K)
                                                                    mvar_data%var(iLookMVAR%mLayerVolFracIce)%dat(nSnow+iLayer),   &  ! volumetric ice content (-)
                                                                    mvar_data%var(iLookMVAR%mLayerVolFracLiq)%dat(nSnow+iLayer),   &  ! volumetric liquid water content (-)
                                                                    mvar_data%var(iLookMVAR%mLayerMatricHead)%dat(iLayer)             ! matric head (m)
 end do  ! looping through soil layers

 ! end definition of layer variables
 write(ixUnit,'(a)') '<end_layer_icond>'

 ! close file
 close(ixUnit)

 end subroutine printRestartFile


end module coupled_em_module<|MERGE_RESOLUTION|>--- conflicted
+++ resolved
@@ -600,13 +600,8 @@
    if(err<0)then
     ! (adjust time step length)
     dt_temp = dt_temp*0.5_dp ! halve the sub-step
-<<<<<<< HEAD
-    !print*, trim(cmessage), dt_temp
+    print*, trim(cmessage), dt_temp, minstep
     rejectedStep=.true.
-=======
-    print*, trim(cmessage), dt_temp, minstep
-    rejectedStep=.true. 
->>>>>>> c1a88fde
     ! (check that time step greater than the minimum step)
     if(dt_temp < minstep)then
      message=trim(message)//'dt_temp is below the minimum time step'
