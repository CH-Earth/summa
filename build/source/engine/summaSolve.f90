! SUMMA - Structure for Unifying Multiple Modeling Alternatives
! Copyright (C) 2014-2015 NCAR/RAL
!
! This file is part of SUMMA
!
! For more information see: http://www.ral.ucar.edu/projects/summa
!
! This program is free software: you can redistribute it and/or modify
! it under the terms of the GNU General Public License as published by
! the Free Software Foundation, either version 3 of the License, or
! (at your option) any later version.
!
! This program is distributed in the hope that it will be useful,
! but WITHOUT ANY WARRANTY; without even the implied warranty of
! MERCHANTABILITY or FITNESS FOR A PARTICULAR PURPOSE.  See the
! GNU General Public License for more details.
!
! You should have received a copy of the GNU General Public License
! along with this program.  If not, see <http://www.gnu.org/licenses/>.

module summaSolve_module

! data types
USE nrtype

! access the global print flag
USE globalData,only:globalPrintFlag

! access missing values
USE globalData,only:integerMissing  ! missing integer
USE globalData,only:realMissing     ! missing double precision number
USE globalData,only:quadMissing     ! missing quadruple precision number

! access named variables to describe the form and structure of the matrices used in the numerical solver
USE globalData,only: ku             ! number of super-diagonal bands
USE globalData,only: kl             ! number of sub-diagonal bands
USE globalData,only: nBands         ! length of the leading dimension of the band diagonal matrix
USE globalData,only: ixFullMatrix   ! named variable for the full Jacobian matrix
USE globalData,only: ixBandMatrix   ! named variable for the band diagonal matrix
USE globalData,only: iJac1          ! first layer of the Jacobian to print
USE globalData,only: iJac2          ! last layer of the Jacobian to print

! named variables to describe the state variable type
USE globalData,only:iname_nrgCanair ! named variable defining the energy of the canopy air space
USE globalData,only:iname_nrgCanopy ! named variable defining the energy of the vegetation canopy
USE globalData,only:iname_watCanopy ! named variable defining the mass of water on the vegetation canopy
USE globalData,only:iname_nrgLayer  ! named variable defining the energy state variable for snow+soil layers
USE globalData,only:iname_watLayer  ! named variable defining the total water state variable for snow+soil layers
USE globalData,only:iname_liqLayer  ! named variable defining the liquid  water state variable for snow+soil layers
USE globalData,only:iname_matLayer  ! named variable defining the matric head state variable for soil layers
USE globalData,only:iname_lmpLayer  ! named variable defining the liquid matric potential state variable for soil layers

! provide access to the derived types to define the data structures
USE data_types,only:&
                    var_i,        & ! data vector (i4b)
                    var_d,        & ! data vector (dp)
                    var_ilength,  & ! data vector with variable length dimension (i4b)
                    var_dlength,  & ! data vector with variable length dimension (dp)
                    model_options   ! defines the model decisions

! look-up values for the choice of groundwater parameterization
USE mDecisions_module,only:       &
                    qbaseTopmodel,& ! TOPMODEL-ish baseflow parameterization
                    bigBucket,    & ! a big bucket (lumped aquifer model)
                    noExplicit      ! no explicit groundwater parameterization

implicit none
private
public::summaSolve
contains

 ! *********************************************************************************************************
 ! public subroutine summaSolve: calculate the iteration increment, evaluate the new state, and refine if necessary
 ! *********************************************************************************************************
 subroutine summaSolve(&
                       ! input: model control
                       dt,                      & ! intent(in):    length of the time step (seconds)
                       iter,                    & ! intent(in):    iteration index
                       nSnow,                   & ! intent(in):    number of snow layers
                       nSoil,                   & ! intent(in):    number of soil layers
                       nLayers,                 & ! intent(in):    total number of layers
                       nLeadDim,                & ! intent(in):    length of the leading dimension of the Jacobian matrix (either nBands or nState)
                       nState,                  & ! intent(in):    total number of state variables
                       ixMatrix,                & ! intent(in):    type of matrix (full or band diagonal)
                       firstSubStep,            & ! intent(in):    flag to indicate if we are processing the first sub-step
                       firstFluxCall,           & ! intent(inout): flag to indicate if we are processing the first flux call
                       computeVegFlux,          & ! intent(in):    flag to indicate if we need to compute fluxes over vegetation
                       scalarSolution,          & ! intent(in):    flag to indicate the scalar solution
                       ! input: state vectors
                       stateVecTrial,           & ! intent(in):    trial state vector
                       fScale,                  & ! intent(in):    function scaling vector
                       xScale,                  & ! intent(in):    "variable" scaling vector, i.e., for state variables
                       rVec,                    & ! intent(in):    residual vector
                       sMul,                    & ! intent(in):    state vector multiplier (used in the residual calculations)
                       dMat,                    & ! intent(inout): diagonal matrix (excludes flux derivatives)
                       fOld,                    & ! intent(in):    old function evaluation
                       ! input: data structures
                       model_decisions,         & ! intent(in):    model decisions
                       type_data,               & ! intent(in):    type of vegetation and soil
                       attr_data,               & ! intent(in):    spatial attributes
                       mpar_data,               & ! intent(in):    model parameters
                       forc_data,               & ! intent(in):    model forcing data
                       bvar_data,               & ! intent(in):    average model variables for the entire basin
                       prog_data,               & ! intent(in):    model prognostic variables for a local HRU
                       indx_data,               & ! intent(in):    index data
                       ! input-output: data structures
                       diag_data,               & ! intent(inout): model diagnostic variables for a local HRU
                       flux_data,               & ! intent(inout): model fluxes for a local HRU
                       deriv_data,              & ! intent(inout): derivatives in model fluxes w.r.t. relevant state variables
                       ! input-output: baseflow
                       ixSaturation,            & ! intent(inout): index of the lowest saturated layer (NOTE: only computed on the first iteration)
                       dBaseflow_dMatric,       & ! intent(inout): derivative in baseflow w.r.t. matric head (s-1)
                       ! output
                       stateVecNew,             & ! intent(out):   new state vector
                       fluxVecNew,              & ! intent(out):   new flux vector
                       resSinkNew,              & ! intent(out):   additional (sink) terms on the RHS of the state equation
                       resVecNew,               & ! intent(out):   new residual vector
                       fNew,                    & ! intent(out):   new function evaluation
                       converged,               & ! intent(out):   convergence flag
                       err,message)               ! intent(out):   error control
 USE computJacob_module, only: computJacob
 USE matrixOper_module,  only: lapackSolv
 USE matrixOper_module,  only: scaleMatrices
 USE var_lookup,only:iLookDECISIONS               ! named variables for elements of the decision structure
 USE var_lookup,only:iLookFLUX                    ! named variables for structure elements
 implicit none
 ! --------------------------------------------------------------------------------------------------------------------------------
 ! input: model control
 real(dp),intent(in)             :: dt                       ! length of the time step (seconds)
 integer(i4b),intent(in)         :: iter                     ! interation index
 integer(i4b),intent(in)         :: nSnow                    ! number of snow layers
 integer(i4b),intent(in)         :: nSoil                    ! number of soil layers
 integer(i4b),intent(in)         :: nLayers                  ! total number of layers
 integer(i4b),intent(in)         :: nLeadDim                 ! length of the leading dimension of the Jacobian matrix (nBands or nState)
 integer(i4b),intent(in)         :: nState                   ! total number of state variables
 integer(i4b),intent(in)         :: ixMatrix                 ! type of matrix (full or band diagonal) 
 logical(lgt),intent(in)         :: firstSubStep             ! flag to indicate if we are processing the first sub-step
 logical(lgt),intent(inout)      :: firstFluxCall            ! flag to indicate if we are processing the first flux call
 logical(lgt),intent(in)         :: computeVegFlux           ! flag to indicate if computing fluxes over vegetation
 logical(lgt),intent(in)         :: scalarSolution           ! flag to denote if implementing the scalar solution
 ! input: state vectors
 real(dp),intent(in)             :: stateVecTrial(:)         ! trial state vector
 real(dp),intent(in)             :: fScale(:)                ! function scaling vector
 real(dp),intent(in)             :: xScale(:)                ! "variable" scaling vector, i.e., for state variables
 real(qp),intent(in)             :: rVec(:)   ! NOTE: qp     ! residual vector
 real(qp),intent(in)             :: sMul(:)   ! NOTE: qp     ! state vector multiplier (used in the residual calculations)
 real(dp),intent(inout)          :: dMat(:)                  ! diagonal matrix (excludes flux derivatives) 
 real(dp),intent(in)             :: fOld                     ! old function evaluation
 ! input: data structures
 type(model_options),intent(in)  :: model_decisions(:)       ! model decisions
 type(var_i),        intent(in)  :: type_data                ! type of vegetation and soil
 type(var_d),        intent(in)  :: attr_data                ! spatial attributes
 type(var_dlength),  intent(in)  :: mpar_data                ! model parameters
 type(var_d),        intent(in)  :: forc_data                ! model forcing data
 type(var_dlength),  intent(in)  :: bvar_data                ! model variables for the local basin
 type(var_dlength),  intent(in)  :: prog_data                ! prognostic variables for a local HRU
 type(var_ilength),  intent(in)  :: indx_data                ! indices defining model states and layers
 ! output: data structures
 type(var_dlength),intent(inout) :: diag_data                ! diagnostic variables for a local HRU
 type(var_dlength),intent(inout) :: flux_data                ! model fluxes for a local HRU
 type(var_dlength),intent(inout) :: deriv_data               ! derivatives in model fluxes w.r.t. relevant state variables
 ! input-output: baseflow
 integer(i4b),intent(inout)      :: ixSaturation             ! index of the lowest saturated layer (NOTE: only computed on the first iteration)
 real(dp),intent(inout)          :: dBaseflow_dMatric(:,:)   ! derivative in baseflow w.r.t. matric head (s-1)
 ! output: flux and residual vectors
 real(dp),intent(out)            :: stateVecNew(:)           ! new state vector
 real(dp),intent(out)            :: fluxVecNew(:)            ! new flux vector
 real(dp),intent(out)            :: resSinkNew(:)            ! sink terms on the RHS of the flux equation
 real(qp),intent(out)            :: resVecNew(:) ! NOTE: qp  ! new residual vector
 real(dp),intent(out)            :: fNew                     ! new function evaluation
 logical(lgt),intent(out)        :: converged                ! convergence flag
 ! output: error control
 integer(i4b),intent(out)        :: err                      ! error code
 character(*),intent(out)        :: message                  ! error message
 ! --------------------------------------------------------------------------------------------------------------------------------
 ! local variables
 ! --------------------------------------------------------------------------------------------------------------------------------
 ! Jacobian matrix
 logical(lgt),parameter          :: doNumJacobian=.false.    ! flag to compute the numerical Jacobian matrix
 logical(lgt),parameter          :: testBandDiagonal=.false. ! flag to test the band diagonal Jacobian matrix
 real(dp)                        :: nJac(nState,nState)      ! numerical Jacobian matrix
 real(dp)                        :: aJac(nLeadDim,nState)      ! Jacobian matrix
 real(dp)                        :: aJacScaled(nLeadDim,nState)      ! Jacobian matrix (scaled)
 real(dp)                        :: aJacScaledTemp(nLeadDim,nState)  ! Jacobian matrix (scaled) -- temporary copy since decomposed in lapack
 ! solution/step vectors
 real(dp),dimension(nState)      :: rVecScaled               ! residual vector (scaled)
 real(dp),dimension(nState)      :: newtStepScaled           ! full newton step (scaled)
 ! step size refinement
 logical(lgt)                    :: doRefine                 ! flag for step refinement
 integer(i4b),parameter          :: ixLineSearch=1001        ! step refinement = line search
 integer(i4b),parameter          :: ixTrustRegion=1002       ! step refinement = trust region
 integer(i4b),parameter          :: ixStepRefinement=ixLineSearch   ! decision for the numerical solution
 ! general
 integer(i4b)                    :: iLayer                   ! row index
 integer(i4b)                    :: jLayer                   ! column index
 logical(lgt)                    :: globalPrintFlagInit      ! initial global print flag
 character(LEN=256)              :: cmessage                 ! error message of downwind routine
 ! --------------------------------------------------------------------------------------------------------------------------------
 ! associations to information in data structures
 associate(ixGroundwater => model_decisions(iLookDECISIONS%groundwatr)%iDecision)  ! intent(in): [i4b] groundwater parameterization 
 ! --------------------------------------------------------------------------------------------------------------------------------
 ! initialize error control
 err=0; message='summaSolve/'

 ! initialize the global print flag
 globalPrintFlagInit=globalPrintFlag

 ! -----
 ! * compute the Jacobian matrix...
 ! --------------------------------

 ! compute the analytical Jacobian matrix
 ! NOTE: The derivatives were computed in the previous call to computFlux
 !       This occurred either at the call to eval8summa at the start of systemSolv
 !        or in the call to eval8summa in the previous iteration (within lineSearchRefinement or trustRegionRefinement)
 call computJacob(&
                  ! input: model control
                  dt,                             & ! intent(in):    length of the time step (seconds)
                  nSnow,                          & ! intent(in):    number of snow layers
                  nSoil,                          & ! intent(in):    number of soil layers
                  nLayers,                        & ! intent(in):    total number of layers
                  computeVegFlux,                 & ! intent(in):    flag to indicate if we need to compute fluxes over vegetation
                  (ixGroundwater==qbaseTopmodel), & ! intent(in):    flag to indicate if we need to compute baseflow
                  ixMatrix,                       & ! intent(in):    form of the Jacobian matrix
                  ! input: data structures        
                  indx_data,                      & ! intent(in):    index data
                  prog_data,                      & ! intent(in):    model prognostic variables for a local HRU
                  diag_data,                      & ! intent(in):    model diagnostic variables for a local HRU
                  deriv_data,                     & ! intent(in):    derivatives in model fluxes w.r.t. relevant state variables
                  dBaseflow_dMatric,              & ! intent(in):    derivative in baseflow w.r.t. matric head (s-1)
                  ! input-output: Jacobian and its diagonal
                  dMat,                           & ! intent(inout): diagonal of the Jacobian matrix
                  aJac,                           & ! intent(out):   Jacobian matrix
                  ! output: error control
                  err,cmessage)                     ! intent(out):   error code and error message
 if(err/=0)then; message=trim(message)//trim(cmessage); return; end if  ! (check for errors)

 ! compute the numerical Jacobian matrix
 if(doNumJacobian)then
  globalPrintFlag=.false.
  call numJacobian(stateVecTrial,dMat,nJac,err,cmessage)
  if(err/=0)then; message=trim(message)//trim(cmessage); return; end if  ! (check for errors)
  globalPrintFlag=globalPrintFlagInit
 endif

 ! test the band diagonal matrix
 if(testBandDiagonal)then
  call testBandMat(check=.true.,err=err,message=cmessage)
  if(err/=0)then; message=trim(message)//trim(cmessage); return; end if  ! (check for errors)
 endif

 ! -----
 ! * solve linear system...
 ! ------------------------

 ! scale the residual vector
 rVecScaled(1:nState) = fScale(:)*real(rVec(:), dp)   ! NOTE: residual vector is in quadruple precision

 ! scale matrices
 call scaleMatrices(ixMatrix,nState,aJac,fScale,xScale,aJacScaled,err,cmessage)
 if(err/=0)then; message=trim(message)//trim(cmessage); return; end if  ! (check for errors)

 if(globalPrintFlag .and. ixMatrix==ixBandMatrix)then
  print*, '** SCALED banded analytical Jacobian:'
  write(*,'(a4,1x,100(i17,1x))') 'xCol', (iLayer, iLayer=iJac1,iJac2)
  do iLayer=kl+1,nBands
   write(*,'(i4,1x,100(e17.10,1x))') iLayer, (aJacScaled(iLayer,jLayer),jLayer=min(iJac1,nState),min(iJac2,nState))
  end do
 end if

 ! copy the scaled matrix, since it is decomposed in lapackSolv
 aJacScaledTemp = aJacScaled

 ! compute the newton step: use the lapack routines to solve the linear system A.X=B
 call lapackSolv(ixMatrix,nState,aJacScaledTemp,-rVecScaled,newtStepScaled,err,cmessage)
 if(err/=0)then; message=trim(message)//trim(cmessage); return; end if  ! (check for errors)

 if(globalPrintFlag)&
 write(*,'(a,1x,10(e17.10,1x))') 'newtStepScaled = ', newtStepScaled(min(iJac1,nState):min(iJac2,nState))
 !print*, 'PAUSE'; read(*,*)

 ! -----
 ! * update, evaluate, and refine the state vector...
 ! --------------------------------------------------

 ! initialize the flag for step refinement
 doRefine=.true.

 ! * case 1: state vector
 ! compute the flux vector and the residual, and (if necessary) refine the iteration increment
 ! NOTE: in 99.9% of cases newtStep will be used (no refinement)
 if(size(stateVecTrial)>1)then

  ! try to backtrack
  select case(ixStepRefinement)
   case(ixLineSearch);  call lineSearchRefinement( doRefine,stateVecTrial,newtStepScaled,aJacScaled,rVecScaled,fOld,stateVecNew,fluxVecNew,resVecNew,fNew,converged,err,cmessage)
   case(ixTrustRegion); call trustRegionRefinement(doRefine,stateVecTrial,newtStepScaled,aJacScaled,rVecScaled,fOld,stateVecNew,fluxVecNew,resVecNew,fNew,converged,err,cmessage)
   case default; err=20; message=trim(message)//'unable to identify numerical solution'; return
  end select

  ! check warnings: negative error code = warning; in this case back-tracked to the original value
  ! NOTE: Accept the full newton step if back-tracked to the original value
  if(err<0)then
   doRefine=.false.;    call lineSearchRefinement( doRefine,stateVecTrial,newtStepScaled,aJacScaled,rVecScaled,fOld,stateVecNew,fluxVecNew,resVecNew,fNew,converged,err,cmessage)
  end if

 ! * case 2: scalar
 else
  call safeRootfinder(stateVecTrial,rVecScaled,newtStepScaled,stateVecNew,fluxVecNew,resVecNew,fNew,converged,err,cmessage)
  if(err/=0)then; message=trim(message)//trim(cmessage); return; end if  ! (check for errors)
 endif

 ! check errors
 if(err/=0)then; message=trim(message)//trim(cmessage); return; end if  ! (check for errors)

 ! end association to info in data structures
 end associate

 contains

  ! *********************************************************************************************************
  ! * internal subroutine lineSearchRefinement: refine the iteration increment using line searches
  ! *********************************************************************************************************
  subroutine lineSearchRefinement(doLineSearch,stateVecTrial,newtStepScaled,aJacScaled,rVecScaled,fOld,stateVecNew,fluxVecNew,resVecNew,fNew,converged,err,message)
  ! provide access to the matrix routines
  USE matrixOper_module, only: computeGradient
  implicit none
  ! input
  logical(lgt),intent(in)        :: doLineSearch             ! flag to do the line search
  real(dp),intent(in)            :: stateVecTrial(:)         ! trial state vector
  real(dp),intent(in)            :: newtStepScaled(:)        ! scaled newton step
  real(dp),intent(in)            :: aJacScaled(:,:)          ! scaled jacobian matrix
  real(dp),intent(in)            :: rVecScaled(:)            ! scaled residual vector
  real(dp),intent(in)            :: fOld                     ! old function value
  ! output
  real(dp),intent(out)           :: stateVecNew(:)           ! new state vector
  real(dp),intent(out)           :: fluxVecNew(:)            ! new flux vector
  real(qp),intent(out)           :: resVecNew(:) ! NOTE: qp  ! new residual vector
  real(dp),intent(out)           :: fNew                     ! new function evaluation
  logical(lgt),intent(out)       :: converged                ! convergence flag
  integer(i4b),intent(out)       :: err                      ! error code
  character(*),intent(out)       :: message                  ! error message
  ! --------------------------------------------------------------------------------------------------------
  ! local
  character(len=256)             :: cmessage                 ! error message of downwind routine
  real(dp)                       :: gradScaled(nState)       ! scaled gradient
  real(dp)                       :: xInc(nState)             ! iteration increment (re-scaled to original units of the state vector)
  logical(lgt)                   :: feasible                 ! flag to denote the feasibility of the solution
  integer(i4b)                   :: iLine                    ! line search index
  integer(i4b),parameter         :: maxLineSearch=5          ! maximum number of backtracks
  real(dp),parameter             :: alpha=1.e-4_dp           ! check on gradient
  real(dp)                       :: xLambda                  ! backtrack magnitude
  real(dp)                       :: xLambdaTemp              ! temporary backtrack magnitude
  real(dp)                       :: slopeInit                ! initial slope
  real(dp)                       :: rhs1,rhs2                ! rhs used to compute the cubic
  real(dp)                       :: aCoef,bCoef              ! coefficients in the cubic
  real(dp)                       :: disc                     ! temporary variable used in cubic
  real(dp)                       :: xLambdaPrev              ! previous lambda value (used in the cubic)
  real(dp)                       :: fPrev                    ! previous function evaluation (used in the cubic)
  ! --------------------------------------------------------------------------------------------------------
  ! initialize error control
  err=0; message='lineSearchRefinement/'

  ! check the need to compute the line search
  if(doLineSearch)then

   ! compute the gradient of the function vector
   call computeGradient(ixMatrix,nState,aJacScaled,rVecScaled,gradScaled,err,cmessage)
   if(err/=0)then; message=trim(message)//trim(cmessage); return; end if  ! (check for errors)
 
   ! compute the initial slope
   slopeInit = dot_product(gradScaled,newtStepScaled)

  end if  ! if computing the line search

  ! initialize lambda
  xLambda=1._dp

  ! ***** LINE SEARCH LOOP...
  lineSearch: do iLine=1,maxLineSearch  ! try to refine the function by shrinking the step size

   ! back-track along the search direction
   ! NOTE: start with back-tracking the scaled step
   xInc(:) = xLambda*newtStepScaled(:)

   ! re-scale the iteration increment
   xInc(:) = xInc(:)*xScale(:)

   ! if enthalpy, then need to convert the iteration increment to temperature
   !if(nrgFormulation==ix_enthalpy) xInc(ixNrgOnly) = xInc(ixNrgOnly)/dMat(ixNrgOnly)

   ! impose solution constraints
   ! NOTE: we may not need to do this (or at least, do ALL of this), as we can probably rely on the line search here
   !  (especially the feasibility check)
   call imposeConstraints(stateVecTrial,xInc,err,cmessage)
   if(err/=0)then; message=trim(message)//trim(cmessage); return; end if  ! (check for errors)

   ! compute the iteration increment
   stateVecNew = stateVecTrial + xInc

   ! compute the residual vector and function
   ! NOTE: This calls eval8summa in an internal subroutine
   !       The internal sub routine has access to all data
   !       Hence, we only need to include the variables of interest in lineSearch
   call eval8summa_wrapper(stateVecNew,fluxVecNew,resVecNew,fNew,feasible,err,cmessage)
   if(err/=0)then; message=trim(message)//trim(cmessage); return; end if  ! (check for errors)

   ! check line search
   if(globalPrintFlag)then
    write(*,'(a,1x,i4,1x,e17.10)' ) 'iLine, xLambda                 = ', iLine, xLambda
    write(*,'(a,1x,10(e17.10,1x))') 'fOld,fNew                      = ', fOld,fNew
    write(*,'(a,1x,10(e17.10,1x))') 'fold + alpha*slopeInit*xLambda = ', fold + alpha*slopeInit*xLambda
    write(*,'(a,1x,10(e17.10,1x))') 'resVecNew                      = ', resVecNew(min(iJac1,nState):min(iJac2,nState))
    write(*,'(a,1x,10(e17.10,1x))') 'xInc                           = ', xInc(min(iJac1,nState):min(iJac2,nState))
   end if

   ! check feasibility
   if(.not.feasible) cycle

   ! check convergence
   ! NOTE: some efficiency gains possible by scaling the full newton step outside the line search loop
   converged = checkConv(resVecNew,newtStepScaled*xScale,stateVecNew)
   if(converged) return

   ! early return if not computing the line search
   if(.not.doLineSearch) return

   ! check if the function is accepted
   if(fNew < fold + alpha*slopeInit*xLambda) return

   ! ***
   ! *** IF GET TO HERE WE BACKTRACK
   !      --> all remaining code simply computes the restricted step multiplier (xLambda)

   ! first backtrack: use quadratic
   if(iLine==1)then
    xLambdaTemp = -slopeInit / (2._dp*(fNew - fOld - slopeInit) )
    if(xLambdaTemp > 0.5_dp*xLambda) xLambdaTemp = 0.5_dp*xLambda

   ! subsequent backtracks: use cubic
   else

    ! check that we did not back-track all the way back to the original value
    if(iLine==maxLineSearch)then
     message=trim(message)//'backtracked all the way back to the original value'
     err=-20; return
    end if

    ! define rhs
    rhs1 = fNew - fOld - xLambda*slopeInit
    rhs2 = fPrev - fOld - xLambdaPrev*slopeInit

    ! define coefficients
    aCoef = (rhs1/(xLambda*xLambda) - rhs2/(xLambdaPrev*xLambdaPrev))/(xLambda - xLambdaPrev)
    bCoef = (-xLambdaPrev*rhs1/(xLambda*xLambda) + xLambda*rhs2/(xLambdaPrev*xLambdaPrev)) / (xLambda - xLambdaPrev)

    ! check if a quadratic
    if(aCoef==0._dp)then
     xLambdaTemp = -slopeInit/(2._dp*bCoef)

    ! calculate cubic
    else
     disc = bCoef*bCoef - 3._dp*aCoef*slopeInit
     if(disc < 0._dp)then
      xLambdaTemp = 0.5_dp*xLambda
     else
      xLambdaTemp = (-bCoef + sqrt(disc))/(3._dp*aCoef)
     end if
    end if  ! calculating cubic

    ! constrain to <= 0.5*xLambda
    if(xLambdaTemp > 0.5_dp*xLambda) xLambdaTemp=0.5_dp*xLambda

   end if  ! subsequent backtracks

   ! save results
   xLambdaPrev = xLambda
   fPrev = fNew

   ! constrain lambda
   xLambda = max(xLambdaTemp, 0.1_dp*xLambda)

  end do lineSearch  ! backtrack loop

  end subroutine lineSearchRefinement


  ! *********************************************************************************************************
  ! * internal subroutine trustRegionRefinement: refine the iteration increment using trust regions
  ! *********************************************************************************************************
  subroutine trustRegionRefinement(doTrustRefinement,stateVecTrial,newtStepScaled,aJacScaled,rVecScaled,fOld,stateVecNew,fluxVecNew,resVecNew,fNew,converged,err,message)
  ! provide access to the matrix routines
  USE matrixOper_module, only: lapackSolv
  USE matrixOper_module, only: computeGradient
  implicit none
  ! input
  logical(lgt),intent(in)        :: doTrustRefinement        ! flag to refine using trust regions
  real(dp),intent(in)            :: stateVecTrial(:)         ! trial state vector
  real(dp),intent(in)            :: newtStepScaled(:)        ! scaled newton step
  real(dp),intent(in)            :: aJacScaled(:,:)          ! scaled jacobian matrix
  real(dp),intent(in)            :: rVecScaled(:)            ! scaled residual vector
  real(dp),intent(in)            :: fOld                     ! old function value
  ! output
  real(dp),intent(out)           :: stateVecNew(:)           ! new state vector
  real(dp),intent(out)           :: fluxVecNew(:)            ! new flux vector
  real(qp),intent(out)           :: resVecNew(:) ! NOTE: qp  ! new residual vector
  real(dp),intent(out)           :: fNew                     ! new function evaluation
  logical(lgt),intent(out)       :: converged                ! convergence flag
  integer(i4b),intent(out)       :: err                      ! error code
  character(*),intent(out)       :: message                  ! error message
  ! --------------------------------------------------------------------------------------------------------
  ! local variables

  ! .. needed ..


  ! --------------------------------------------------------------------------------------------------------
  err=0; message='trustRegionRefinement/'

  ! check the need to refine the step
  if(doTrustRefinement)then

   ! (check vectors)
   if(size(stateVecTrial)/=nState .or. size(newtStepScaled)/=nState .or. size(rVecScaled)/=nState)then
    message=trim(message)//'unexpected size of input vectors'
    err=20; return
   endif

   ! (check matrix)
   if(size(aJacScaled,1)/=nState .or. size(aJacScaled,2)/=nState)then
    message=trim(message)//'unexpected size of Jacobian matrix'
    err=20; return
   endif

   ! dummy check for the function
   if(fold==realMissing) print*, 'missing'

   ! dummy
   stateVecNew = realMissing
   fluxVecNew  = realMissing
   resVecNew   = quadMissing
   fNew        = realMissing
   converged   = .true.


  endif  ! if doing the trust region refinement

  message=trim(message)//'routine not implemented yet'
  err=20; return



  end subroutine trustRegionRefinement


  ! *********************************************************************************************************
  ! * internal subroutine safeRootfinder: refine the 1-d iteration increment using brackets
  ! *********************************************************************************************************
  subroutine safeRootfinder(stateVecTrial,rVecscaled,newtStepScaled,stateVecNew,fluxVecNew,resVecNew,fNew,converged,err,message)
  USE,intrinsic :: ieee_arithmetic,only:ieee_is_nan          ! IEEE arithmetic (check NaN)
  USE globalData,only:dNaN                                   ! double precision NaN
  implicit none
  ! input
  real(dp),intent(in)            :: stateVecTrial(:)         ! trial state vector
  real(dp),intent(in)            :: rVecScaled(:)            ! scaled residual vector
  real(dp),intent(in)            :: newtStepScaled(:)        ! scaled newton step
  ! output
  real(dp),intent(out)           :: stateVecNew(:)           ! new state vector
  real(dp),intent(out)           :: fluxVecNew(:)            ! new flux vector
  real(qp),intent(out)           :: resVecNew(:) ! NOTE: qp  ! new residual vector
  real(dp),intent(out)           :: fNew                     ! new function evaluation
  logical(lgt),intent(out)       :: converged                ! convergence flag
  integer(i4b),intent(out)       :: err                      ! error code
  character(*),intent(out)       :: message                  ! error message
  ! --------------------------------------------------------------------------------------------------------
  ! local variables
  character(len=256)             :: cmessage                 ! error message of downwind routine
  real(dp),save                  :: xMin,xMax                ! brackets of the root
  real(dp),parameter             :: relTolerance=0.005_dp    ! force bi-section if trial is slightly larger than (smaller than) xmin (xmax)
  real(dp)                       :: xTolerance               ! relTolerance*(xmax-xmin)
  real(dp)                       :: xInc(nState)             ! iteration increment (re-scaled to original units of the state vector)
  real(dp)                       :: rVec(nState)             ! residual vector (re-scaled to original units of the state equation)
  logical(lgt)                   :: feasible                 ! feasibility of the solution
  logical(lgt)                   :: doBisection              ! flag to do the bi-section
  logical(lgt)                   :: bracketsDefined          ! flag to define if the brackets are defined
  integer(i4b)                   :: iCheck                   ! check the model state variables
  integer(i4b),parameter         :: nCheck=100               ! number of times to check the model state variables
  real(dp),parameter             :: delX=1._dp               ! trial increment
  real(dp)                       :: xIncrement(nState)       ! trial increment 
  ! --------------------------------------------------------------------------------------------------------
  err=0; message='safeRootfinder/'

  ! check scalar
  if(size(stateVecTrial)/=1 .or. size(rVecScaled)/=1 .or. size(newtStepScaled)/=1)then
   message=trim(message)//'unexpected size of input vectors'
   err=20; return
  endif
  
  ! initialize brackets to double precision Indian bread
  if(iter==1)then 
   xMax = dNaN
   xMin = dNaN
  endif

  ! get the residual vector
  rVec = real(rVecScaled, dp)*fScale 

  ! update brackets
  if(rVec(1)<0._dp)then
   xMin = stateVecTrial(1)
  else
   xMax = stateVecTrial(1)
  endif

  ! get the iteration increment
  xInc = newtStepScaled*xScale
  
  ! *****
  ! * case 1: the iteration increment is the same sign as the residual vector
  if(xInc(1)*rVec(1) > 0._dp)then

<<<<<<< HEAD
   ! get brackets if they do not exist
   if( ieee_is_nan(xMin) .or. ieee_is_nan(xMax) )then
    call getBrackets(stateVecTrial,stateVecNew,xMin,xMax,err,message)
    if(err/=0)then; message=trim(message)//trim(cmessage); return; end if  ! (check for errors)
   endif

   ! use bi-section
   stateVecNew(1) = 0.5_dp*(xMin + xMax)
=======
   ! initialize state vector
   stateVecNew = stateVecTrial

   ! get xIncrement
   xIncrement = -sign((/delX/),rVec)

   ! try the increment a few times
   do iCheck=1,nCheck

    ! impose solution constraints
    call imposeConstraints(stateVecNew,xIncrement,err,cmessage)
    if(err/=0)then; message=trim(message)//trim(cmessage); return; end if  ! (check for errors)
    stateVecNew = stateVecNew + xIncrement
    
    ! evaluate summa
    call eval8summa_wrapper(stateVecNew,fluxVecNew,resVecNew,fNew,feasible,err,cmessage)
    if(err/=0)then; message=trim(message)//trim(cmessage); return; end if  ! (check for errors)

    ! check that the trial value is feasible (should not happen because of the call to impose constraints)
    if(.not.feasible)then; message=trim(message)//'state vector is not feasible'; err=20; return; endif

    ! update brackets
    if(real(resVecNew(1), dp)<0._dp)then
     xMin = stateVecNew(1)
    else
     xMax = stateVecNew(1)
    endif

    ! print progress
    !print*, 'xMin, xMax, stateVecTrial, stateVecNew, resVecNew, xIncrement = ', &
    !         xMin, xMax, stateVecTrial, stateVecNew, resVecNew, xIncrement
 
    ! check that the brackets are defined
    if( .not.ieee_is_nan(xMin) .and. .not.ieee_is_nan(xMax) ) exit
    
    ! check that we found the brackets
    if(iCheck==nCheck)then
     message=trim(message)//'could not fix the problem where residual and iteration increment are of the same sign'
     err=20; return
    endif

   end do  ! multiple checks
>>>>>>> 64ee20d8

  ! *****
  ! * case 2: the iteration increment is the correct sign
  else

   ! impose solution constraints
   call imposeConstraints(stateVecTrial,xInc,err,cmessage)
   if(err/=0)then; message=trim(message)//trim(cmessage); return; end if  ! (check for errors)
  
   ! compute the iteration increment
   stateVecNew = stateVecTrial + xInc
 
  endif  ! if the iteration increment is the same sign as the residual vecto
  
  ! bi-section
  bracketsDefined = ( .not.ieee_is_nan(xMin) .and. .not.ieee_is_nan(xMax) )  ! check that the brackets are defined
  if(bracketsDefined)then
   xTolerance  = relTolerance*(xMax-xMin)
   doBisection = (stateVecNew(1)<xMin+xTolerance .or. stateVecNew(1)>xMax-xTolerance)
   if(doBisection) stateVecNew(1) = 0.5_dp*(xMin+xMax)
  endif
  
  ! evaluate summa
  call eval8summa_wrapper(stateVecNew,fluxVecNew,resVecNew,fNew,feasible,err,cmessage)
  if(err/=0)then; message=trim(message)//trim(cmessage); return; end if  ! (check for errors)

  ! check feasibility (should be feasible because of the call to imposeConstraints 
  if(.not.feasible)then; err=20; message=trim(message)//'infeasible solution'; return; endif

  ! check convergence
  converged = checkConv(resVecNew,xInc,stateVecNew)

  !print*, 'bracketsDefined, doBisection, xMin, xMax, stateVecTrial, stateVecNew, xInc = ', &
  !         bracketsDefined, doBisection, xMin, xMax, stateVecTrial, stateVecNew, xInc
  !print*, 'PAUSE'; read(*,*)
  
  end subroutine safeRootfinder
  
  ! *********************************************************************************************************
  ! * internal subroutine numJacobian: get the brackets
  ! *********************************************************************************************************
  subroutine getBrackets(stateVecTrial,stateVecNew,xMin,xMax,err,message)
  USE,intrinsic :: ieee_arithmetic,only:ieee_is_nan          ! IEEE arithmetic (check NaN)
  implicit none
  ! dummies
  real(dp),intent(in)            :: stateVecTrial(:)         ! trial state vector
  real(dp),intent(out)           :: stateVecNew(:)           ! new state vector
  real(dp),intent(out)           :: xMin,xMax                ! constraints
  integer(i4b),intent(inout)     :: err                      ! error code
  character(*),intent(out)       :: message                  ! error message
  ! locals
  integer(i4b)                   :: iCheck                   ! check the model state variables
  integer(i4b),parameter         :: nCheck=100               ! number of times to check the model state variables
  logical(lgt)                   :: feasible                 ! feasibility of the solution
  real(dp),parameter             :: delX=1._dp               ! trial increment
  real(dp)                       :: xIncrement(nState)       ! trial increment 
  ! initialize
  err=0; message='getBrackets/'

  ! initialize state vector
  stateVecNew = stateVecTrial

  ! get xIncrement
  xIncrement = -sign((/delX/),rVec)

  ! try the increment a few times
  do iCheck=1,nCheck

   ! impose solution constraints
   call imposeConstraints(stateVecNew,xIncrement,err,cmessage)
   if(err/=0)then; message=trim(message)//trim(cmessage); return; end if  ! (check for errors)

   ! increment state vector
   stateVecNew = stateVecNew + xIncrement
   
   ! evaluate summa
   call eval8summa_wrapper(stateVecNew,fluxVecNew,resVecNew,fNew,feasible,err,cmessage)
   if(err/=0)then; message=trim(message)//trim(cmessage); return; end if  ! (check for errors)

   ! check that the trial value is feasible (should not happen because of the call to impose constraints)
   if(.not.feasible)then; message=trim(message)//'state vector is not feasible'; err=20; return; endif

   ! update brackets
   if(real(resVecNew(1), dp)<0._dp)then
    xMin = stateVecNew(1)
   else
    xMax = stateVecNew(1)
   endif

   ! print progress
   !print*, 'xMin, xMax, stateVecTrial, stateVecNew, resVecNew, xIncrement = ', &
   !         xMin, xMax, stateVecTrial, stateVecNew, resVecNew, xIncrement
 
   ! check that the brackets are defined
   if( .not.ieee_is_nan(xMin) .and. .not.ieee_is_nan(xMax) ) exit
   
   ! check that we found the brackets
   if(iCheck==nCheck)then
    message=trim(message)//'could not fix the problem where residual and iteration increment are of the same sign'
    err=20; return
   endif

  end do  ! multiple checks

  end subroutine getBrackets


  ! *********************************************************************************************************
  ! * internal subroutine numJacobian: compute the numerical Jacobian matrix
  ! *********************************************************************************************************
  subroutine numJacobian(stateVec,dMat,nJac,err,message)
  implicit none
  ! dummies
  real(dp),intent(in)            :: stateVec(:)                ! trial state vector
  real(dp),intent(in)            :: dMat(:)                    ! diagonal matrix
  ! output
  real(dp),intent(out)           :: nJac(:,:)                  ! numerical Jacobian
  integer(i4b),intent(out)       :: err                        ! error code
  character(*),intent(out)       :: message                    ! error message
  ! ----------------------------------------------------------------------------------------------------------
  ! local
  character(len=256)             :: cmessage                   ! error message of downwind routine
  real(dp),parameter             :: dx=1.e-8_dp               ! finite difference increment
  real(dp),dimension(nState)     :: stateVecPerturbed          ! perturbed state vector
  real(dp),dimension(nState)     :: fluxVecInit,fluxVecJac     ! flux vector (mized units)
  real(qp),dimension(nState)     :: resVecInit,resVecJac ! qp  ! residual vector (mixed units)
  real(dp)                       :: func                       ! function value
  logical(lgt)                   :: feasible                   ! flag to denote the feasibility of the solution
  integer(i4b)                   :: iJac                       ! index of row of the Jacobian matrix
  integer(i4b),parameter         :: ixNumFlux=1001             ! named variable for the flux-based form of the numerical Jacobian
  integer(i4b),parameter         :: ixNumRes=1002              ! named variable for the residual-based form of the numerical Jacobian
  integer(i4b)                   :: ixNumType=ixNumRes         ! method used to calculate the numerical Jacobian 
  ! ----------------------------------------------------------------------------------------------------------
  ! initialize error control
  err=0; message='numJacobian/'

  ! compute initial function evaluation
  call eval8summa_wrapper(stateVec,fluxVecInit,resVecInit,func,feasible,err,cmessage)
  if(err/=0)then; message=trim(message)//trim(cmessage); return; end if  ! (check for errors)
  if(.not.feasible)then; message=trim(message)//'initial state vector not feasible'; err=20; return; endif

  ! get a copy of the state vector to perturb
  stateVecPerturbed(:) = stateVec(:)

  ! loop through state variables
  do iJac=1,nState

   !print*, 'iJac = ', iJac
   !globalPrintFlag = merge(.true.,.false., iJac==1)

   ! perturb state vector
   stateVecPerturbed(iJac) = stateVec(iJac) + dx

   ! compute function evaluation
   call eval8summa_wrapper(stateVecPerturbed,fluxVecJac,resVecJac,func,feasible,err,cmessage)
   if(err/=0)then; message=trim(message)//trim(cmessage); return; end if  ! (check for errors)
   if(.not.feasible)then; message=trim(message)//'state vector not feasible'; err=20; return; endif
   !write(*,'(a,1x,2(f30.20,1x))') 'resVecJac(101:102)  = ', resVecJac(101:102)

   ! compute the row of the Jacobian matrix
   select case(ixNumType)
    case(ixNumRes);  nJac(:,iJac) = real(resVecJac - resVecInit, kind(dp) )/dx  ! Jacobian based on residuals
    case(ixNumFlux); nJac(:,iJac) = -dt*(fluxVecJac(:) - fluxVecInit(:))/dx     ! Jacobian based on fluxes
    case default; err=20; message=trim(message)//'Jacobian option not found'; return
   end select

   ! if flux option then add in the diagonal matrix
   if(ixNumType==ixNumFlux) nJac(iJac,iJac) = nJac(iJac,iJac) + dMat(iJac)

   ! set the state back to the input value
   stateVecPerturbed(iJac) = stateVec(iJac)

  end do  ! (looping through state variables)

  ! print the Jacobian
  print*, '** numerical Jacobian:', ixNumType==ixNumRes
  write(*,'(a4,1x,100(i12,1x))') 'xCol', (iLayer, iLayer=min(iJac1,nState),min(iJac2,nState))
  do iLayer=min(iJac1,nState),min(iJac2,nState)
   write(*,'(i4,1x,100(e12.5,1x))') iLayer, nJac(min(iJac1,nState):min(iJac2,nState),iLayer)
  end do
  !print*, 'PAUSE: testing Jacobian'; read(*,*)

  end subroutine numJacobian

  ! *********************************************************************************************************
  ! * internal subroutine testBandMat: compute the full Jacobian matrix and decompose into a band matrix
  ! *********************************************************************************************************

  subroutine testBandMat(check,err,message)
  ! dummy variables
  logical(lgt),intent(in)         :: check                    ! flag to pause
  integer(i4b),intent(out)        :: err                      ! error code
  character(*),intent(out)        :: message                  ! error message
  ! local variables
  real(dp)                        :: fullJac(nState,nState)   ! full Jacobian matrix
  real(dp)                        :: bandJac(nLeadDim,nState) ! band Jacobian matrix
  integer(i4b)                    :: iState,jState            ! indices of the state vector
  character(LEN=256)              :: cmessage                 ! error message of downwind routine
  ! initialize error control
  err=0; message='testBandMat/'

  ! check
  if(nLeadDim==nState)then
   message=trim(message)//'do not expect nLeadDim==nState: check that are computing the band diagonal matrix'//&
                          ' (is forceFullMatrix==.true.?)'
   err=20; return
  endif

  ! compute the full Jacobian matrix
  call computJacob(&
                   ! input: model control
                   dt,                             & ! intent(in):    length of the time step (seconds)
                   nSnow,                          & ! intent(in):    number of snow layers
                   nSoil,                          & ! intent(in):    number of soil layers
                   nLayers,                        & ! intent(in):    total number of layers
                   computeVegFlux,                 & ! intent(in):    flag to indicate if we need to compute fluxes over vegetation
                   .false.,                        & ! intent(in):    flag to indicate if we need to compute baseflow
                   ixFullMatrix,                   & ! intent(in):    force full Jacobian matrix
                   ! input: data structures
                   indx_data,                      & ! intent(in):    index data
                   prog_data,                      & ! intent(in):    model prognostic variables for a local HRU
                   diag_data,                      & ! intent(in):    model diagnostic variables for a local HRU
                   deriv_data,                     & ! intent(in):    derivatives in model fluxes w.r.t. relevant state variables
                   dBaseflow_dMatric,              & ! intent(in):    derivative in baseflow w.r.t. matric head (s-1)
                   ! input-output: Jacobian and its diagonal
                   dMat,                           & ! intent(inout): diagonal of the Jacobian matrix
                   fullJac,                        & ! intent(out):   full Jacobian matrix
                   ! output: error control
                   err,cmessage)                     ! intent(out):   error code and error message
  if(err/=0)then; message=trim(message)//trim(cmessage); return; end if  ! (check for errors)

  ! initialize band matrix
  bandJac(:,:) = 0._dp

  ! transfer into the lapack band diagonal structure
  do iState=1,nState
   do jState=max(1,iState-ku),min(nState,iState+kl)
    bandJac(kl + ku + 1 + jState - iState, iState) = fullJac(jState,iState)
   end do
  end do

  ! print results
  print*, '** test banded analytical Jacobian:'
  write(*,'(a4,1x,100(i17,1x))') 'xCol', (iState, iState=iJac1,iJac2)
  do iState=kl+1,nLeadDim; write(*,'(i4,1x,100(e17.10,1x))') iState, bandJac(iState,iJac1:iJac2); end do

  ! check if the need to pause
  if(check)then
   print*, 'PAUSE: testing banded analytical Jacobian'
   read(*,*)
  endif

  end subroutine testBandMat



  ! *********************************************************************************************************
  ! * internal subroutine eval8summa_wrapper: compute the right-hand-side vector
  ! *********************************************************************************************************
  ! NOTE: This is simply a wrapper routine for eval8summa, to reduce the number of calling arguments
  !       An internal subroutine, so have access to all data in the main subroutine
  subroutine eval8summa_wrapper(stateVecNew,fluxVecNew,resVecNew,fNew,feasible,err,message)
  USE eval8summa_module,only:eval8summa                      ! simulation of fluxes and residuals given a trial state vector
  implicit none
  ! input
  real(dp),intent(in)            :: stateVecNew(:)           ! updated state vector
  ! output
  real(dp),intent(out)           :: fluxVecNew(:)            ! updated flux vector
  real(qp),intent(out)           :: resVecNew(:) ! NOTE: qp  ! updated residual vector
  real(dp),intent(out)           :: fNew                     ! new function value
  logical(lgt),intent(out)       :: feasible                 ! flag to denote the feasibility of the solution
  integer(i4b),intent(out)       :: err                      ! error code
  character(*),intent(out)       :: message                  ! error message
  ! ----------------------------------------------------------------------------------------------------------
  ! local
  character(len=256)             :: cmessage                 ! error message of downwind routine
  ! ----------------------------------------------------------------------------------------------------------
  ! initialize error control
  err=0; message='eval8summa_wrapper/'

  ! compute the flux and the residual vector for a given state vector
  call eval8summa(&
                  ! input: model control
                  dt,                      & ! intent(in):    length of the time step (seconds)
                  nSnow,                   & ! intent(in):    number of snow layers
                  nSoil,                   & ! intent(in):    number of soil layers
                  nLayers,                 & ! intent(in):    total number of layers
                  nState,                  & ! intent(in):    total number of state variables
                  firstSubStep,            & ! intent(in):    flag to indicate if we are processing the first sub-step
                  firstFluxCall,           & ! intent(inout): flag to indicate if we are processing the first flux call
                  .false.,                 & ! intent(in):    flag to indicate if we are processing the first iteration in a splitting operation
                  computeVegFlux,          & ! intent(in):    flag to indicate if we need to compute fluxes over vegetation
                  scalarSolution,          & ! intent(in):    flag to indicate the scalar solution
                  ! input: state vectors
                  stateVecNew,             & ! intent(in):    updated model state vector
                  fScale,                  & ! intent(in):    function scaling vector
                  sMul,                    & ! intent(in):    state vector multiplier (used in the residual calculations)
                  ! input: data structures
                  model_decisions,         & ! intent(in):    model decisions
                  type_data,               & ! intent(in):    type of vegetation and soil
                  attr_data,               & ! intent(in):    spatial attributes
                  mpar_data,               & ! intent(in):    model parameters
                  forc_data,               & ! intent(in):    model forcing data
                  bvar_data,               & ! intent(in):    average model variables for the entire basin
                  prog_data,               & ! intent(in):    model prognostic variables for a local HRU
                  indx_data,               & ! intent(in):    index data
                  ! input-output: data structures
                  diag_data,               & ! intent(inout): model diagnostic variables for a local HRU
                  flux_data,               & ! intent(inout): model fluxes for a local HRU
                  deriv_data,              & ! intent(inout): derivatives in model fluxes w.r.t. relevant state variables
                  ! input-output: baseflow
                  ixSaturation,            & ! intent(inout): index of the lowest saturated layer (NOTE: only computed on the first iteration)
                  dBaseflow_dMatric,       & ! intent(out):   derivative in baseflow w.r.t. matric head (s-1)
                  ! output
                  feasible,                & ! intent(out):   flag to denote the feasibility of the solution
                  fluxVecNew,              & ! intent(out):   new flux vector
                  resSinkNew,              & ! intent(out):   additional (sink) terms on the RHS of the state equation
                  resVecNew,               & ! intent(out):   new residual vector
                  fNew,                    & ! intent(out):   new function evaluation
                  err,cmessage)              ! intent(out):   error control
  if(err/=0)then; message=trim(message)//trim(cmessage); return; end if  ! (check for errors)

  end subroutine eval8summa_wrapper


  ! *********************************************************************************************************
  ! internal function checkConv: check convergence based on the residual vector
  ! *********************************************************************************************************
  function checkConv(rVec,xInc,xVec)
  ! provide access to named variables that define elements of the structure
  USE var_lookup,only:iLookPROG                       ! named variables for structure elements
  USE var_lookup,only:iLookPARAM                      ! named variables for structure elements
  USE var_lookup,only:iLookINDEX                      ! named variables for structure elements
  ! constants
  USE multiconst,only:iden_water                      ! intrinsic density of liquid water    (kg m-3)
  implicit none
  ! dummies
  real(qp),intent(in)       :: rVec(:)                ! residual vector (mixed units)
  real(dp),intent(in)       :: xInc(:)                ! iteration increment (mixed units)
  real(dp),intent(in)       :: xVec(:)                ! state vector (mixed units)
  logical(lgt)              :: checkConv              ! flag to denote convergence
  ! locals
  real(dp),dimension(nSoil) :: psiScale               ! scaling factor for matric head
  real(dp),parameter        :: xSmall=1.e-0_dp        ! a small offset
  real(dp),parameter        :: watBalTol_scalar=1.e-14_dp  ! water balance tolerance for the scalar solution (tighter tolerance)
  real(dp)                  :: soilWatbalErr          ! error in the soil water balance
  real(dp)                  :: canopy_max             ! absolute value of the residual in canopy water (kg m-2)
  real(dp),dimension(1)     :: energy_max             ! maximum absolute value of the energy residual (J m-3)
  real(dp),dimension(1)     :: liquid_max             ! maximum absolute value of the volumetric liquid water content residual (-)
  real(dp),dimension(1)     :: matric_max             ! maximum absolute value of the matric head iteration increment (m)
  logical(lgt)              :: canopyConv             ! flag for canopy water balance convergence
  logical(lgt)              :: watbalConv             ! flag for soil water balance convergence
  logical(lgt)              :: liquidConv             ! flag for residual convergence
  logical(lgt)              :: matricConv             ! flag for matric head convergence
  logical(lgt)              :: energyConv             ! flag for energy convergence
  ! -------------------------------------------------------------------------------------------------------------------------------------------------
  ! association to variables in the data structures
  associate(&
  ! convergence parameters
  absConvTol_liquid       => mpar_data%var(iLookPARAM%absConvTol_liquid)%dat(1)     ,&  ! intent(in): [dp] absolute convergence tolerance for vol frac liq water (-)
  absConvTol_matric       => mpar_data%var(iLookPARAM%absConvTol_matric)%dat(1)     ,&  ! intent(in): [dp] absolute convergence tolerance for matric head        (m)
  absConvTol_energy       => mpar_data%var(iLookPARAM%absConvTol_energy)%dat(1)     ,&  ! intent(in): [dp] absolute convergence tolerance for energy             (J m-3)
  ! layer depth
  mLayerDepth             => prog_data%var(iLookPROG%mLayerDepth)%dat               ,&  ! intent(in): [dp(:)] depth of each layer in the snow-soil sub-domain (m)
  ! model indices
  ixCasNrg                => indx_data%var(iLookINDEX%ixCasNrg)%dat(1)              ,&  ! intent(in): [i4b]    index of canopy air space energy state variable
  ixVegNrg                => indx_data%var(iLookINDEX%ixVegNrg)%dat(1)              ,&  ! intent(in): [i4b]    index of canopy energy state variable
  ixVegHyd                => indx_data%var(iLookINDEX%ixVegHyd)%dat(1)              ,&  ! intent(in): [i4b]    index of canopy hydrology state variable (mass)
  ixNrgOnly               => indx_data%var(iLookINDEX%ixNrgOnly)%dat                ,&  ! intent(in): [i4b(:)] list of indices for all energy states
  ixHydOnly               => indx_data%var(iLookINDEX%ixHydOnly)%dat                ,&  ! intent(in): [i4b(:)] list of indices for all hydrology states
  ixMatOnly               => indx_data%var(iLookINDEX%ixMatOnly)%dat                ,&  ! intent(in): [i4b(:)] list of indices for matric head state variables in the state vector
  ixMatricHead            => indx_data%var(iLookINDEX%ixMatricHead)%dat              &  ! intent(in): [i4b(:)] list of indices for matric head in the soil vector

  ) ! making associations with variables in the data structures
  ! -------------------------------------------------------------------------------------------------------------------------------------------------

  ! check convergence based on the canopy water balance
  if(ixVegHyd/=integerMissing)then
   canopy_max = real(abs(rVec(ixVegHyd)), dp)*iden_water
   canopyConv = (canopy_max    < absConvTol_liquid)  ! absolute error in canopy water balance (mm)
  else
   canopy_max = realMissing
   canopyConv = .true.
  endif

  ! check convergence based on the residuals for energy (J m-3)
  if(size(ixNrgOnly)>0)then
   energy_max = real(maxval(abs( rVec(ixNrgOnly) )), dp)
   energyConv = (energy_max(1) < absConvTol_energy)  ! (based on the residual)
  else
   energy_max = realMissing
   energyConv = .true.
  endif

  ! check convergence based on the residuals for volumetric liquid water content (-)
  if(size(ixHydOnly)>0)then
   liquid_max = real(maxval(abs( rVec(ixHydOnly) ) ), dp)
   ! (tighter convergence for the scalar solution)
   if(scalarSolution)then
    liquidConv = (liquid_max(1) < watBalTol_scalar)   ! (based on the residual)
   else
    liquidConv = (liquid_max(1) < absConvTol_liquid)  ! (based on the residual)
   endif
  else
   liquid_max = realMissing
   liquidConv = .true.
  endif

  ! check convergence based on the iteration increment for matric head
  ! NOTE: scale by matric head to avoid unnecessairly tight convergence when there is no water
  if(size(ixMatOnly)>0)then
   psiScale   = abs( xVec(ixMatOnly) ) + xSmall ! avoid divide by zero
   matric_max = maxval(abs( xInc(ixMatOnly)/psiScale ) )
   matricConv = (matric_max(1) < absConvTol_matric)  ! NOTE: based on iteration increment
  else
   matric_max = realMissing
   matricConv = .true.
  endif

  ! check convergence based on the soil water balance error (m)
  if(size(ixMatOnly)>0)then
   soilWatBalErr = sum( real(rVec(ixMatOnly), dp)*mLayerDepth(nSnow+ixMatricHead) )
   watbalConv    = (abs(soilWatbalErr) < absConvTol_liquid)  ! absolute error in total soil water balance (m)
  else
   soilWatbalErr = realMissing
   watbalConv    = .true.
  endif

  ! final convergence check
  checkConv = (canopyConv .and. watbalConv .and. matricConv .and. liquidConv .and. energyConv)

  ! print progress towards solution
  if(globalPrintFlag)then
   write(*,'(a,1x,i4,1x,6(e15.5,1x),6(L1,1x))') 'check convergence: ', iter, &
    fNew, matric_max(1), liquid_max(1), energy_max(1), canopy_max, soilWatBalErr, matricConv, liquidConv, energyConv, watbalConv, canopyConv, watbalConv
  endif

  ! end associations with variables in the data structures
  end associate

  end function checkConv


  ! *********************************************************************************************************
  ! internal subroutine imposeConstraints: impose solution constraints
  ! *********************************************************************************************************
  subroutine imposeConstraints(stateVecTrial,xInc,err,message)
  ! external functions
  USE snow_utils_module,only:fracliquid                           ! compute the fraction of liquid water at a given temperature (snow)
  ! named variables
  USE var_lookup,only:iLookPROG                                   ! named variables for elements of the prognostic structure
  USE var_lookup,only:iLookPARAM                                  ! named variables for elements of the parameter structure
  USE var_lookup,only:iLookINDEX                                  ! named variables for elements of the index structure
  ! physical constants
  USE multiconst,only:Tfreeze                                     ! temperature at freezing (K)
  ! external functions
  USE soil_utils_module,only:crit_soilT                           ! compute the critical temperature below which ice exists
  implicit none
  ! dummies
  real(dp),intent(in)             :: stateVecTrial(:)             ! trial state vector
  real(dp),intent(inout)          :: xInc(:)                      ! iteration increment
  integer(i4b),intent(out)        :: err                          ! error code
  character(*),intent(out)        :: message                      ! error message
  ! -----------------------------------------------------------------------------------------------------
  ! temporary variables for model constraints
  real(dp)                        :: cInc                         ! constrained temperature increment (K) -- simplified bi-section
  real(dp)                        :: xIncFactor                   ! scaling factor for the iteration increment (-)
  integer(i4b)                    :: iMax(1)                      ! index of maximum temperature
  real(dp)                        :: scalarTemp                   ! temperature of an individual snow layer (K)
  real(dp)                        :: volFracLiq                   ! volumetric liquid water content of an individual snow layer (-)
  logical(lgt),dimension(nSnow)   :: drainFlag                    ! flag to denote when drainage exceeds available capacity
  logical(lgt),dimension(nSoil)   :: crosFlag                     ! flag to denote temperature crossing from unfrozen to frozen (or vice-versa)
  logical(lgt)                    :: crosTempVeg                  ! flag to denoote where temperature crosses the freezing point
  real(dp)                        :: xPsi00                       ! matric head after applying the iteration increment (m)
  real(dp)                        :: TcSoil                       ! critical point when soil begins to freeze (K)
  real(dp)                        :: critDiff                     ! temperature difference from critical (K)
  real(dp),parameter              :: epsT=1.e-7_dp                ! small interval above/below critical (K)
  real(dp),parameter              :: zMaxTempIncrement=1._dp      ! maximum temperature increment (K)
  ! indices of model state variables
  integer(i4b)                    :: iState                       ! index of state within a specific variable type
  integer(i4b)                    :: ixNrg,ixLiq                  ! index of energy and mass state variables in full state vector
  ! indices of model layers
  integer(i4b)                    :: iLayer                       ! index of model layer
  ! -----------------------------------------------------------------------------------------------------
  ! associate variables with indices of model state variables
  associate(&
  ixNrgOnly               => indx_data%var(iLookINDEX%ixNrgOnly)%dat                ,& ! intent(in): [i4b(:)] list of indices in the state subset for energy states
  ixHydOnly               => indx_data%var(iLookINDEX%ixHydOnly)%dat                ,& ! intent(in): [i4b(:)] list of indices in the state subset for hydrology states 
  ixMatOnly               => indx_data%var(iLookINDEX%ixMatOnly)%dat                ,& ! intent(in): [i4b(:)] list of indices in the state subset for matric head states
  ixMassOnly              => indx_data%var(iLookINDEX%ixMassOnly)%dat               ,& ! intent(in): [i4b(:)] list of indices in the state subset for canopy storage states
  ixStateType_subset      => indx_data%var(iLookINDEX%ixStateType_subset)%dat       ,& ! intent(in): [i4b(:)] named variables defining the states in the subset
  ! indices for specific state variables
  ixCasNrg                => indx_data%var(iLookINDEX%ixCasNrg)%dat(1)              ,& ! intent(in): [i4b] index of canopy air space energy state variable
  ixVegNrg                => indx_data%var(iLookINDEX%ixVegNrg)%dat(1)              ,& ! intent(in): [i4b] index of canopy energy state variable
  ixVegHyd                => indx_data%var(iLookINDEX%ixVegHyd)%dat(1)              ,& ! intent(in): [i4b] index of canopy hydrology state variable (mass)
  ixTopNrg                => indx_data%var(iLookINDEX%ixTopNrg)%dat(1)              ,& ! intent(in): [i4b] index of upper-most energy state in the snow-soil subdomain
  ixTopHyd                => indx_data%var(iLookINDEX%ixTopHyd)%dat(1)              ,& ! intent(in): [i4b] index of upper-most hydrology state in the snow-soil subdomain
  ! vector of energy indices for the snow and soil domains
  ! NOTE: states not in the subset are equal to integerMissing
  ixSnowSoilNrg           => indx_data%var(iLookINDEX%ixSnowSoilNrg)%dat            ,& ! intent(in): [i4b(:)] index in the state subset for energy state variables in the snow+soil domain
  ixSnowOnlyNrg           => indx_data%var(iLookINDEX%ixSnowOnlyNrg)%dat            ,& ! intent(in): [i4b(:)] index in the state subset for energy state variables in the snow domain
  ixSoilOnlyNrg           => indx_data%var(iLookINDEX%ixSoilOnlyNrg)%dat            ,& ! intent(in): [i4b(:)] index in the state subset for energy state variables in the soil domain
  ! vector of hydrology indices for the snow and soil domains
  ! NOTE: states not in the subset are equal to integerMissing
  ixSnowSoilHyd           => indx_data%var(iLookINDEX%ixSnowSoilHyd)%dat            ,& ! intent(in): [i4b(:)] index in the state subset for hydrology state variables in the snow+soil domain
  ixSnowOnlyHyd           => indx_data%var(iLookINDEX%ixSnowOnlyHyd)%dat            ,& ! intent(in): [i4b(:)] index in the state subset for hydrology state variables in the snow domain
  ixSoilOnlyHyd           => indx_data%var(iLookINDEX%ixSoilOnlyHyd)%dat            ,& ! intent(in): [i4b(:)] index in the state subset for hydrology state variables in the soil domain
  ! number of state variables of a specific type
  nSnowSoilNrg            => indx_data%var(iLookINDEX%nSnowSoilNrg )%dat(1)         ,& ! intent(in): [i4b]    number of energy state variables in the snow+soil domain
  nSnowOnlyNrg            => indx_data%var(iLookINDEX%nSnowOnlyNrg )%dat(1)         ,& ! intent(in): [i4b]    number of energy state variables in the snow domain
  nSoilOnlyNrg            => indx_data%var(iLookINDEX%nSoilOnlyNrg )%dat(1)         ,& ! intent(in): [i4b]    number of energy state variables in the soil domain
  nSnowSoilHyd            => indx_data%var(iLookINDEX%nSnowSoilHyd )%dat(1)         ,& ! intent(in): [i4b]    number of hydrology variables in the snow+soil domain
  nSnowOnlyHyd            => indx_data%var(iLookINDEX%nSnowOnlyHyd )%dat(1)         ,& ! intent(in): [i4b]    number of hydrology variables in the snow domain
  nSoilOnlyHyd            => indx_data%var(iLookINDEX%nSoilOnlyHyd )%dat(1)         ,& ! intent(in): [i4b]    number of hydrology variables in the soil domain
  ! state variables at the start of the time step
  mLayerMatricHead        => prog_data%var(iLookPROG%mLayerMatricHead)%dat           & ! intent(in): [dp(:)] matric head (m)
  ) ! associating variables with indices of model state variables
  ! -----------------------------------------------------------------------------------------------------
  ! initialize error control
  err=0; message='imposeConstraints/'
  
  ! ** limit temperature increment to zMaxTempIncrement
  if(any(abs(xInc(ixNrgOnly)) > zMaxTempIncrement))then
   iMax       = maxloc( abs(xInc(ixNrgOnly)) )                            ! index of maximum temperature increment
   xIncFactor = abs( zMaxTempIncrement/xInc(ixNrgOnly(iMax(1))) + epsT )  ! scaling factor for the iteration increment (-)
   xInc       = xIncFactor*xInc
  end if
  
  ! ** impose solution constraints for vegetation
  ! (stop just above or just below the freezing point if crossing)
  ! --------------------------------------------------------------------------------------------------------------------
  ! canopy temperatures
  
  if(ixVegNrg/=integerMissing)then
  
   ! initialize
   critDiff    = Tfreeze - stateVecTrial(ixVegNrg)
   crosTempVeg = .false.
  
   ! initially frozen (T < Tfreeze)
   if(critDiff > 0._dp)then
    if(xInc(ixVegNrg) > critDiff)then
     crosTempVeg = .true.
     cInc        = critDiff + epsT  ! constrained temperature increment (K)
    end if
  
   ! initially unfrozen (T > Tfreeze)
   else
    if(xInc(ixVegNrg) < critDiff)then
     crosTempVeg = .true.
     cInc        = critDiff - epsT  ! constrained temperature increment (K)
    end if
  
   end if  ! switch between frozen and unfrozen
  
   ! scale iterations
   if(crosTempVeg)then
    xIncFactor  = cInc/xInc(ixVegNrg)  ! scaling factor for the iteration increment (-)
    xInc        = xIncFactor*xInc      ! scale iteration increments
   endif
 
  endif  ! if the state variable for canopy temperature is included within the state subset
 
  ! --------------------------------------------------------------------------------------------------------------------
  ! canopy liquid water

  if(ixVegHyd/=integerMissing)then
  
   ! check if new value of storage will be negative
   if(stateVecTrial(ixVegHyd)+xInc(ixVegHyd) < 0._dp)then
    ! scale iteration increment
    cInc       = -0.5_dp*stateVecTrial(ixVegHyd)                                  ! constrained iteration increment (K) -- simplified bi-section
    xIncFactor = cInc/xInc(ixVegHyd)                                              ! scaling factor for the iteration increment (-)
    xInc       = xIncFactor*xInc                                                  ! new iteration increment
   end if
  
  endif  ! if the state variable for canopy water is included within the state subset
  
  ! --------------------------------------------------------------------------------------------------------------------
  ! ** impose solution constraints for snow
  if(nSnowOnlyNrg > 0)then
  
   ! loop through snow layers
   checksnow: do iLayer=1,nSnow  ! necessary to ensure that NO layers rise above Tfreeze

    ! check of the data is mising
    if(ixSnowOnlyNrg(iLayer)==integerMissing) cycle

    ! check temperatures, and, if necessary, scale iteration increment
    iState = ixSnowOnlyNrg(iLayer)
    if(stateVecTrial(iState) + xInc(iState) > Tfreeze)then
     ! scale iteration increment
     cInc       = 0.5_dp*(Tfreeze - stateVecTrial(iState) )        ! constrained temperature increment (K) -- simplified bi-section
     xIncFactor = cInc/xInc(iState)                                ! scaling factor for the iteration increment (-)
     xInc       = xIncFactor*xInc
    end if   ! if snow temperature > freezing

   end do checkSnow

  endif  ! if there are state variables for energy in the snow domain
  
  ! --------------------------------------------------------------------------------------------------------------------
  ! - check if drain more than what is available
  ! NOTE: change in total water is only due to liquid flux
  if(nSnowOnlyHyd>0)then
  
   ! loop through snow layers
   do iLayer=1,nSnow

    ! * check if the layer is included
    if(ixSnowOnlyHyd(iLayer)==integerMissing) cycle

    ! * get the layer temperature (from stateVecTrial if ixSnowOnlyNrg(iLayer) is within the state vector
    if(ixSnowOnlyNrg(iLayer)/=integerMissing)then
     scalarTemp = stateVecTrial( ixSnowOnlyNrg(iLayer) )

    ! * get the layer temperature from the last update
    else
     scalarTemp = prog_data%var(iLookPROG%mLayerTemp)%dat(iLayer)
    endif

    ! * get the volumetric fraction of liquid water
    select case( ixStateType_subset( ixSnowOnlyHyd(iLayer) ) )
     case(iname_watLayer); volFracLiq = fracliquid(scalarTemp,mpar_data%var(iLookPARAM%snowfrz_scale)%dat(1)) * stateVecTrial(ixSnowOnlyHyd(iLayer))
     case(iname_liqLayer); volFracLiq = stateVecTrial(ixSnowOnlyHyd(iLayer))
     case default; err=20; message=trim(message)//'expect ixStateType_subset to be iname_watLayer or iname_liqLayer for snow hydrology'; return
    end select

    ! * check that the iteration increment does not exceed volumetric liquid water content
    if(-xInc(ixSnowOnlyHyd(iLayer)) > volFracLiq)then
     drainFlag(iLayer) = .true.
     xInc(ixSnowOnlyHyd(iLayer)) = -0.5_dp*volFracLiq
    endif

   end do  ! looping through snow layers
  
  endif   ! if there are state variables for liquid water in the snow domain
  
  ! --------------------------------------------------------------------------------------------------------------------
  ! ** impose solution constraints for soil temperature
  if(nSoilOnlyNrg>0)then
   do iLayer=1,nSoil

    ! - check if energy state is included
    if(ixSoilOnlyNrg(iLayer)==integerMissing) cycle

    ! - define index of the state variables within the state subset
    ixNrg = ixSoilOnlyNrg(iLayer)
    ixLiq = ixSoilOnlyHyd(iLayer)       

    ! get the matric potential of total water 
    if(ixLiq/=integerMissing)then
     xPsi00 = stateVecTrial(ixLiq) + xInc(ixLiq)
    else
     xPsi00 = mLayerMatricHead(iLayer)
    endif

    ! identify the critical point when soil begins to freeze (TcSoil)
    TcSoil = crit_soilT(xPsi00)
   
    ! get the difference from the current state and the crossing point (K)
    critDiff = TcSoil - stateVecTrial(ixNrg)
   
    ! * initially frozen (T < TcSoil)
    if(critDiff > 0._dp)then
   
     ! (check crossing above zero)
     if(xInc(ixNrg) > critDiff)then
      crosFlag(iLayer) = .true.
      xInc(ixNrg) = critDiff + epsT  ! set iteration increment to slightly above critical temperature
     endif
   
    ! * initially unfrozen (T > TcSoil)
    else
   
     ! (check crossing below zero)
     if(xInc(ixNrg) < critDiff)then
      crosFlag(iLayer) = .true.
      xInc(ixNrg) = critDiff - epsT  ! set iteration increment to slightly below critical temperature
     endif
   
    endif  ! (switch between initially frozen and initially unfrozen)
   
   end do  ! (loop through soil layers)
  endif   ! (if there are both energy and liquid water state variables)

  ! ** impose solution constraints matric head
  if(size(ixMatOnly)>0)then
   do iState=1,size(ixMatOnly)

    ! - define index of the hydrology state variable within the state subset
    ixLiq = ixMatOnly(iState)

    ! - place constraint for matric head
    if(xInc(ixLiq) > 1._dp .and. stateVecTrial(ixLiq) > 0._dp)then
     xInc(ixLiq) = 1._dp
    endif  ! if constraining matric head

   end do  ! (loop through soil layers)
  endif   ! (if there are both energy and liquid water state variables)
  
  ! end association with variables with indices of model state variables
  end associate
  
  end subroutine imposeConstraints

 end subroutine summaSolve




end module summaSolve_module<|MERGE_RESOLUTION|>--- conflicted
+++ resolved
@@ -133,7 +133,7 @@
  integer(i4b),intent(in)         :: nLayers                  ! total number of layers
  integer(i4b),intent(in)         :: nLeadDim                 ! length of the leading dimension of the Jacobian matrix (nBands or nState)
  integer(i4b),intent(in)         :: nState                   ! total number of state variables
- integer(i4b),intent(in)         :: ixMatrix                 ! type of matrix (full or band diagonal) 
+ integer(i4b),intent(in)         :: ixMatrix                 ! type of matrix (full or band diagonal)
  logical(lgt),intent(in)         :: firstSubStep             ! flag to indicate if we are processing the first sub-step
  logical(lgt),intent(inout)      :: firstFluxCall            ! flag to indicate if we are processing the first flux call
  logical(lgt),intent(in)         :: computeVegFlux           ! flag to indicate if computing fluxes over vegetation
@@ -144,7 +144,7 @@
  real(dp),intent(in)             :: xScale(:)                ! "variable" scaling vector, i.e., for state variables
  real(qp),intent(in)             :: rVec(:)   ! NOTE: qp     ! residual vector
  real(qp),intent(in)             :: sMul(:)   ! NOTE: qp     ! state vector multiplier (used in the residual calculations)
- real(dp),intent(inout)          :: dMat(:)                  ! diagonal matrix (excludes flux derivatives) 
+ real(dp),intent(inout)          :: dMat(:)                  ! diagonal matrix (excludes flux derivatives)
  real(dp),intent(in)             :: fOld                     ! old function evaluation
  ! input: data structures
  type(model_options),intent(in)  :: model_decisions(:)       ! model decisions
@@ -197,7 +197,7 @@
  character(LEN=256)              :: cmessage                 ! error message of downwind routine
  ! --------------------------------------------------------------------------------------------------------------------------------
  ! associations to information in data structures
- associate(ixGroundwater => model_decisions(iLookDECISIONS%groundwatr)%iDecision)  ! intent(in): [i4b] groundwater parameterization 
+ associate(ixGroundwater => model_decisions(iLookDECISIONS%groundwatr)%iDecision)  ! intent(in): [i4b] groundwater parameterization
  ! --------------------------------------------------------------------------------------------------------------------------------
  ! initialize error control
  err=0; message='summaSolve/'
@@ -222,7 +222,7 @@
                   computeVegFlux,                 & ! intent(in):    flag to indicate if we need to compute fluxes over vegetation
                   (ixGroundwater==qbaseTopmodel), & ! intent(in):    flag to indicate if we need to compute baseflow
                   ixMatrix,                       & ! intent(in):    form of the Jacobian matrix
-                  ! input: data structures        
+                  ! input: data structures
                   indx_data,                      & ! intent(in):    index data
                   prog_data,                      & ! intent(in):    model prognostic variables for a local HRU
                   diag_data,                      & ! intent(in):    model diagnostic variables for a local HRU
@@ -367,7 +367,7 @@
    ! compute the gradient of the function vector
    call computeGradient(ixMatrix,nState,aJacScaled,rVecScaled,gradScaled,err,cmessage)
    if(err/=0)then; message=trim(message)//trim(cmessage); return; end if  ! (check for errors)
- 
+
    ! compute the initial slope
    slopeInit = dot_product(gradScaled,newtStepScaled)
 
@@ -586,7 +586,7 @@
   integer(i4b)                   :: iCheck                   ! check the model state variables
   integer(i4b),parameter         :: nCheck=100               ! number of times to check the model state variables
   real(dp),parameter             :: delX=1._dp               ! trial increment
-  real(dp)                       :: xIncrement(nState)       ! trial increment 
+  real(dp)                       :: xIncrement(nState)       ! trial increment
   ! --------------------------------------------------------------------------------------------------------
   err=0; message='safeRootfinder/'
 
@@ -595,15 +595,15 @@
    message=trim(message)//'unexpected size of input vectors'
    err=20; return
   endif
-  
+
   ! initialize brackets to double precision Indian bread
-  if(iter==1)then 
+  if(iter==1)then
    xMax = dNaN
    xMin = dNaN
   endif
 
   ! get the residual vector
-  rVec = real(rVecScaled, dp)*fScale 
+  rVec = real(rVecScaled, dp)*fScale
 
   ! update brackets
   if(rVec(1)<0._dp)then
@@ -614,21 +614,11 @@
 
   ! get the iteration increment
   xInc = newtStepScaled*xScale
-  
+
   ! *****
   ! * case 1: the iteration increment is the same sign as the residual vector
   if(xInc(1)*rVec(1) > 0._dp)then
 
-<<<<<<< HEAD
-   ! get brackets if they do not exist
-   if( ieee_is_nan(xMin) .or. ieee_is_nan(xMax) )then
-    call getBrackets(stateVecTrial,stateVecNew,xMin,xMax,err,message)
-    if(err/=0)then; message=trim(message)//trim(cmessage); return; end if  ! (check for errors)
-   endif
-
-   ! use bi-section
-   stateVecNew(1) = 0.5_dp*(xMin + xMax)
-=======
    ! initialize state vector
    stateVecNew = stateVecTrial
 
@@ -642,7 +632,7 @@
     call imposeConstraints(stateVecNew,xIncrement,err,cmessage)
     if(err/=0)then; message=trim(message)//trim(cmessage); return; end if  ! (check for errors)
     stateVecNew = stateVecNew + xIncrement
-    
+
     ! evaluate summa
     call eval8summa_wrapper(stateVecNew,fluxVecNew,resVecNew,fNew,feasible,err,cmessage)
     if(err/=0)then; message=trim(message)//trim(cmessage); return; end if  ! (check for errors)
@@ -660,10 +650,10 @@
     ! print progress
     !print*, 'xMin, xMax, stateVecTrial, stateVecNew, resVecNew, xIncrement = ', &
     !         xMin, xMax, stateVecTrial, stateVecNew, resVecNew, xIncrement
- 
+
     ! check that the brackets are defined
     if( .not.ieee_is_nan(xMin) .and. .not.ieee_is_nan(xMax) ) exit
-    
+
     ! check that we found the brackets
     if(iCheck==nCheck)then
      message=trim(message)//'could not fix the problem where residual and iteration increment are of the same sign'
@@ -671,7 +661,6 @@
     endif
 
    end do  ! multiple checks
->>>>>>> 64ee20d8
 
   ! *****
   ! * case 2: the iteration increment is the correct sign
@@ -680,12 +669,12 @@
    ! impose solution constraints
    call imposeConstraints(stateVecTrial,xInc,err,cmessage)
    if(err/=0)then; message=trim(message)//trim(cmessage); return; end if  ! (check for errors)
-  
+
    ! compute the iteration increment
    stateVecNew = stateVecTrial + xInc
- 
+
   endif  ! if the iteration increment is the same sign as the residual vecto
-  
+
   ! bi-section
   bracketsDefined = ( .not.ieee_is_nan(xMin) .and. .not.ieee_is_nan(xMax) )  ! check that the brackets are defined
   if(bracketsDefined)then
@@ -693,12 +682,12 @@
    doBisection = (stateVecNew(1)<xMin+xTolerance .or. stateVecNew(1)>xMax-xTolerance)
    if(doBisection) stateVecNew(1) = 0.5_dp*(xMin+xMax)
   endif
-  
+
   ! evaluate summa
   call eval8summa_wrapper(stateVecNew,fluxVecNew,resVecNew,fNew,feasible,err,cmessage)
   if(err/=0)then; message=trim(message)//trim(cmessage); return; end if  ! (check for errors)
 
-  ! check feasibility (should be feasible because of the call to imposeConstraints 
+  ! check feasibility (should be feasible because of the call to imposeConstraints
   if(.not.feasible)then; err=20; message=trim(message)//'infeasible solution'; return; endif
 
   ! check convergence
@@ -707,9 +696,9 @@
   !print*, 'bracketsDefined, doBisection, xMin, xMax, stateVecTrial, stateVecNew, xInc = ', &
   !         bracketsDefined, doBisection, xMin, xMax, stateVecTrial, stateVecNew, xInc
   !print*, 'PAUSE'; read(*,*)
-  
+
   end subroutine safeRootfinder
-  
+
   ! *********************************************************************************************************
   ! * internal subroutine numJacobian: get the brackets
   ! *********************************************************************************************************
@@ -727,7 +716,7 @@
   integer(i4b),parameter         :: nCheck=100               ! number of times to check the model state variables
   logical(lgt)                   :: feasible                 ! feasibility of the solution
   real(dp),parameter             :: delX=1._dp               ! trial increment
-  real(dp)                       :: xIncrement(nState)       ! trial increment 
+  real(dp)                       :: xIncrement(nState)       ! trial increment
   ! initialize
   err=0; message='getBrackets/'
 
@@ -746,7 +735,7 @@
 
    ! increment state vector
    stateVecNew = stateVecNew + xIncrement
-   
+
    ! evaluate summa
    call eval8summa_wrapper(stateVecNew,fluxVecNew,resVecNew,fNew,feasible,err,cmessage)
    if(err/=0)then; message=trim(message)//trim(cmessage); return; end if  ! (check for errors)
@@ -764,10 +753,10 @@
    ! print progress
    !print*, 'xMin, xMax, stateVecTrial, stateVecNew, resVecNew, xIncrement = ', &
    !         xMin, xMax, stateVecTrial, stateVecNew, resVecNew, xIncrement
- 
+
    ! check that the brackets are defined
    if( .not.ieee_is_nan(xMin) .and. .not.ieee_is_nan(xMax) ) exit
-   
+
    ! check that we found the brackets
    if(iCheck==nCheck)then
     message=trim(message)//'could not fix the problem where residual and iteration increment are of the same sign'
@@ -803,7 +792,7 @@
   integer(i4b)                   :: iJac                       ! index of row of the Jacobian matrix
   integer(i4b),parameter         :: ixNumFlux=1001             ! named variable for the flux-based form of the numerical Jacobian
   integer(i4b),parameter         :: ixNumRes=1002              ! named variable for the residual-based form of the numerical Jacobian
-  integer(i4b)                   :: ixNumType=ixNumRes         ! method used to calculate the numerical Jacobian 
+  integer(i4b)                   :: ixNumType=ixNumRes         ! method used to calculate the numerical Jacobian
   ! ----------------------------------------------------------------------------------------------------------
   ! initialize error control
   err=0; message='numJacobian/'
@@ -1159,7 +1148,7 @@
   ! associate variables with indices of model state variables
   associate(&
   ixNrgOnly               => indx_data%var(iLookINDEX%ixNrgOnly)%dat                ,& ! intent(in): [i4b(:)] list of indices in the state subset for energy states
-  ixHydOnly               => indx_data%var(iLookINDEX%ixHydOnly)%dat                ,& ! intent(in): [i4b(:)] list of indices in the state subset for hydrology states 
+  ixHydOnly               => indx_data%var(iLookINDEX%ixHydOnly)%dat                ,& ! intent(in): [i4b(:)] list of indices in the state subset for hydrology states
   ixMatOnly               => indx_data%var(iLookINDEX%ixMatOnly)%dat                ,& ! intent(in): [i4b(:)] list of indices in the state subset for matric head states
   ixMassOnly              => indx_data%var(iLookINDEX%ixMassOnly)%dat               ,& ! intent(in): [i4b(:)] list of indices in the state subset for canopy storage states
   ixStateType_subset      => indx_data%var(iLookINDEX%ixStateType_subset)%dat       ,& ! intent(in): [i4b(:)] named variables defining the states in the subset
@@ -1192,54 +1181,54 @@
   ! -----------------------------------------------------------------------------------------------------
   ! initialize error control
   err=0; message='imposeConstraints/'
-  
+
   ! ** limit temperature increment to zMaxTempIncrement
   if(any(abs(xInc(ixNrgOnly)) > zMaxTempIncrement))then
    iMax       = maxloc( abs(xInc(ixNrgOnly)) )                            ! index of maximum temperature increment
    xIncFactor = abs( zMaxTempIncrement/xInc(ixNrgOnly(iMax(1))) + epsT )  ! scaling factor for the iteration increment (-)
    xInc       = xIncFactor*xInc
   end if
-  
+
   ! ** impose solution constraints for vegetation
   ! (stop just above or just below the freezing point if crossing)
   ! --------------------------------------------------------------------------------------------------------------------
   ! canopy temperatures
-  
+
   if(ixVegNrg/=integerMissing)then
-  
+
    ! initialize
    critDiff    = Tfreeze - stateVecTrial(ixVegNrg)
    crosTempVeg = .false.
-  
+
    ! initially frozen (T < Tfreeze)
    if(critDiff > 0._dp)then
     if(xInc(ixVegNrg) > critDiff)then
      crosTempVeg = .true.
      cInc        = critDiff + epsT  ! constrained temperature increment (K)
     end if
-  
+
    ! initially unfrozen (T > Tfreeze)
    else
     if(xInc(ixVegNrg) < critDiff)then
      crosTempVeg = .true.
      cInc        = critDiff - epsT  ! constrained temperature increment (K)
     end if
-  
+
    end if  ! switch between frozen and unfrozen
-  
+
    ! scale iterations
    if(crosTempVeg)then
     xIncFactor  = cInc/xInc(ixVegNrg)  ! scaling factor for the iteration increment (-)
     xInc        = xIncFactor*xInc      ! scale iteration increments
    endif
- 
+
   endif  ! if the state variable for canopy temperature is included within the state subset
- 
+
   ! --------------------------------------------------------------------------------------------------------------------
   ! canopy liquid water
 
   if(ixVegHyd/=integerMissing)then
-  
+
    ! check if new value of storage will be negative
    if(stateVecTrial(ixVegHyd)+xInc(ixVegHyd) < 0._dp)then
     ! scale iteration increment
@@ -1247,13 +1236,13 @@
     xIncFactor = cInc/xInc(ixVegHyd)                                              ! scaling factor for the iteration increment (-)
     xInc       = xIncFactor*xInc                                                  ! new iteration increment
    end if
-  
+
   endif  ! if the state variable for canopy water is included within the state subset
-  
+
   ! --------------------------------------------------------------------------------------------------------------------
   ! ** impose solution constraints for snow
   if(nSnowOnlyNrg > 0)then
-  
+
    ! loop through snow layers
    checksnow: do iLayer=1,nSnow  ! necessary to ensure that NO layers rise above Tfreeze
 
@@ -1272,12 +1261,12 @@
    end do checkSnow
 
   endif  ! if there are state variables for energy in the snow domain
-  
+
   ! --------------------------------------------------------------------------------------------------------------------
   ! - check if drain more than what is available
   ! NOTE: change in total water is only due to liquid flux
   if(nSnowOnlyHyd>0)then
-  
+
    ! loop through snow layers
    do iLayer=1,nSnow
 
@@ -1307,9 +1296,9 @@
     endif
 
    end do  ! looping through snow layers
-  
+
   endif   ! if there are state variables for liquid water in the snow domain
-  
+
   ! --------------------------------------------------------------------------------------------------------------------
   ! ** impose solution constraints for soil temperature
   if(nSoilOnlyNrg>0)then
@@ -1320,9 +1309,9 @@
 
     ! - define index of the state variables within the state subset
     ixNrg = ixSoilOnlyNrg(iLayer)
-    ixLiq = ixSoilOnlyHyd(iLayer)       
-
-    ! get the matric potential of total water 
+    ixLiq = ixSoilOnlyHyd(iLayer)
+
+    ! get the matric potential of total water
     if(ixLiq/=integerMissing)then
      xPsi00 = stateVecTrial(ixLiq) + xInc(ixLiq)
     else
@@ -1331,30 +1320,30 @@
 
     ! identify the critical point when soil begins to freeze (TcSoil)
     TcSoil = crit_soilT(xPsi00)
-   
+
     ! get the difference from the current state and the crossing point (K)
     critDiff = TcSoil - stateVecTrial(ixNrg)
-   
+
     ! * initially frozen (T < TcSoil)
     if(critDiff > 0._dp)then
-   
+
      ! (check crossing above zero)
      if(xInc(ixNrg) > critDiff)then
       crosFlag(iLayer) = .true.
       xInc(ixNrg) = critDiff + epsT  ! set iteration increment to slightly above critical temperature
      endif
-   
+
     ! * initially unfrozen (T > TcSoil)
     else
-   
+
      ! (check crossing below zero)
      if(xInc(ixNrg) < critDiff)then
       crosFlag(iLayer) = .true.
       xInc(ixNrg) = critDiff - epsT  ! set iteration increment to slightly below critical temperature
      endif
-   
+
     endif  ! (switch between initially frozen and initially unfrozen)
-   
+
    end do  ! (loop through soil layers)
   endif   ! (if there are both energy and liquid water state variables)
 
@@ -1372,10 +1361,10 @@
 
    end do  ! (loop through soil layers)
   endif   ! (if there are both energy and liquid water state variables)
-  
+
   ! end association with variables with indices of model state variables
   end associate
-  
+
   end subroutine imposeConstraints
 
  end subroutine summaSolve
