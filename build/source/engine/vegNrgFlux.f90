! SUMMA - Structure for Unifying Multiple Modeling Alternatives
! Copyright (C) 2014-2015 NCAR/RAL
!
! This file is part of SUMMA
!
! For more information see: http://www.ral.ucar.edu/projects/summa
!
! This program is free software: you can redistribute it and/or modify
! it under the terms of the GNU General Public License as published by
! the Free Software Foundation, either version 3 of the License, or
! (at your option) any later version.
!
! This program is distributed in the hope that it will be useful,
! but WITHOUT ANY WARRANTY; without even the implied warranty of
! MERCHANTABILITY or FITNESS FOR A PARTICULAR PURPOSE.  See the
! GNU General Public License for more details.
!
! You should have received a copy of the GNU General Public License
! along with this program.  If not, see <http://www.gnu.org/licenses/>.

module vegNrgFlux_module
! numerical recipes data types
USE nrtype
! constants
USE multiconst,only:gravity    ! acceleration of gravity              (m s-2)
USE multiconst,only:vkc        ! von Karman's constant                (-)
USE multiconst,only:w_ratio    ! molecular ratio water to dry air     (-)
USE multiconst,only:R_wv       ! gas constant for water vapor         (Pa K-1 m3 kg-1; J kg-1 K-1)
USE multiconst,only:Cp_air     ! specific heat of air                 (J kg-1 K-1)
USE multiconst,only:Cp_ice     ! specific heat of ice                 (J kg-1 K-1)
USE multiconst,only:Cp_soil    ! specific heat of soil                (J kg-1 K-1)
USE multiconst,only:Cp_water   ! specific heat of liquid water        (J kg-1 K-1)
USE multiconst,only:Tfreeze    ! temperature at freezing              (K)
USE multiconst,only:LH_fus     ! latent heat of fusion                (J kg-1)
USE multiconst,only:LH_vap     ! latent heat of vaporization          (J kg-1)
USE multiconst,only:LH_sub     ! latent heat of sublimation           (J kg-1)
USE multiconst,only:sb         ! Stefan Boltzman constant             (W m-2 K-4)
USE multiconst,only:iden_air   ! intrinsic density of air             (kg m-3)
USE multiconst,only:iden_ice   ! intrinsic density of ice             (kg m-3)
USE multiconst,only:iden_water ! intrinsic density of liquid water    (kg m-3)
! look-up values for method used to compute derivative
USE mDecisions_module,only:  &
 numerical,                  & ! numerical solution
 analytical                    ! analytical solution
! look-up values for choice of boundary conditions for thermodynamics
USE mDecisions_module,only:  &
 prescribedTemp,             & ! prescribed temperature
 energyFlux,                 & ! energy flux
 zeroFlux                      ! zero flux
! look-up values for the choice of parameterization for vegetation roughness length and displacement height
USE mDecisions_module,only:  &
 Raupach_BLM1994,            & ! Raupach (BLM 1994) "Simplified expressions..."
 CM_QJRMS1998,               & ! Choudhury and Monteith (QJRMS 1998) "A four layer model for the heat budget..."
 vegTypeTable                  ! constant parameters dependent on the vegetation type
! look-up values for the choice of parameterization for canopy emissivity
USE mDecisions_module,only:  &
 simplExp,                   & ! simple exponential function
 difTrans                      ! parameterized as a function of diffuse transmissivity
! look-up values for the choice of canopy wind profile
USE mDecisions_module,only:  &
 exponential,                & ! exponential wind profile extends to the surface
 logBelowCanopy                ! logarithmic profile below the vegetation canopy
! look-up values for choice of stability function
USE mDecisions_module,only:  &
 standard,                   & ! standard MO similarity, a la Anderson (1976)
 louisInversePower,          & ! Louis (1979) inverse power function
 mahrtExponential              ! Mahrt (1987) exponential
! look-up values for the choice of groundwater representation (local-column, or single-basin)
USE mDecisions_module,only:  &
 localColumn,                & ! separate groundwater representation in each local soil column
 singleBasin                   ! single groundwater store over the entire basin
! -------------------------------------------------------------------------------------------------
implicit none
private
public::vegNrgFlux
public::wettedFrac
! dimensions
integer(i4b),parameter        :: nBands=2      ! number of spectral bands for shortwave radiation
! named variables
integer(i4b),parameter        :: ist     = 1   ! Surface type:  IST=1 => soil;  IST=2 => lake
integer(i4b),parameter        :: isc     = 4   ! Soil color type
integer(i4b),parameter        :: ice     = 0   ! Surface type:  ICE=0 => soil;  ICE=1 => sea-ice
! spatial indices
integer(i4b),parameter        :: iLoc    = 1   ! i-location
integer(i4b),parameter        :: jLoc    = 1   ! j-location
! algorithmic parameters
real(dp),parameter     :: missingValue=-9999._dp   ! missing value, used when diagnostic or state variables are undefined
real(dp),parameter     :: verySmall=1.e-6_dp       ! used as an additive constant to check if substantial difference among real numbers
real(dp),parameter     :: tinyVal=epsilon(1._dp)   ! used as an additive constant to check if substantial difference among real numbers
real(dp),parameter     :: mpe=1.e-6_dp             ! prevents overflow error if division by zero
real(dp),parameter     :: dx=1.e-11_dp             ! finite difference increment
! control
logical(lgt)           :: printflag            ! flag to turn on printing
contains


 ! *******************************************************************************************************
 ! public subroutine vegNrgFlux: muster program to compute energy fluxes at vegetation and ground surfaces
 ! *******************************************************************************************************
 subroutine vegNrgFlux(&
                       ! input: model control
                       firstSubStep,                            & ! intent(in): flag to indicate if we are processing the first sub-step
                       firstFluxCall,                           & ! intent(in): flag to indicate if we are processing the first flux call
                       computeVegFlux,                          & ! intent(in): flag to indicate if we need to compute fluxes over vegetation

                       ! input: model state variables
                       upperBoundTemp,                          & ! intent(in): temperature of the upper boundary (K) --> NOTE: use air temperature
                       canairTempTrial,                         & ! intent(in): trial value of the canopy air space temperature (K)
                       canopyTempTrial,                         & ! intent(in): trial value of canopy temperature (K)
                       groundTempTrial,                         & ! intent(in): trial value of ground temperature (K)
                       canopyIceTrial,                          & ! intent(in): trial value of mass of ice on the vegetation canopy (kg m-2)
                       canopyLiqTrial,                          & ! intent(in): trial value of mass of liquid water on the vegetation canopy (kg m-2)

                       ! input: model derivatives
                       dCanLiq_dTcanopy,                        & ! intent(in): derivative in canopy liquid w.r.t. canopy temperature (kg m-2 K-1)

                       ! input/output: data structures
                       type_data,                               & ! intent(in):    type of vegetation and soil
                       attr_data,                               & ! intent(in):    spatial attributes
                       forc_data,                               & ! intent(in):    model forcing data
                       mpar_data,                               & ! intent(in):    model parameters
                       indx_data,                               & ! intent(in):    state vector geometry
                       prog_data,                               & ! intent(in):    model prognostic variables for a local HRU
                       diag_data,                               & ! intent(inout): model diagnostic variables for a local HRU
                       flux_data,                               & ! intent(inout): model fluxes for a local HRU
                       bvar_data,                               & ! intent(in):    model variables for the local basin
                       model_decisions,                         & ! intent(in):    model decisions

                       ! output: liquid water fluxes associated with evaporation/transpiration (needed for coupling)
                       returnCanopyTranspiration,               & ! intent(out): canopy transpiration (kg m-2 s-1)
                       returnCanopyEvaporation,                 & ! intent(out): canopy evaporation/condensation (kg m-2 s-1)
                       returnGroundEvaporation,                 & ! intent(out): ground evaporation/condensation -- below canopy or non-vegetated (kg m-2 s-1)

                       ! output: fluxes
                       canairNetFlux,                           & ! intent(out): net energy flux for the canopy air space (W m-2)
                       canopyNetFlux,                           & ! intent(out): net energy flux for the vegetation canopy (W m-2)
                       groundNetFlux,                           & ! intent(out): net energy flux for the ground surface (W m-2)

                       ! output: energy flux derivatives
                       dCanairNetFlux_dCanairTemp,              & ! intent(out): derivative in net canopy air space flux w.r.t. canopy air temperature (W m-2 K-1)
                       dCanairNetFlux_dCanopyTemp,              & ! intent(out): derivative in net canopy air space flux w.r.t. canopy temperature (W m-2 K-1)
                       dCanairNetFlux_dGroundTemp,              & ! intent(out): derivative in net canopy air space flux w.r.t. ground temperature (W m-2 K-1)
                       dCanopyNetFlux_dCanairTemp,              & ! intent(out): derivative in net canopy flux w.r.t. canopy air temperature (W m-2 K-1)
                       dCanopyNetFlux_dCanopyTemp,              & ! intent(out): derivative in net canopy flux w.r.t. canopy temperature (W m-2 K-1)
                       dCanopyNetFlux_dGroundTemp,              & ! intent(out): derivative in net canopy flux w.r.t. ground temperature (W m-2 K-1)
                       dGroundNetFlux_dCanairTemp,              & ! intent(out): derivative in net ground flux w.r.t. canopy air temperature (W m-2 K-1)
                       dGroundNetFlux_dCanopyTemp,              & ! intent(out): derivative in net ground flux w.r.t. canopy temperature (W m-2 K-1)
                       dGroundNetFlux_dGroundTemp,              & ! intent(out): derivative in net ground flux w.r.t. ground temperature (W m-2 K-1)

                       ! output liquid water flux derivarives (canopy evap)
                       dCanopyEvaporation_dCanLiq,              & ! intent(out): derivative in canopy evaporation w.r.t. canopy liquid water content (s-1)
                       dCanopyEvaporation_dTCanair,             & ! intent(out): derivative in canopy evaporation w.r.t. canopy air temperature (kg m-2 s-1 K-1)
                       dCanopyEvaporation_dTCanopy,             & ! intent(out): derivative in canopy evaporation w.r.t. canopy temperature (kg m-2 s-1 K-1)
                       dCanopyEvaporation_dTGround,             & ! intent(out): derivative in canopy evaporation w.r.t. ground temperature (kg m-2 s-1 K-1)

                       ! output: liquid water flux derivarives (ground evap)
                       dGroundEvaporation_dCanLiq,              & ! intent(out): derivative in ground evaporation w.r.t. canopy liquid water content (s-1)
                       dGroundEvaporation_dTCanair,             & ! intent(out): derivative in ground evaporation w.r.t. canopy air temperature (kg m-2 s-1 K-1)
                       dGroundEvaporation_dTCanopy,             & ! intent(out): derivative in ground evaporation w.r.t. canopy temperature (kg m-2 s-1 K-1)
                       dGroundEvaporation_dTGround,             & ! intent(out): derivative in ground evaporation w.r.t. ground temperature (kg m-2 s-1 K-1)

                       ! output: cross derivative terms
                       dCanopyNetFlux_dCanLiq,                  & ! intent(out): derivative in net canopy fluxes w.r.t. canopy liquid water content (J kg-1 s-1)
                       dGroundNetFlux_dCanLiq,                  & ! intent(out): derivative in net ground fluxes w.r.t. canopy liquid water content (J kg-1 s-1)

                       ! output: error control
                       err,message)                               ! intent(out): error control

 ! provide access to the derived types to define the data structures
 USE data_types,only:&
                     var_i,            & ! data vector (i4b)
                     var_d,            & ! data vector (dp)
                     var_ilength,      & ! data vector with variable length dimension (i4b)
                     var_dlength,      & ! data vector with variable length dimension (dp)
                     model_options       ! defines the model decisions
 ! provide access to indices that define elements of the data structures
 USE var_lookup,only:iLookATTR           ! named variables for structure elements
 USE var_lookup,only:iLookTYPE           ! named variables for structure elements
 USE var_lookup,only:iLookPROG           ! named variables for structure elements
 USE var_lookup,only:iLookDIAG           ! named variables for structure elements
 USE var_lookup,only:iLookFLUX           ! named variables for structure elements
 USE var_lookup,only:iLookFORCE          ! named variables for structure elements
 USE var_lookup,only:iLookPARAM          ! named variables for structure elements
 USE var_lookup,only:iLookINDEX          ! named variables for structure elements
 USE var_lookup,only:iLookBVAR           ! named variables for structure elements
 USE var_lookup,only:iLookDECISIONS                               ! named variables for elements of the decision structure
 ! utilities
 USE expIntegral_module,only:expInt                               ! function to calculate the exponential integral
 ! conversion functions
 USE conv_funcs_module,only:satVapPress                           ! function to compute the saturated vapor pressure (Pa)
 USE conv_funcs_module,only:getLatentHeatValue                    ! function to identify latent heat of vaporization/sublimation (J kg-1)
 ! stomatal resistance
 USE stomResist_module,only:stomResist                            ! subroutine to calculate stomatal resistance
 ! compute energy and mass fluxes for vegetation
 implicit none

 ! ---------------------------------------------------------------------------------------
 ! * dummy variables
 ! ---------------------------------------------------------------------------------------
 ! input: model control
 logical(lgt),intent(in)         :: firstSubStep                    ! flag to indicate if we are processing the first sub-step
 logical(lgt),intent(in)         :: firstFluxCall                   ! flag to indicate if we are processing the first flux call
 logical(lgt),intent(in)         :: computeVegFlux                  ! flag to indicate if computing fluxes over vegetation

 ! input: model state variables
 real(dp),intent(in)             :: upperBoundTemp                  ! temperature of the upper boundary (K) --> NOTE: use air temperature
 real(dp),intent(in)             :: canairTempTrial                 ! trial value of canopy air space temperature (K)
 real(dp),intent(in)             :: canopyTempTrial                 ! trial value of canopy temperature (K)
 real(dp),intent(in)             :: groundTempTrial                 ! trial value of ground temperature (K)
 real(dp),intent(in)             :: canopyIceTrial                  ! trial value of mass of ice on the vegetation canopy (kg m-2)
 real(dp),intent(in)             :: canopyLiqTrial                  ! trial value of mass of liquid water on the vegetation canopy (kg m-2)

 ! input: model derivatives
 real(dp),intent(in)             :: dCanLiq_dTcanopy                ! intent(in): derivative in canopy liquid w.r.t. canopy temperature (kg m-2 K-1)

 ! input/output: data structures
 type(var_i),intent(in)          :: type_data                       ! type of vegetation and soil
 type(var_d),intent(in)          :: attr_data                       ! spatial attributes
 type(var_d),intent(in)          :: forc_data                       ! model forcing data
 type(var_dlength),intent(in)    :: mpar_data                       ! model parameters
 type(var_ilength),intent(in)    :: indx_data                       ! state vector geometry
 type(var_dlength),intent(in)    :: prog_data                       ! prognostic variables for a local HRU
 type(var_dlength),intent(inout) :: diag_data                       ! diagnostic variables for a local HRU
 type(var_dlength),intent(inout) :: flux_data                       ! model fluxes for a local HRU
 type(var_dlength),intent(in)    :: bvar_data                       ! model variables for the local basin
 type(model_options),intent(in)  :: model_decisions(:)              ! model decisions

 ! output: liquid water fluxes associated with evaporation/transpiration (needed for coupling)
 real(dp),intent(out)            :: returnCanopyTranspiration       ! canopy transpiration (kg m-2 s-1)
 real(dp),intent(out)            :: returnCanopyEvaporation         ! canopy evaporation/condensation (kg m-2 s-1)
 real(dp),intent(out)            :: returnGroundEvaporation         ! ground evaporation/condensation -- below canopy or non-vegetated (kg m-2 s-1)

 ! output: fluxes
 real(dp),intent(out)            :: canairNetFlux                   ! net energy flux for the canopy air space (W m-2)
 real(dp),intent(out)            :: canopyNetFlux                   ! net energy flux for the vegetation canopy (W m-2)
 real(dp),intent(out)            :: groundNetFlux                   ! net energy flux for the ground surface (W m-2)

 ! output: energy flux derivatives
 real(dp),intent(out)            :: dCanairNetFlux_dCanairTemp      ! derivative in net canopy air space flux w.r.t. canopy air temperature (W m-2 K-1)
 real(dp),intent(out)            :: dCanairNetFlux_dCanopyTemp      ! derivative in net canopy air space flux w.r.t. canopy temperature (W m-2 K-1)
 real(dp),intent(out)            :: dCanairNetFlux_dGroundTemp      ! derivative in net canopy air space flux w.r.t. ground temperature (W m-2 K-1)
 real(dp),intent(out)            :: dCanopyNetFlux_dCanairTemp      ! derivative in net canopy flux w.r.t. canopy air temperature (W m-2 K-1)
 real(dp),intent(out)            :: dCanopyNetFlux_dCanopyTemp      ! derivative in net canopy flux w.r.t. canopy temperature (W m-2 K-1)
 real(dp),intent(out)            :: dCanopyNetFlux_dGroundTemp      ! derivative in net canopy flux w.r.t. ground temperature (W m-2 K-1)
 real(dp),intent(out)            :: dGroundNetFlux_dCanairTemp      ! derivative in net ground flux w.r.t. canopy air temperature (W m-2 K-1)
 real(dp),intent(out)            :: dGroundNetFlux_dCanopyTemp      ! derivative in net ground flux w.r.t. canopy temperature (W m-2 K-1)
 real(dp),intent(out)            :: dGroundNetFlux_dGroundTemp      ! derivative in net ground flux w.r.t. ground temperature (W m-2 K-1)

 ! output: liquid flux derivatives (canopy evap)
 real(dp),intent(out)            :: dCanopyEvaporation_dCanLiq      ! derivative in canopy evaporation w.r.t. canopy liquid water content (s-1)
 real(dp),intent(out)            :: dCanopyEvaporation_dTCanair     ! derivative in canopy evaporation w.r.t. canopy air temperature (kg m-2 s-1 K-1)
 real(dp),intent(out)            :: dCanopyEvaporation_dTCanopy     ! derivative in canopy evaporation w.r.t. canopy temperature (kg m-2 s-1 K-1)
 real(dp),intent(out)            :: dCanopyEvaporation_dTGround     ! derivative in canopy evaporation w.r.t. ground temperature (kg m-2 s-1 K-1)

 ! output: liquid flux derivatives (ground evap)
 real(dp),intent(out)            :: dGroundEvaporation_dCanLiq      ! derivative in ground evaporation w.r.t. canopy liquid water content (s-1)
 real(dp),intent(out)            :: dGroundEvaporation_dTCanair     ! derivative in ground evaporation w.r.t. canopy air temperature (kg m-2 s-1 K-1)
 real(dp),intent(out)            :: dGroundEvaporation_dTCanopy     ! derivative in ground evaporation w.r.t. canopy temperature (kg m-2 s-1 K-1)
 real(dp),intent(out)            :: dGroundEvaporation_dTGround     ! derivative in ground evaporation w.r.t. ground temperature (kg m-2 s-1 K-1)

 ! output: cross derivative terms
 real(dp),intent(out)            :: dCanopyNetFlux_dCanLiq          ! derivative in net canopy fluxes w.r.t. canopy liquid water content (J kg-1 s-1)
 real(dp),intent(out)            :: dGroundNetFlux_dCanLiq          ! derivative in net ground fluxes w.r.t. canopy liquid water content (J kg-1 s-1)

 ! output: error control
 integer(i4b),intent(out)        :: err                             ! error code
 character(*),intent(out)        :: message                         ! error message

 ! ---------------------------------------------------------------------------------------
 ! * local variables
 ! ---------------------------------------------------------------------------------------
 ! local (general)
 character(LEN=256)             :: cmessage                         ! error message of downwind routine
 real(dp)                       :: VAI                              ! vegetation area index (m2 m-2)
 real(dp)                       :: exposedVAI                       ! exposed vegetation area index (m2 m-2)
 real(dp)                       :: totalCanopyWater                 ! total water on the vegetation canopy (kg m-2)
 real(dp)                       :: scalarAquiferStorage             ! aquifer storage (m)

 ! local (compute numerical derivatives)
 integer(i4b),parameter         :: unperturbed=1                    ! named variable to identify the case of unperturbed state variables
 integer(i4b),parameter         :: perturbStateGround=2             ! named variable to identify the case where we perturb the ground temperature
 integer(i4b),parameter         :: perturbStateCanopy=3             ! named variable to identify the case where we perturb the canopy temperature
 integer(i4b),parameter         :: perturbStateCanair=4             ! named variable to identify the case where we perturb the canopy air temperature
 integer(i4b),parameter         :: perturbStateCanLiq=5             ! named variable to identify the case where we perturb the canopy liquid water content
 integer(i4b)                   :: itry                             ! index of flux evaluation
 integer(i4b)                   :: nFlux                            ! number of flux evaluations
 real(dp)                       :: groundTemp                       ! value of ground temperature used in flux calculations (may be perturbed)
 real(dp)                       :: canopyTemp                       ! value of canopy temperature used in flux calculations (may be perturbed)
 real(dp)                       :: canairTemp                       ! value of canopy air temperature used in flux calculations (may be perturbed)
 real(dp)                       :: try0,try1                        ! trial values to evaluate specific derivatives (testing only)

 ! local (saturation vapor pressure of veg)
 real(dp)                       :: TV_celcius                       ! vegetaion temperature (C)
 real(dp)                       :: TG_celcius                       ! ground temperature (C)
 real(dp)                       :: dSVPCanopy_dCanopyTemp           ! derivative in canopy saturated vapor pressure w.r.t. vegetation temperature (Pa/K)
 real(dp)                       :: dSVPGround_dGroundTemp           ! derivative in ground saturated vapor pressure w.r.t. ground temperature (Pa/K)

 ! local (wetted canopy area)
 real(dp)                       :: fracLiquidCanopy                 ! fraction of liquid water in the canopy (-)
 real(dp)                       :: canopyWetFraction                ! trial value of the canopy wetted fraction (-)
 real(dp)                       :: dCanopyWetFraction_dWat          ! derivative in wetted fraction w.r.t. canopy total water (kg-1 m2)
 real(dp)                       :: dCanopyWetFraction_dT            ! derivative in wetted fraction w.r.t. canopy temperature (K-1)

 ! local (longwave radiation)
 real(dp)                       :: expi                             ! exponential integral
 real(dp)                       :: scaleLAI                         ! scaled LAI (computing diffuse transmissivity)
 real(dp)                       :: diffuseTrans                     ! diffuse transmissivity (-)
 real(dp)                       :: groundEmissivity                 ! emissivity of the ground surface (-)
 real(dp),parameter             :: vegEmissivity=0.98_dp            ! emissivity of vegetation (0.9665 in JULES) (-)
 real(dp),parameter             :: soilEmissivity=0.98_dp           ! emmisivity of the soil (0.9665 in JULES) (-)
 real(dp),parameter             :: snowEmissivity=0.99_dp           ! emissivity of snow (-)
 real(dp)                       :: dLWNetCanopy_dTCanopy            ! derivative in net canopy radiation w.r.t. canopy temperature (W m-2 K-1)
 real(dp)                       :: dLWNetGround_dTGround            ! derivative in net ground radiation w.r.t. ground temperature (W m-2 K-1)
 real(dp)                       :: dLWNetCanopy_dTGround            ! derivative in net canopy radiation w.r.t. ground temperature (W m-2 K-1)
 real(dp)                       :: dLWNetGround_dTCanopy            ! derivative in net ground radiation w.r.t. canopy temperature (W m-2 K-1)

 ! local (aerodynamic resistance)
 real(dp)                       :: scalarCanopyStabilityCorrection_old    ! stability correction for the canopy (-)
 real(dp)                       :: scalarGroundStabilityCorrection_old    ! stability correction for the ground surface (-)
 real(dp)                       :: uHeight                          ! height of windspeed measurement adjusted to be above vegetation canopy

 ! local (turbulent heat transfer)
 real(dp)                       :: z0Ground                         ! roughness length of the ground (ground below the canopy or non-vegetated surface) (m)
 real(dp)                       :: soilEvapFactor                   ! soil water control on evaporation from non-vegetated surfaces
 real(dp)                       :: soilRelHumidity_noSnow           ! relative humidity in the soil pores [0-1]
 real(dp)                       :: scalarLeafConductance            ! leaf conductance (m s-1)
 real(dp)                       :: scalarCanopyConductance          ! canopy conductance (m s-1)
 real(dp)                       :: scalarGroundConductanceSH        ! ground conductance for sensible heat (m s-1)
 real(dp)                       :: scalarGroundConductanceLH        ! ground conductance for latent heat -- includes soil resistance (m s-1)
 real(dp)                       :: scalarEvapConductance            ! conductance for evaporation (m s-1)
 real(dp)                       :: scalarTransConductance           ! conductance for transpiration (m s-1)
 real(dp)                       :: scalarTotalConductanceSH         ! total conductance for sensible heat (m s-1)
 real(dp)                       :: scalarTotalConductanceLH         ! total conductance for latent heat (m s-1)
 real(dp)                       :: dGroundResistance_dTGround       ! derivative in ground resistance w.r.t. ground temperature (s m-1 K-1)
 real(dp)                       :: dGroundResistance_dTCanopy       ! derivative in ground resistance w.r.t. canopy temperature (s m-1 K-1)
 real(dp)                       :: dGroundResistance_dTCanair       ! derivative in ground resistance w.r.t. canopy air temperature (s m-1 K-1)
 real(dp)                       :: dCanopyResistance_dTCanopy       ! derivative in canopy resistance w.r.t. canopy temperature (s m-1 K-1)
 real(dp)                       :: dCanopyResistance_dTCanair       ! derivative in canopy resistance w.r.t. canopy air temperature (s m-1 K-1)
 real(dp)                       :: turbFluxCanair                   ! total turbulent heat fluxes exchanged at the canopy air space (W m-2)
 real(dp)                       :: turbFluxCanopy                   ! total turbulent heat fluxes from the canopy to the canopy air space (W m-2)
 real(dp)                       :: turbFluxGround                   ! total turbulent heat fluxes from the ground to the canopy air space (W m-2)

 ! local (turbulent heat transfer -- compute numerical derivatives)
 ! (temporary scalar resistances when states are perturbed)
 real(dp)                       :: trialLeafResistance              ! mean leaf boundary layer resistance per unit leaf area (s m-1)
 real(dp)                       :: trialGroundResistance            ! below canopy aerodynamic resistance (s m-1)
 real(dp)                       :: trialCanopyResistance            ! above canopy aerodynamic resistance (s m-1)
 real(dp)                       :: notUsed_RiBulkCanopy             ! bulk Richardson number for the canopy (-)
 real(dp)                       :: notUsed_RiBulkGround             ! bulk Richardson number for the ground surface (-)
 real(dp)                       :: notUsed_z0Canopy                 ! roughness length of the vegetation canopy (m)
 real(dp)                       :: notUsed_WindReductionFactor      ! canopy wind reduction factor (-)
 real(dp)                       :: notUsed_ZeroPlaneDisplacement    ! zero plane displacement (m)
 real(dp)                       :: notUsed_scalarCanopyStabilityCorrection  ! stability correction for the canopy (-)
 real(dp)                       :: notUsed_scalarGroundStabilityCorrection  ! stability correction for the ground surface (-)
 real(dp)                       :: notUsed_EddyDiffusCanopyTop      ! eddy diffusivity for heat at the top of the canopy (m2 s-1)
 real(dp)                       :: notUsed_FrictionVelocity         ! friction velocity (m s-1)
 real(dp)                       :: notUsed_WindspdCanopyTop         ! windspeed at the top of the canopy (m s-1)
 real(dp)                       :: notUsed_WindspdCanopyBottom      ! windspeed at the height of the bottom of the canopy (m s-1)
 real(dp)                       :: notUsed_dGroundResistance_dTGround  ! derivative in ground resistance w.r.t. ground temperature (s m-1 K-1)
 real(dp)                       :: notUsed_dGroundResistance_dTCanopy  ! derivative in ground resistance w.r.t. canopy temperature (s m-1 K-1)
 real(dp)                       :: notUsed_dGroundResistance_dTCanair  ! derivative in ground resistance w.r.t. canopy air temperature (s m-1 K-1)
 real(dp)                       :: notUsed_dCanopyResistance_dTCanopy  ! derivative in canopy resistance w.r.t. canopy temperature (s m-1 K-1)
 real(dp)                       :: notUsed_dCanopyResistance_dTCanair  ! derivative in canopy resistance w.r.t. canopy air temperature (s m-1 K-1)

 ! (fluxes after perturbations in model states -- canopy air space)
 real(dp)                       :: turbFluxCanair_dStateCanair      ! turbulent exchange from the canopy air space to the atmosphere, after canopy air temperature is perturbed (W m-2)
 real(dp)                       :: turbFluxCanair_dStateCanopy      ! turbulent exchange from the canopy air space to the atmosphere, after canopy temperature is perturbed (W m-2)
 real(dp)                       :: turbFluxCanair_dStateGround      ! turbulent exchange from the canopy air space to the atmosphere, after ground temperature is perturbed (W m-2)
 real(dp)                       :: turbFluxCanair_dStateCanliq      ! turbulent exchange from the canopy air space to the atmosphere, after canopy liquid water content is perturbed (W m-2)
 ! (fluxes after perturbations in model states -- vegetation canopy)
 real(dp)                       :: turbFluxCanopy_dStateCanair      ! total turbulent heat fluxes from the canopy to the canopy air space, after canopy air temperature is perturbed (W m-2)
 real(dp)                       :: turbFluxCanopy_dStateCanopy      ! total turbulent heat fluxes from the canopy to the canopy air space, after canopy temperature is perturbed (W m-2)
 real(dp)                       :: turbFluxCanopy_dStateGround      ! total turbulent heat fluxes from the canopy to the canopy air space, after ground temperature is perturbed (W m-2)
 real(dp)                       :: turbFluxCanopy_dStateCanLiq      ! total turbulent heat fluxes from the canopy to the canopy air space, after canopy liquid water content is perturbed (W m-2)

 ! (fluxes after perturbations in model states -- ground surface)
 real(dp)                       :: turbFluxGround_dStateCanair      ! total turbulent heat fluxes from the ground to the canopy air space, after canopy air temperature is perturbed (W m-2)
 real(dp)                       :: turbFluxGround_dStateCanopy      ! total turbulent heat fluxes from the ground to the canopy air space, after canopy temperature is perturbed (W m-2)
 real(dp)                       :: turbFluxGround_dStateGround      ! total turbulent heat fluxes from the ground to the canopy air space, after ground temperature is perturbed (W m-2)
 real(dp)                       :: turbFluxGround_dStateCanLiq      ! total turbulent heat fluxes from the ground to the canopy air space, after canopy liquid water content is perturbed (W m-2)

 ! (fluxes after perturbations in model states -- canopy evaporation)
 real(dp)                       :: latHeatCanEvap_dStateCanair      ! canopy evaporation after canopy air temperature is perturbed (W m-2)
 real(dp)                       :: latHeatCanEvap_dStateCanopy      ! canopy evaporation after canopy temperature is perturbed (W m-2)
 real(dp)                       :: latHeatCanEvap_dStateGround      ! canopy evaporation after ground temperature is perturbed (W m-2)
 real(dp)                       :: latHeatCanEvap_dStateCanLiq      ! canopy evaporation after canopy liquid water content is perturbed (W m-2)

 ! (flux derivatives -- canopy air space)
 real(dp)                       :: dTurbFluxCanair_dTCanair         ! derivative in net canopy air space fluxes w.r.t. canopy air temperature (W m-2 K-1)
 real(dp)                       :: dTurbFluxCanair_dTCanopy         ! derivative in net canopy air space fluxes w.r.t. canopy temperature (W m-2 K-1)
 real(dp)                       :: dTurbFluxCanair_dTGround         ! derivative in net canopy air space fluxes w.r.t. ground temperature (W m-2 K-1)
 real(dp)                       :: dTurbFluxCanair_dCanLiq          ! derivative in net canopy air space fluxes w.r.t. canopy liquid water content (J kg-1 s-1)

 ! (flux derivatives -- vegetation canopy)
 real(dp)                       :: dTurbFluxCanopy_dTCanair         ! derivative in net canopy turbulent fluxes w.r.t. canopy air temperature (W m-2 K-1)
 real(dp)                       :: dTurbFluxCanopy_dTCanopy         ! derivative in net canopy turbulent fluxes w.r.t. canopy temperature (W m-2 K-1)
 real(dp)                       :: dTurbFluxCanopy_dTGround         ! derivative in net canopy turbulent fluxes w.r.t. ground temperature (W m-2 K-1)
 real(dp)                       :: dTurbFluxCanopy_dCanLiq          ! derivative in net canopy turbulent fluxes w.r.t. canopy liquid water content (J kg-1 s-1)

 ! (flux derivatives -- ground surface)
 real(dp)                       :: dTurbFluxGround_dTCanair         ! derivative in net ground turbulent fluxes w.r.t. canopy air temperature (W m-2 K-1)
 real(dp)                       :: dTurbFluxGround_dTCanopy         ! derivative in net ground turbulent fluxes w.r.t. canopy temperature (W m-2 K-1)
 real(dp)                       :: dTurbFluxGround_dTGround         ! derivative in net ground turbulent fluxes w.r.t. ground temperature (W m-2 K-1)
 real(dp)                       :: dTurbFluxGround_dCanLiq          ! derivative in net ground turbulent fluxes w.r.t. canopy liquid water content (J kg-1 s-1)

 ! (liquid water flux derivatives -- canopy evap)
 real(dp)                       :: dLatHeatCanopyEvap_dCanLiq       ! derivative in latent heat of canopy evaporation w.r.t. canopy liquid water content (W kg-1)
 real(dp)                       :: dLatHeatCanopyEvap_dTCanair      ! derivative in latent heat of canopy evaporation w.r.t. canopy air temperature (W m-2 K-1)
 real(dp)                       :: dLatHeatCanopyEvap_dTCanopy      ! derivative in latent heat of canopy evaporation w.r.t. canopy temperature (W m-2 K-1)
 real(dp)                       :: dLatHeatCanopyEvap_dTGround      ! derivative in latent heat of canopy evaporation w.r.t. ground temperature (W m-2 K-1)

 ! (liquid water flux derivatives -- ground evap)
 real(dp)                       :: dLatHeatGroundEvap_dCanLiq       ! derivative in latent heat of ground evaporation w.r.t. canopy liquid water content (J kg-1 s-1)
 real(dp)                       :: dLatHeatGroundEvap_dTCanair      ! derivative in latent heat of ground evaporation w.r.t. canopy air temperature (W m-2 K-1)
 real(dp)                       :: dLatHeatGroundEvap_dTCanopy      ! derivative in latent heat of ground evaporation w.r.t. canopy temperature (W m-2 K-1)
 real(dp)                       :: dLatHeatGroundEvap_dTGround      ! derivative in latent heat of ground evaporation w.r.t. ground temperature (W m-2 K-1)

 ! ---------------------------------------------------------------------------------------
 ! point to variables in the data structure
 ! ---------------------------------------------------------------------------------------
 associate(&

 ! input: model decisions
 ix_bcUpprTdyn                   => model_decisions(iLookDECISIONS%bcUpprTdyn)%iDecision,           & ! intent(in): [i4b] choice of upper boundary condition for thermodynamics
 ix_fDerivMeth                   => model_decisions(iLookDECISIONS%fDerivMeth)%iDecision,           & ! intent(in): [i4b] choice of method to compute derivatives
 ix_veg_traits                   => model_decisions(iLookDECISIONS%veg_traits)%iDecision,           & ! intent(in): [i4b] choice of parameterization for vegetation roughness length and displacement height
 ix_canopyEmis                   => model_decisions(iLookDECISIONS%canopyEmis)%iDecision,           & ! intent(in): [i4b] choice of parameterization for canopy emissivity
 ix_windPrfile                   => model_decisions(iLookDECISIONS%windPrfile)%iDecision,           & ! intent(in): [i4b] choice of canopy wind profile
 ix_astability                   => model_decisions(iLookDECISIONS%astability)%iDecision,           & ! intent(in): [i4b] choice of stability function
 ix_soilStress                   => model_decisions(iLookDECISIONS%soilStress)%iDecision,           & ! intent(in): [i4b] choice of function for the soil moisture control on stomatal resistance
 ix_groundwatr                   => model_decisions(iLookDECISIONS%groundwatr)%iDecision,           & ! intent(in): [i4b] choice of groundwater parameterization
 ix_stomResist                   => model_decisions(iLookDECISIONS%stomResist)%iDecision,           & ! intent(in): [i4b] choice of function for stomatal resistance
 ix_spatial_gw                   => model_decisions(iLookDECISIONS%spatial_gw)%iDecision,           & ! intent(in): [i4b] choice of groundwater representation (local, basin)

 ! input: layer geometry
 nSnow                           => indx_data%var(iLookINDEX%nSnow)%dat(1),                         & ! intent(in): [i4b] number of snow layers
 nSoil                           => indx_data%var(iLookINDEX%nSoil)%dat(1),                         & ! intent(in): [i4b] number of soil layers
 nLayers                         => indx_data%var(iLookINDEX%nLayers)%dat(1),                       & ! intent(in): [i4b] total number of layers

 ! input: physical attributes
 vegTypeIndex                    => type_data%var(iLookTYPE%vegTypeIndex),                          & ! intent(in): [i4b] vegetation type index
 soilTypeIndex                   => type_data%var(iLookTYPE%soilTypeIndex),                         & ! intent(in): [i4b] soil type index

 ! input: vegetation parameters
 heightCanopyTop                 => mpar_data%var(iLookPARAM%heightCanopyTop)%dat(1),               & ! intent(in): [dp] height at the top of the vegetation canopy (m)
 heightCanopyBottom              => mpar_data%var(iLookPARAM%heightCanopyBottom)%dat(1),            & ! intent(in): [dp] height at the bottom of the vegetation canopy (m)
 canopyWettingFactor             => mpar_data%var(iLookPARAM%canopyWettingFactor)%dat(1),           & ! intent(in): [dp] maximum wetted fraction of the canopy (-)
 canopyWettingExp                => mpar_data%var(iLookPARAM%canopyWettingExp)%dat(1),              & ! intent(in): [dp] exponent in canopy wetting function (-)
 scalarCanopyIceMax              => diag_data%var(iLookDIAG%scalarCanopyIceMax)%dat(1),             & ! intent(in): [dp] maximum interception storage capacity for ice (kg m-2)
 scalarCanopyLiqMax              => diag_data%var(iLookDIAG%scalarCanopyLiqMax)%dat(1),             & ! intent(in): [dp] maximum interception storage capacity for liquid water (kg m-2)

 ! input: vegetation phenology
 scalarLAI                       => diag_data%var(iLookDIAG%scalarLAI)%dat(1),                      & ! intent(in): [dp] one-sided leaf area index (m2 m-2)
 scalarSAI                       => diag_data%var(iLookDIAG%scalarSAI)%dat(1),                      & ! intent(in): [dp] one-sided stem area index (m2 m-2)
 scalarExposedLAI                => diag_data%var(iLookDIAG%scalarExposedLAI)%dat(1),               & ! intent(in): [dp] exposed leaf area index after burial by snow (m2 m-2)
 scalarExposedSAI                => diag_data%var(iLookDIAG%scalarExposedSAI)%dat(1),               & ! intent(in): [dp] exposed stem area index after burial by snow (m2 m-2)
 scalarGrowingSeasonIndex        => diag_data%var(iLookDIAG%scalarGrowingSeasonIndex)%dat(1),       & ! intent(in): [dp] growing season index (0=off, 1=on)
 scalarFoliageNitrogenFactor     => diag_data%var(iLookDIAG%scalarFoliageNitrogenFactor)%dat(1),    & ! intent(in): [dp] foliage nitrogen concentration (1.0 = saturated)

 ! input: aerodynamic resistance parameters
 z0Snow                          => mpar_data%var(iLookPARAM%z0Snow)%dat(1),                        & ! intent(in): [dp] roughness length of snow (m)
 z0Soil                          => mpar_data%var(iLookPARAM%z0Soil)%dat(1),                        & ! intent(in): [dp] roughness length of soil (m)
 z0CanopyParam                   => mpar_data%var(iLookPARAM%z0Canopy)%dat(1),                      & ! intent(in): [dp] roughness length of the canopy (m)
 zpdFraction                     => mpar_data%var(iLookPARAM%zpdFraction)%dat(1),                   & ! intent(in): [dp] zero plane displacement / canopy height (-)
 critRichNumber                  => mpar_data%var(iLookPARAM%critRichNumber)%dat(1),                & ! intent(in): [dp] critical value for the bulk Richardson number where turbulence ceases (-)
 Louis79_bparam                  => mpar_data%var(iLookPARAM%Louis79_bparam)%dat(1),                & ! intent(in): [dp] parameter in Louis (1979) stability function
 Louis79_cStar                   => mpar_data%var(iLookPARAM%Louis79_cStar)%dat(1),                 & ! intent(in): [dp] parameter in Louis (1979) stability function
 Mahrt87_eScale                  => mpar_data%var(iLookPARAM%Mahrt87_eScale)%dat(1),                & ! intent(in): [dp] exponential scaling factor in the Mahrt (1987) stability function
 windReductionParam              => mpar_data%var(iLookPARAM%windReductionParam)%dat(1),            & ! intent(in): [dp] canopy wind reduction parameter (-)
 leafExchangeCoeff               => mpar_data%var(iLookPARAM%leafExchangeCoeff)%dat(1),             & ! intent(in): [dp] turbulent exchange coeff between canopy surface and canopy air ( m s-(1/2) )
 leafDimension                   => mpar_data%var(iLookPARAM%leafDimension)%dat(1),                 & ! intent(in): [dp] characteristic leaf dimension (m)

 ! input: soil stress parameters
 theta_sat                       => mpar_data%var(iLookPARAM%theta_sat)%dat(1),                     & ! intent(in): [dp] soil porosity (-)
 theta_res                       => mpar_data%var(iLookPARAM%theta_res)%dat(1),                     & ! intent(in): [dp] residual volumetric liquid water content (-)
 plantWiltPsi                    => mpar_data%var(iLookPARAM%plantWiltPsi)%dat(1),                  & ! intent(in): [dp] matric head at wilting point (m)
 soilStressParam                 => mpar_data%var(iLookPARAM%soilStressParam)%dat(1),               & ! intent(in): [dp] parameter in the exponential soil stress function (-)
 critSoilWilting                 => mpar_data%var(iLookPARAM%critSoilWilting)%dat(1),               & ! intent(in): [dp] critical vol. liq. water content when plants are wilting (-)
 critSoilTranspire               => mpar_data%var(iLookPARAM%critSoilTranspire)%dat(1),             & ! intent(in): [dp] critical vol. liq. water content when transpiration is limited (-)
 critAquiferTranspire            => mpar_data%var(iLookPARAM%critAquiferTranspire)%dat(1),          & ! intent(in): [dp] critical aquifer storage value when transpiration is limited (m)
 minStomatalResistance           => mpar_data%var(iLookPARAM%minStomatalResistance)%dat(1),         & ! intent(in): [dp] mimimum stomatal resistance (s m-1)

 ! input: forcing at the upper boundary
 mHeight                         => attr_data%var(iLookATTR%mHeight),                               & ! intent(in): [dp] measurement height (m)
 airtemp                         => forc_data%var(iLookFORCE%airtemp),                              & ! intent(in): [dp] air temperature at some height above the surface (K)
 windspd                         => forc_data%var(iLookFORCE%windspd),                              & ! intent(in): [dp] wind speed at some height above the surface (m s-1)
 airpres                         => forc_data%var(iLookFORCE%airpres),                              & ! intent(in): [dp] air pressure at some height above the surface (Pa)
 LWRadAtm                        => forc_data%var(iLookFORCE%LWRadAtm),                             & ! intent(in): [dp] downwelling longwave radiation at the upper boundary (W m-2)
 scalarVPair                     => diag_data%var(iLookDIAG%scalarVPair)%dat(1),                    & ! intent(in): [dp] vapor pressure at some height above the surface (Pa)
 scalarO2air                     => diag_data%var(iLookDIAG%scalarO2air)%dat(1),                    & ! intent(in): [dp] atmospheric o2 concentration (Pa)
 scalarCO2air                    => diag_data%var(iLookDIAG%scalarCO2air)%dat(1),                   & ! intent(in): [dp] atmospheric co2 concentration (Pa)
 scalarTwetbulb                  => diag_data%var(iLookDIAG%scalarTwetbulb)%dat(1),                 & ! intent(in): [dp] wetbulb temperature (K)
 scalarRainfall                  => flux_data%var(iLookFLUX%scalarRainfall)%dat(1),                 & ! intent(in): [dp] computed rainfall rate (kg m-2 s-1)
 scalarSnowfall                  => flux_data%var(iLookFLUX%scalarSnowfall)%dat(1),                 & ! intent(in): [dp] computed snowfall rate (kg m-2 s-1)
 scalarThroughfallRain           => flux_data%var(iLookFLUX%scalarThroughfallRain)%dat(1),          & ! intent(in): [dp] rainfall through the vegetation canopy (kg m-2 s-1)
 scalarThroughfallSnow           => flux_data%var(iLookFLUX%scalarThroughfallSnow)%dat(1),          & ! intent(in): [dp] snowfall through the vegetation canopy (kg m-2 s-1)

 ! input: water storage
 ! NOTE: soil stress only computed at the start of the substep (firstFluxCall=.true.)
 scalarSWE                       => prog_data%var(iLookPROG%scalarSWE)%dat(1),                      & ! intent(in): [dp]    snow water equivalent on the ground (kg m-2)
 scalarSnowDepth                 => prog_data%var(iLookPROG%scalarSnowDepth)%dat(1),                & ! intent(in): [dp]    snow depth on the ground surface (m)
 mLayerVolFracLiq                => prog_data%var(iLookPROG%mLayerVolFracLiq)%dat,                  & ! intent(in): [dp(:)] volumetric fraction of liquid water in each layer (-)
 mLayerMatricHead                => prog_data%var(iLookPROG%mLayerMatricHead)%dat,                  & ! intent(in): [dp(:)] matric head in each soil layer (m)
 localAquiferStorage             => prog_data%var(iLookPROG%scalarAquiferStorage)%dat(1),           & ! intent(in): [dp]    aquifer storage for the local column (m)
 basinAquiferStorage             => bvar_data%var(iLookBVAR%basin__AquiferStorage)%dat(1),          & ! intent(in): [dp]    aquifer storage for the single basin (m)

 ! input: shortwave radiation fluxes
 scalarCanopySunlitLAI           => diag_data%var(iLookDIAG%scalarCanopySunlitLAI)%dat(1),          & ! intent(in): [dp] sunlit leaf area (-)
 scalarCanopyShadedLAI           => diag_data%var(iLookDIAG%scalarCanopyShadedLAI)%dat(1),          & ! intent(in): [dp] shaded leaf area (-)
 scalarCanopySunlitPAR           => flux_data%var(iLookFLUX%scalarCanopySunlitPAR)%dat(1),          & ! intent(in): [dp] average absorbed par for sunlit leaves (w m-2)
 scalarCanopyShadedPAR           => flux_data%var(iLookFLUX%scalarCanopyShadedPAR)%dat(1),          & ! intent(in): [dp] average absorbed par for shaded leaves (w m-2)
 scalarCanopyAbsorbedSolar       => flux_data%var(iLookFLUX%scalarCanopyAbsorbedSolar)%dat(1),      & ! intent(in): [dp] solar radiation absorbed by canopy (W m-2)
 scalarGroundAbsorbedSolar       => flux_data%var(iLookFLUX%scalarGroundAbsorbedSolar)%dat(1),      & ! intent(in): [dp] solar radiation absorbed by ground (W m-2)

 ! output: fraction of wetted canopy area and fraction of snow on the ground
 scalarCanopyWetFraction         => diag_data%var(iLookDIAG%scalarCanopyWetFraction)%dat(1),        & ! intent(out): [dp] fraction of canopy that is wet
 scalarGroundSnowFraction        => diag_data%var(iLookDIAG%scalarGroundSnowFraction)%dat(1),       & ! intent(out): [dp] fraction of ground covered with snow (-)

 ! output: longwave radiation fluxes
 scalarCanopyEmissivity          => diag_data%var(iLookDIAG%scalarCanopyEmissivity)%dat(1),         & ! intent(out): [dp] effective emissivity of the canopy (-)
 scalarLWRadCanopy               => flux_data%var(iLookFLUX%scalarLWRadCanopy)%dat(1),              & ! intent(out): [dp] longwave radiation emitted from the canopy (W m-2)
 scalarLWRadGround               => flux_data%var(iLookFLUX%scalarLWRadGround)%dat(1),              & ! intent(out): [dp] longwave radiation emitted at the ground surface (W m-2)
 scalarLWRadUbound2Canopy        => flux_data%var(iLookFLUX%scalarLWRadUbound2Canopy)%dat(1),       & ! intent(out): [dp] downward atmospheric longwave radiation absorbed by the canopy (W m-2)
 scalarLWRadUbound2Ground        => flux_data%var(iLookFLUX%scalarLWRadUbound2Ground)%dat(1),       & ! intent(out): [dp] downward atmospheric longwave radiation absorbed by the ground (W m-2)
 scalarLWRadUbound2Ubound        => flux_data%var(iLookFLUX%scalarLWRadUbound2Ubound)%dat(1),       & ! intent(out): [dp] atmospheric radiation reflected by the ground and lost thru upper boundary (W m-2)
 scalarLWRadCanopy2Ubound        => flux_data%var(iLookFLUX%scalarLWRadCanopy2Ubound)%dat(1),       & ! intent(out): [dp] longwave radiation emitted from canopy lost thru upper boundary (W m-2)
 scalarLWRadCanopy2Ground        => flux_data%var(iLookFLUX%scalarLWRadCanopy2Ground)%dat(1),       & ! intent(out): [dp] longwave radiation emitted from canopy absorbed by the ground (W m-2)
 scalarLWRadCanopy2Canopy        => flux_data%var(iLookFLUX%scalarLWRadCanopy2Canopy)%dat(1),       & ! intent(out): [dp] canopy longwave reflected from ground and absorbed by the canopy (W m-2)
 scalarLWRadGround2Ubound        => flux_data%var(iLookFLUX%scalarLWRadGround2Ubound)%dat(1),       & ! intent(out): [dp] longwave radiation emitted from ground lost thru upper boundary (W m-2)
 scalarLWRadGround2Canopy        => flux_data%var(iLookFLUX%scalarLWRadGround2Canopy)%dat(1),       & ! intent(out): [dp] longwave radiation emitted from ground and absorbed by the canopy (W m-2)
 scalarLWNetCanopy               => flux_data%var(iLookFLUX%scalarLWNetCanopy)%dat(1),              & ! intent(out): [dp] net longwave radiation at the canopy (W m-2)
 scalarLWNetGround               => flux_data%var(iLookFLUX%scalarLWNetGround)%dat(1),              & ! intent(out): [dp] net longwave radiation at the ground surface (W m-2)
 scalarLWNetUbound               => flux_data%var(iLookFLUX%scalarLWNetUbound)%dat(1),              & ! intent(out): [dp] net longwave radiation at the upper boundary (W m-2)

 ! output: aerodynamic resistance
 scalarZ0Canopy                  => diag_data%var(iLookDIAG%scalarZ0Canopy)%dat(1),                 & ! intent(out): [dp] roughness length of the canopy (m)
 scalarWindReductionFactor       => diag_data%var(iLookDIAG%scalarWindReductionFactor)%dat(1),      & ! intent(out): [dp] canopy wind reduction factor (-)
 scalarZeroPlaneDisplacement     => diag_data%var(iLookDIAG%scalarZeroPlaneDisplacement)%dat(1),    & ! intent(out): [dp] zero plane displacement (m)
 scalarRiBulkCanopy              => diag_data%var(iLookDIAG%scalarRiBulkCanopy)%dat(1),             & ! intent(out): [dp] bulk Richardson number for the canopy (-)
 scalarRiBulkGround              => diag_data%var(iLookDIAG%scalarRiBulkGround)%dat(1),             & ! intent(out): [dp] bulk Richardson number for the ground surface (-)
 scalarEddyDiffusCanopyTop       => flux_data%var(iLookFLUX%scalarEddyDiffusCanopyTop)%dat(1),      & ! intent(out): [dp] eddy diffusivity for heat at the top of the canopy (m2 s-1)
 scalarFrictionVelocity          => flux_data%var(iLookFLUX%scalarFrictionVelocity)%dat(1),         & ! intent(out): [dp] friction velocity (m s-1)
 scalarWindspdCanopyTop          => flux_data%var(iLookFLUX%scalarWindspdCanopyTop)%dat(1),         & ! intent(out): [dp] windspeed at the top of the canopy (m s-1)
 scalarWindspdCanopyBottom       => flux_data%var(iLookFLUX%scalarWindspdCanopyBottom)%dat(1),      & ! intent(out): [dp] windspeed at the height of the bottom of the canopy (m s-1)
 scalarLeafResistance            => flux_data%var(iLookFLUX%scalarLeafResistance)%dat(1),           & ! intent(out): [dp] mean leaf boundary layer resistance per unit leaf area (s m-1)
 scalarGroundResistance          => flux_data%var(iLookFLUX%scalarGroundResistance)%dat(1),         & ! intent(out): [dp] below canopy aerodynamic resistance (s m-1)
 scalarCanopyResistance          => flux_data%var(iLookFLUX%scalarCanopyResistance)%dat(1),         & ! intent(out): [dp] above canopy aerodynamic resistance (s m-1)

 ! input/output: soil resistance -- intent(in) and intent(inout) because only called at the first flux call
 mLayerRootDensity               => diag_data%var(iLookDIAG%mLayerRootDensity)%dat,                 & ! intent(in):    [dp] root density in each layer (-)
 scalarAquiferRootFrac           => diag_data%var(iLookDIAG%scalarAquiferRootFrac)%dat(1),          & ! intent(in):    [dp] fraction of roots below the lowest soil layer (-)
 scalarTranspireLim              => diag_data%var(iLookDIAG%scalarTranspireLim)%dat(1),             & ! intent(inout): [dp] weighted average of the transpiration limiting factor (-)
 mLayerTranspireLim              => diag_data%var(iLookDIAG%mLayerTranspireLim)%dat,                & ! intent(inout): [dp] transpiration limiting factor in each layer (-)
 scalarTranspireLimAqfr          => diag_data%var(iLookDIAG%scalarTranspireLimAqfr)%dat(1),         & ! intent(inout): [dp] transpiration limiting factor for the aquifer (-)
 scalarSoilRelHumidity           => diag_data%var(iLookDIAG%scalarSoilRelHumidity)%dat(1),          & ! intent(inout): [dp] relative humidity in the soil pores [0-1]
 scalarSoilResistance            => flux_data%var(iLookFLUX%scalarSoilResistance)%dat(1),           & ! intent(inout): [dp] resistance from the soil (s m-1)

 ! input/output: stomatal resistance -- intent(inout) because only called at the first flux call
 scalarStomResistSunlit          => flux_data%var(iLookFLUX%scalarStomResistSunlit)%dat(1),         & ! intent(inout): [dp] stomatal resistance for sunlit leaves (s m-1)
 scalarStomResistShaded          => flux_data%var(iLookFLUX%scalarStomResistShaded)%dat(1),         & ! intent(inout): [dp] stomatal resistance for shaded leaves (s m-1)
 scalarPhotosynthesisSunlit      => flux_data%var(iLookFLUX%scalarPhotosynthesisSunlit)%dat(1),     & ! intent(inout): [dp] sunlit photosynthesis (umolco2 m-2 s-1)
 scalarPhotosynthesisShaded      => flux_data%var(iLookFLUX%scalarPhotosynthesisShaded)%dat(1),     & ! intent(inout): [dp] shaded photosynthesis (umolco2 m-2 s-1)

 ! output: turbulent heat fluxes
 scalarLatHeatSubVapCanopy       => diag_data%var(iLookDIAG%scalarLatHeatSubVapCanopy)%dat(1),      & ! intent(inout): [dp] latent heat of sublimation/vaporization for the vegetation canopy (J kg-1)
 scalarLatHeatSubVapGround       => diag_data%var(iLookDIAG%scalarLatHeatSubVapGround)%dat(1),      & ! intent(inout): [dp] latent heat of sublimation/vaporization for the ground surface (J kg-1)
 scalarSatVP_canopyTemp          => diag_data%var(iLookDIAG%scalarSatVP_CanopyTemp)%dat(1),         & ! intent(out):   [dp] saturation vapor pressure at the temperature of the vegetation canopy (Pa)
 scalarSatVP_groundTemp          => diag_data%var(iLookDIAG%scalarSatVP_GroundTemp)%dat(1),         & ! intent(out):   [dp] saturation vapor pressure at the temperature of the ground surface (Pa)
 scalarSenHeatTotal              => flux_data%var(iLookFLUX%scalarSenHeatTotal)%dat(1),             & ! intent(out):   [dp] sensible heat from the canopy air space to the atmosphere (W m-2)
 scalarSenHeatCanopy             => flux_data%var(iLookFLUX%scalarSenHeatCanopy)%dat(1),            & ! intent(out):   [dp] sensible heat flux from the canopy to the canopy air space (W m-2)
 scalarSenHeatGround             => flux_data%var(iLookFLUX%scalarSenHeatGround)%dat(1),            & ! intent(out):   [dp] sensible heat flux from ground surface below vegetation (W m-2)
 scalarLatHeatTotal              => flux_data%var(iLookFLUX%scalarLatHeatTotal)%dat(1),             & ! intent(out):   [dp] latent heat from the canopy air space to the atmosphere (W m-2)
 scalarLatHeatCanopyEvap         => flux_data%var(iLookFLUX%scalarLatHeatCanopyEvap)%dat(1),        & ! intent(out):   [dp] latent heat flux for evaporation from the canopy to the canopy air space (W m-2)
 scalarLatHeatCanopyTrans        => flux_data%var(iLookFLUX%scalarLatHeatCanopyTrans)%dat(1),       & ! intent(out):   [dp] latent heat flux for transpiration from the canopy to the canopy air space (W m-2)
 scalarLatHeatGround             => flux_data%var(iLookFLUX%scalarLatHeatGround)%dat(1),            & ! intent(out):   [dp] latent heat flux from ground surface below vegetation (W m-2)

 ! output: advective heat fluxes
 scalarCanopyAdvectiveHeatFlux   => flux_data%var(iLookFLUX%scalarCanopyAdvectiveHeatFlux)%dat(1),  & ! intent(out): [dp] heat advected to the canopy surface with rain + snow (W m-2)
 scalarGroundAdvectiveHeatFlux   => flux_data%var(iLookFLUX%scalarGroundAdvectiveHeatFlux)%dat(1),  & ! intent(out): [dp] heat advected to the ground surface with throughfall (W m-2)

 ! output: mass fluxes
 scalarCanopySublimation         => flux_data%var(iLookFLUX%scalarCanopySublimation)%dat(1),        & ! intent(out): [dp] canopy sublimation/frost (kg m-2 s-1)
 scalarSnowSublimation           => flux_data%var(iLookFLUX%scalarSnowSublimation)%dat(1),          & ! intent(out): [dp] snow sublimation/frost -- below canopy or non-vegetated (kg m-2 s-1)

 ! input/output: canopy air space variables
 scalarVP_CanopyAir              => diag_data%var(iLookDIAG%scalarVP_CanopyAir)%dat(1),             & ! intent(inout): [dp] vapor pressure of the canopy air space (Pa)
 scalarCanopyStabilityCorrection => diag_data%var(iLookDIAG%scalarCanopyStabilityCorrection)%dat(1),& ! intent(inout): [dp] stability correction for the canopy (-)
 scalarGroundStabilityCorrection => diag_data%var(iLookDIAG%scalarGroundStabilityCorrection)%dat(1),& ! intent(inout): [dp] stability correction for the ground surface (-)

 ! output: liquid water fluxes
 scalarCanopyTranspiration       => flux_data%var(iLookFLUX%scalarCanopyTranspiration)%dat(1),      & ! intent(out): [dp] canopy transpiration (kg m-2 s-1)
 scalarCanopyEvaporation         => flux_data%var(iLookFLUX%scalarCanopyEvaporation)%dat(1),        & ! intent(out): [dp] canopy evaporation/condensation (kg m-2 s-1)
 scalarGroundEvaporation         => flux_data%var(iLookFLUX%scalarGroundEvaporation)%dat(1)         & ! intent(out): [dp] ground evaporation/condensation -- below canopy or non-vegetated (kg m-2 s-1)
 )
 ! ---------------------------------------------------------------------------------------
 ! initialize error control
 err=0; message="vegNrgFlux/"

 ! set wind measurement height at distance above canopy
 uHeight = mHeight + heightCanopyTop

 ! initialize printflag
 printflag = .false.

 ! identify the type of boundary condition for thermodynamics
 select case(ix_bcUpprTdyn)

  ! *****
  ! (1) DIRICHLET OR ZERO FLUX BOUNDARY CONDITION...
  ! ************************************************

  ! NOTE: Vegetation fluxes are not computed in this case

  ! ** prescribed temperature or zero flux at the upper boundary of the snow-soil system
  case(prescribedTemp,zeroFlux)

   ! liquid water fluxes associated with evaporation/transpiration
   scalarCanopyTranspiration = 0._dp    ! canopy transpiration (kg m-2 s-1)
   scalarCanopyEvaporation   = 0._dp    ! canopy evaporation/condensation (kg m-2 s-1)
   scalarGroundEvaporation   = 0._dp    ! ground evaporation/condensation -- below canopy or non-vegetated (kg m-2 s-1)
   ! solid water fluxes associated with sublimation/frost
   scalarCanopySublimation   = 0._dp    ! sublimation from the vegetation canopy ((kg m-2 s-1)
   scalarSnowSublimation     = 0._dp    ! sublimation from the snow surface ((kg m-2 s-1)
   ! set canopy fluxes to zero (no canopy)
   canairNetFlux             = 0._dp    ! net energy flux for the canopy air space (W m-2)
   canopyNetFlux             = 0._dp    ! net energy flux for the vegetation canopy (W m-2)
   ! set canopy derivatives to zero
   dCanairNetFlux_dCanairTemp = 0._dp   ! derivative in net canopy air space flux w.r.t. canopy air temperature (W m-2 K-1)
   dCanairNetFlux_dCanopyTemp = 0._dp   ! derivative in net canopy air space flux w.r.t. canopy temperature (W m-2 K-1)
   dCanairNetFlux_dGroundTemp = 0._dp   ! derivative in net canopy air space flux w.r.t. ground temperature (W m-2 K-1)
   dCanopyNetFlux_dCanairTemp = 0._dp   ! derivative in net canopy flux w.r.t. canopy air temperature (W m-2 K-1)
   dCanopyNetFlux_dCanopyTemp = 0._dp   ! derivative in net canopy flux w.r.t. canopy temperature (W m-2 K-1)
   dCanopyNetFlux_dGroundTemp = 0._dp   ! derivative in net canopy flux w.r.t. ground temperature (W m-2 K-1)
   dGroundNetFlux_dCanairTemp = 0._dp   ! derivative in net ground flux w.r.t. canopy air temperature (W m-2 K-1)
   dGroundNetFlux_dCanopyTemp = 0._dp   ! derivative in net ground flux w.r.t. canopy temperature (W m-2 K-1)
   ! set liquid flux derivatives to zero (canopy evap)
   dCanopyEvaporation_dCanLiq = 0._dp    ! derivative in canopy evaporation w.r.t. canopy liquid water content (s-1)
   dCanopyEvaporation_dTCanair= 0._dp    ! derivative in canopy evaporation w.r.t. canopy air temperature (kg m-2 s-1 K-1)
   dCanopyEvaporation_dTCanopy= 0._dp    ! derivative in canopy evaporation w.r.t. canopy temperature (kg m-2 s-1 K-1)
   dCanopyEvaporation_dTGround= 0._dp    ! derivative in canopy evaporation w.r.t. ground temperature (kg m-2 s-1 K-1)
   ! set liquid flux derivatives to zero (ground evap)
   dGroundEvaporation_dCanLiq = 0._dp    ! derivative in ground evaporation w.r.t. canopy liquid water content (s-1)
   dGroundEvaporation_dTCanair= 0._dp    ! derivative in ground evaporation w.r.t. canopy air temperature (kg m-2 s-1 K-1)
   dGroundEvaporation_dTCanopy= 0._dp    ! derivative in ground evaporation w.r.t. canopy temperature (kg m-2 s-1 K-1)
   dGroundEvaporation_dTGround= 0._dp    ! derivative in ground evaporation w.r.t. ground temperature (kg m-2 s-1 K-1)

   ! compute fluxes and derivatives -- separate approach for prescribed temperature and zero flux
   if(ix_bcUpprTdyn == prescribedTemp)then
    ! compute ground net flux (W m-2)
    groundNetFlux = -diag_data%var(iLookDIAG%iLayerThermalC)%dat(0)*(groundTempTrial - upperBoundTemp)/(prog_data%var(iLookPROG%mLayerDepth)%dat(1)*0.5_dp)
    ! compute derivative in net ground flux w.r.t. ground temperature (W m-2 K-1)
    dGroundNetFlux_dGroundTemp = -diag_data%var(iLookDIAG%iLayerThermalC)%dat(0)/(prog_data%var(iLookPROG%mLayerDepth)%dat(1)*0.5_dp)
   elseif(model_decisions(iLookDECISIONS%bcUpprTdyn)%iDecision == zeroFlux)then
    groundNetFlux              = 0._dp
    dGroundNetFlux_dGroundTemp = 0._dp
   else
    err=20; message=trim(message)//'unable to identify upper boundary condition for thermodynamics: expect the case to be prescribedTemp or zeroFlux'; return
   end if

  ! *****
  ! (2) NEUMANN BOUNDARY CONDITION...
  ! *********************************

  ! NOTE 1: This is the main routine for calculating vegetation fluxes
  ! NOTE 2: This routine also calculates surface fluxes for the case where vegetation is buried with snow (or bare soil)

  ! *******************************************************************************************************************************************************************
  ! *******************************************************************************************************************************************************************
  ! ***** PRELIMINARIES  **********************************************************************************************************************************************
  ! *******************************************************************************************************************************************************************
  ! *******************************************************************************************************************************************************************

  ! * flux boundary condition
  case(energyFlux)

   ! identify the appropriate groundwater variable
   select case(ix_spatial_gw)
    case(singleBasin); scalarAquiferStorage = basinAquiferStorage
    case(localColumn); scalarAquiferStorage = localAquiferStorage
    case default; err=20; message=trim(message)//'unable to identify spatial representation of groundwater'; return
   end select ! (modify the groundwater representation for this single-column implementation)

   ! set canopy stability corrections to the previous values
   scalarCanopyStabilityCorrection_old = scalarCanopyStabilityCorrection       ! stability correction for the canopy (-)
   scalarGroundStabilityCorrection_old = scalarGroundStabilityCorrection       ! stability correction for the ground surface (-)

   ! initialize variables to compute stomatal resistance
   if(firstFluxCall .and. firstSubStep)then
    ! vapor pressure in the canopy air space initialized as vapor pressure of air above the vegetation canopy
    ! NOTE: this is needed for the stomatal resistance calculations
    if(scalarVP_CanopyAir < 0._dp)then
     scalarVP_CanopyAir    = scalarVPair - 1._dp    ! "small" offset used to assist in checking initial derivative calculations
    end if
   end if

   ! set latent heat of sublimation/vaporization for canopy and ground surface (Pa/K)
   ! NOTE: variables are constant over the substep, to simplify relating energy and mass fluxes
   if(firstFluxCall)then
    scalarLatHeatSubVapCanopy = getLatentHeatValue(canopyTempTrial)
    ! case when there is snow on the ground (EXCLUDE "snow without a layer" -- in this case, evaporate from the soil)
    if(nSnow > 0)then
     if(groundTempTrial > Tfreeze)then; err=20; message=trim(message)//'do not expect ground temperature > 0 when snow is on the ground'; return; end if
     scalarLatHeatSubVapGround = LH_sub  ! sublimation from snow
     scalarGroundSnowFraction  = 1._dp
    ! case when the ground is snow-free
    else
     scalarLatHeatSubVapGround = LH_vap  ! evaporation of water in the soil pores: this occurs even if frozen because of super-cooled water
     scalarGroundSnowFraction  = 0._dp
    end if  ! (if there is snow on the ground)
   end if  ! (if the first flux call)
   !write(*,'(a,1x,10(f30.10,1x))') 'groundTempTrial, scalarLatHeatSubVapGround = ', groundTempTrial, scalarLatHeatSubVapGround

   ! compute the roughness length of the ground (ground below the canopy or non-vegetated surface)
   z0Ground = z0soil*(1._dp - scalarGroundSnowFraction) + z0Snow*scalarGroundSnowFraction     ! roughness length (m)

   ! compute the total vegetation area index (leaf plus stem)
   VAI        = scalarLAI + scalarSAI  ! vegetation area index
   exposedVAI = scalarExposedLAI + scalarExposedSAI  !  exposed vegetation area index

   ! compute emissivity of the canopy (-)
   if(computeVegFlux)then
    select case(ix_canopyEmis)
     ! *** simple exponential function
     case(simplExp)
      scalarCanopyEmissivity = 1._dp - exp(-exposedVAI)                                     ! effective emissivity of the canopy (-)
     ! *** canopy emissivity parameterized as a function of diffuse transmissivity
     case(difTrans)
      ! compute the exponential integral
      scaleLAI = 0.5_dp*exposedVAI
      expi     = expInt(scaleLAI)
      ! compute diffuse transmissivity (-)
      diffuseTrans = (1._dp - scaleLAI)*exp(-scaleLAI) + (scaleLAI**2._dp)*expi
      ! compute the canopy emissivity
      scalarCanopyEmissivity = (1._dp - diffuseTrans)*vegEmissivity
     ! *** check we found the correct option
     case default
      err=20; message=trim(message)//'unable to identify option for canopy emissivity'; return
    end select
   end if

   ! ensure canopy longwave fluxes are zero when not computing canopy fluxes
   if(.not.computeVegFlux) scalarCanopyEmissivity=0._dp

   ! compute emissivity of the ground surface (-)
   groundEmissivity = scalarGroundSnowFraction*snowEmissivity + (1._dp - scalarGroundSnowFraction)*soilEmissivity  ! emissivity of the ground surface (-)

   ! compute the fraction of canopy that is wet
   ! NOTE: we either sublimate or evaporate over the entire substep
   if(computeVegFlux)then

    ! compute the fraction of liquid water in the canopy (-)
    totalCanopyWater = canopyLiqTrial + canopyIceTrial
    if(totalCanopyWater > tiny(1.0_dp))then
     fracLiquidCanopy = canopyLiqTrial / (canopyLiqTrial + canopyIceTrial)
    else
     fracLiquidCanopy = 0._dp
    end if

    ! get wetted fraction and derivatives
    call wettedFrac(&
                    ! input
                    .true.,                                         & ! flag to denote if derivative is desired
                    (ix_fDerivMeth == numerical),                   & ! flag to denote that numerical derivatives are required (otherwise, analytical derivatives are calculated)
                    (scalarLatHeatSubVapCanopy > LH_vap+verySmall), & ! flag to denote if the canopy is frozen
                    dCanLiq_dTcanopy,                               & ! derivative in canopy liquid w.r.t. canopy temperature (kg m-2 K-1)
                    fracLiquidCanopy,                               & ! fraction of liquid water on the canopy (-)
                    canopyLiqTrial,                                 & ! canopy liquid water (kg m-2)
                    canopyIceTrial,                                 & ! canopy ice (kg m-2)
                    scalarCanopyLiqMax,                             & ! maximum canopy liquid water (kg m-2)
                    scalarCanopyIceMax,                             & ! maximum canopy ice content (kg m-2)
                    canopyWettingFactor,                            & ! maximum wetted fraction of the canopy (-)
                    canopyWettingExp,                               & ! exponent in canopy wetting function (-)
                    ! output
                    scalarCanopyWetFraction,                        & ! canopy wetted fraction (-)
                    dCanopyWetFraction_dWat,                        & ! derivative in wetted fraction w.r.t. canopy total water (kg-1 m2)
                    dCanopyWetFraction_dT,                          & ! derivative in wetted fraction w.r.t. canopy temperature (K-1)
                    err,cmessage)
    if(err/=0)then; message=trim(message)//trim(cmessage); return; end if

   else
    scalarCanopyWetFraction = 0._dp  ! canopy wetted fraction (-)
    dCanopyWetFraction_dWat = 0._dp  ! derivative in wetted fraction w.r.t. canopy liquid water (kg-1 m2)
    dCanopyWetFraction_dT   = 0._dp  ! derivative in wetted fraction w.r.t. canopy temperature (K-1)
   end if
   !write(*,'(a,1x,L1,1x,f25.15,1x))') 'computeVegFlux, scalarCanopyWetFraction = ', computeVegFlux, scalarCanopyWetFraction
   !print*, 'dCanopyWetFraction_dWat = ', dCanopyWetFraction_dWat
   !print*, 'dCanopyWetFraction_dT   = ', dCanopyWetFraction_dT
   !print*, 'canopyLiqTrial = ', canopyLiqTrial
   !print*, 'canopyIceTrial = ', canopyIceTrial
   !print*, 'scalarCanopyLiqMax = ', scalarCanopyLiqMax
   !print*, 'scalarCanopyIceMax = ', scalarCanopyIceMax

   ! *******************************************************************************************************************************************************************
   ! *******************************************************************************************************************************************************************
   ! ***** AERODYNAMIC RESISTANCE *****************************************************************************************************************************************
   ! *******************************************************************************************************************************************************************
   ! *******************************************************************************************************************************************************************

   ! NOTE: compute for all iterations

   ! compute aerodynamic resistances
   ! Refs: Choudhury and Monteith (4-layer model for heat budget of homogenous surfaces; QJRMS, 1988)
   !       Niu and Yang (Canopy effects on snow processes; JGR, 2004)
   !       Mahat et al. (Below-canopy turbulence in a snowmelt model, WRR, 2012)
   call aeroResist(&
                   ! input: model control
                   computeVegFlux,                     & ! intent(in): logical flag to compute vegetation fluxes (.false. if veg buried by snow)
                   (ix_fDerivMeth == analytical),      & ! intent(in): logical flag if would like to compute analytical derivaties
                   ix_veg_traits,                      & ! intent(in): choice of parameterization for vegetation roughness length and displacement height
                   ix_windPrfile,                      & ! intent(in): choice of canopy wind profile
                   ix_astability,                      & ! intent(in): choice of stability function
                   ! input: above-canopy forcing data
                   uHeight,                            & ! intent(in): measurement height (m)
                   airtemp,                            & ! intent(in): air temperature at some height above the surface (K)
                   windspd,                            & ! intent(in): wind speed at some height above the surface (m s-1)
                   ! input: canopy and ground temperature
                   canairTempTrial,                    & ! intent(in): temperature of the canopy air space (K)
                   groundTempTrial,                    & ! intent(in): temperature of the ground surface (K)
                   ! input: diagnostic variables
                   exposedVAI,                         & ! intent(in): exposed vegetation area index -- leaf plus stem (m2 m-2)
                   scalarSnowDepth,                    & ! intent(in): snow depth (m)
                   ! input: parameters
                   z0Ground,                           & ! intent(in): roughness length of the ground (below canopy or non-vegetated surface [snow]) (m)
                   z0CanopyParam,                      & ! intent(in): roughness length of the canopy (m)
                   zpdFraction,                        & ! intent(in): zero plane displacement / canopy height (-)
                   critRichNumber,                     & ! intent(in): critical value for the bulk Richardson number where turbulence ceases (-)
                   Louis79_bparam,                     & ! intent(in): parameter in Louis (1979) stability function
                   Mahrt87_eScale,                     & ! intent(in): exponential scaling factor in the Mahrt (1987) stability function
                   windReductionParam,                 & ! intent(in): canopy wind reduction parameter (-)
                   leafExchangeCoeff,                  & ! intent(in): turbulent exchange coeff between canopy surface and canopy air ( m s-(1/2) )
                   leafDimension,                      & ! intent(in): characteristic leaf dimension (m)
                   heightCanopyTop,                    & ! intent(in): height at the top of the vegetation canopy (m)
                   heightCanopyBottom,                 & ! intent(in): height at the bottom of the vegetation canopy (m)
                   ! output: stability corrections
                   scalarRiBulkCanopy,                 & ! intent(out): bulk Richardson number for the canopy (-)
                   scalarRiBulkGround,                 & ! intent(out): bulk Richardson number for the ground surface (-)
                   scalarCanopyStabilityCorrection,    & ! intent(out): stability correction for the canopy (-)
                   scalarGroundStabilityCorrection,    & ! intent(out): stability correction for the ground surface (-)
                   ! output: scalar resistances
                   scalarZ0Canopy,                     & ! intent(out): roughness length of the canopy (m)
                   scalarWindReductionFactor,          & ! intent(out): canopy wind reduction factor (-)
                   scalarZeroPlaneDisplacement,        & ! intent(out): zero plane displacement (m)
                   scalarEddyDiffusCanopyTop,          & ! intent(out): eddy diffusivity for heat at the top of the canopy (m2 s-1)
                   scalarFrictionVelocity,             & ! intent(out): friction velocity (m s-1)
                   scalarWindspdCanopyTop,             & ! intent(out): windspeed at the top of the canopy (m s-1)
                   scalarWindspdCanopyBottom,          & ! intent(out): windspeed at the height of the bottom of the canopy (m s-1)
                   scalarLeafResistance,               & ! intent(out): mean leaf boundary layer resistance per unit leaf area (s m-1)
                   scalarGroundResistance,             & ! intent(out): below canopy aerodynamic resistance (s m-1)
                   scalarCanopyResistance,             & ! intent(out): above canopy aerodynamic resistance (s m-1)
                   ! output: derivatives in scalar resistances
                   dGroundResistance_dTGround,         & ! intent(out): derivative in ground resistance w.r.t. ground temperature (s m-1 K-1)
                   dGroundResistance_dTCanopy,         & ! intent(out): derivative in ground resistance w.r.t. canopy temperature (s m-1 K-1)
                   dGroundResistance_dTCanair,         & ! intent(out): derivative in ground resistance w.r.t. canopy air temperature (s m-1 K-1)
                   dCanopyResistance_dTCanopy,         & ! intent(out): derivative in canopy resistance w.r.t. canopy temperature (s m-1 K-1)
                   dCanopyResistance_dTCanair,         & ! intent(out): derivative in canopy resistance w.r.t. canopy air temperature (s m-1 K-1)
                   ! output: error control
                   err,cmessage                        ) ! intent(out): error control
   if(err/=0)then; message=trim(message)//trim(cmessage); return; end if
   !print*,         scalarLeafResistance,    & ! mean leaf boundary layer resistance per unit leaf area (s m-1)
   !                scalarGroundResistance,  & ! below canopy aerodynamic resistance (s m-1)
   !                scalarCanopyResistance,  & ! above canopy aerodynamic resistance (s m-1)
   !                '(leaf, ground, canopy)'

   ! *******************************************************************************************************************************************************************
   ! *******************************************************************************************************************************************************************
   ! ***** STOMATAL RESISTANCE *****************************************************************************************************************************************
   ! *******************************************************************************************************************************************************************
   ! *******************************************************************************************************************************************************************

   ! stomatal resistance is constant over the SUBSTEP
   ! NOTE: This is a simplification, as stomatal resistance does depend on canopy temperature
   !       This "short-cut" made because:
   !         (1) computations are expensive;
   !         (2) derivative calculations are rather complex (iterations within the Ball-Berry routine); and
   !         (3) stomatal resistance does not change rapidly
   if(firstFluxCall)then

    ! compute the saturation vapor pressure for vegetation temperature
    TV_celcius = canopyTempTrial - Tfreeze
    call satVapPress(TV_celcius, scalarSatVP_CanopyTemp, dSVPCanopy_dCanopyTemp)

    ! compute soil moisture factor controlling stomatal resistance
    call soilResist(&
                    ! input (model decisions)
                    ix_soilStress,                     & ! intent(in): choice of function for the soil moisture control on stomatal resistance
                    ix_groundwatr,                     & ! intent(in): groundwater parameterization
                    ! input (state variables)
                    mLayerMatricHead(1:nSoil),         & ! intent(in): matric head in each soil layer (m)
                    mLayerVolFracLiq(nSnow+1:nLayers), & ! intent(in): volumetric fraction of liquid water in each soil layer (-)
                    scalarAquiferStorage,              & ! intent(in): aquifer storage (m)
                    ! input (diagnostic variables)
                    mLayerRootDensity(1:nSoil),        & ! intent(in): root density in each layer (-)
                    scalarAquiferRootFrac,             & ! intent(in): fraction of roots below the lowest soil layer (-)
                    ! input (parameters)
                    plantWiltPsi,                      & ! intent(in): matric head at wilting point (m)
                    soilStressParam,                   & ! intent(in): parameter in the exponential soil stress function (-)
                    critSoilWilting,                   & ! intent(in): critical vol. liq. water content when plants are wilting (-)
                    critSoilTranspire,                 & ! intent(in): critical vol. liq. water content when transpiration is limited (-)
                    critAquiferTranspire,              & ! intent(in): critical aquifer storage value when transpiration is limited (m)
                    ! output
                    scalarTranspireLim,                & ! intent(out): weighted average of the transpiration limiting factor (-)
                    mLayerTranspireLim(1:nSoil),       & ! intent(out): transpiration limiting factor in each layer (-)
                    scalarTranspireLimAqfr,            & ! intent(out): transpiration limiting factor for the aquifer (-)
                    err,cmessage                       ) ! intent(out): error control
    if(err/=0)then; message=trim(message)//trim(cmessage); return; end if
    !print*, 'weighted average of the soil moiture factor controlling stomatal resistance (-) = ', scalarTranspireLim

    !write(*,'(a,1x,10(f20.10,1x))') 'canopyTempTrial, scalarSatVP_CanopyTemp, scalarVP_CanopyAir = ', &
    !                                 canopyTempTrial, scalarSatVP_CanopyTemp, scalarVP_CanopyAir

    ! compute stomatal resistance
    call stomResist(&
                    ! input (state and diagnostic variables)
                    canopyTempTrial,                   & ! intent(in): temperature of the vegetation canopy (K)
                    scalarSatVP_CanopyTemp,            & ! intent(in): saturation vapor pressure at the temperature of the veg canopy (Pa)
                    scalarVP_CanopyAir,                & ! intent(in): canopy air vapor pressure (Pa)
                    ! input: data structures
                    type_data,                         & ! intent(in):    type of vegetation and soil
                    forc_data,                         & ! intent(in):    model forcing data
                    mpar_data,                         & ! intent(in):    model parameters
                    model_decisions,                   & ! intent(in):    model decisions
                    ! input-output: data structures
                    diag_data,                         & ! intent(inout): model diagnostic variables for a local HRU
                    flux_data,                         & ! intent(inout): model fluxes for a local HRU
                    ! output: error control
                    err,cmessage                       ) ! intent(out): error control
    if(err/=0)then; message=trim(message)//trim(cmessage); return; end if

   end if  ! (if the first flux call in a given sub-step)


   ! *******************************************************************************************************************************************************************
   ! *******************************************************************************************************************************************************************
   ! ***** LONGWAVE RADIATION  *****************************************************************************************************************************************
   ! *******************************************************************************************************************************************************************
   ! *******************************************************************************************************************************************************************

   ! compute canopy longwave radiation balance
   call longwaveBal(&
                    ! input: model control
                    ix_fDerivMeth,                     & ! intent(in): method used to calculate flux derivatives
                    computeVegFlux,                    & ! intent(in): flag to compute fluxes over vegetation
                    ! input: canopy and ground temperature
                    canopyTempTrial,                   & ! intent(in): temperature of the vegetation canopy (K)
                    groundTempTrial,                   & ! intent(in): temperature of the ground surface (K)
                    ! input: canopy and ground emissivity
                    scalarCanopyEmissivity,            & ! intent(in): canopy emissivity (-)
                    groundEmissivity,                  & ! intent(in): ground emissivity (-)
                    ! input: forcing
                    LWRadAtm,                          & ! intent(in): downwelling longwave radiation at the upper boundary (W m-2)
                    ! output: emitted radiation from the canopy and ground
                    scalarLWRadCanopy,                 & ! intent(out): longwave radiation emitted from the canopy (W m-2)
                    scalarLWRadGround,                 & ! intent(out): longwave radiation emitted at the ground surface (W m-2)
                    ! output: individual fluxes
                    scalarLWRadUbound2Canopy,          & ! intent(out): downward atmospheric longwave radiation absorbed by the canopy (W m-2)
                    scalarLWRadUbound2Ground,          & ! intent(out): downward atmospheric longwave radiation absorbed by the ground (W m-2)
                    scalarLWRadUbound2Ubound,          & ! intent(out): atmospheric radiation reflected by the ground and lost thru upper boundary (W m-2)
                    scalarLWRadCanopy2Ubound,          & ! intent(out): longwave radiation emitted from canopy lost thru upper boundary (W m-2)
                    scalarLWRadCanopy2Ground,          & ! intent(out): longwave radiation emitted from canopy absorbed by the ground (W m-2)
                    scalarLWRadCanopy2Canopy,          & ! intent(out): canopy longwave reflected from ground and absorbed by the canopy (W m-2)
                    scalarLWRadGround2Ubound,          & ! intent(out): longwave radiation emitted from ground lost thru upper boundary (W m-2)
                    scalarLWRadGround2Canopy,          & ! intent(out): longwave radiation emitted from ground and absorbed by the canopy (W m-2)
                    ! output: net fluxes
                    scalarLWNetCanopy,                 & ! intent(out): net longwave radiation at the canopy (W m-2)
                    scalarLWNetGround,                 & ! intent(out): net longwave radiation at the ground surface (W m-2)
                    scalarLWNetUbound,                 & ! intent(out): net longwave radiation at the upper boundary (W m-2)
                    ! output: flux derivatives
                    dLWNetCanopy_dTCanopy,             & ! intent(out): derivative in net canopy radiation w.r.t. canopy temperature (W m-2 K-1)
                    dLWNetGround_dTGround,             & ! intent(out): derivative in net ground radiation w.r.t. ground temperature (W m-2 K-1)
                    dLWNetCanopy_dTGround,             & ! intent(out): derivative in net canopy radiation w.r.t. ground temperature (W m-2 K-1)
                    dLWNetGround_dTCanopy,             & ! intent(out): derivative in net ground radiation w.r.t. canopy temperature (W m-2 K-1)
                    ! output: error control
                    err,cmessage                       ) ! intent(out): error control
   if(err/=0)then; message=trim(message)//trim(cmessage); return; end if
   !print*, 'dLWNetCanopy_dTGround = ', dLWNetCanopy_dTGround


   ! *******************************************************************************************************************************************************************
   ! *******************************************************************************************************************************************************************
   ! ***** TURBULENT HEAT FLUXES  **************************************************************************************************************************************
   ! *******************************************************************************************************************************************************************
   ! *******************************************************************************************************************************************************************

   ! check the need to compute numerical derivatives
   if(ix_fDerivMeth == numerical)then
    nFlux=5  ! compute the derivatives using one-sided finite differences
   else
    nFlux=1  ! compute analytical derivatives
   end if

   ! either one or multiple flux calls, depending on if using analytical or numerical derivatives
   do itry=nFlux,1,-1  ! (work backwards to ensure all computed fluxes come from the un-perturbed case)

    ! -------------------------------------------------------------------------------------
    ! state perturbations for numerical deriavtives with one-sided finite differences
    ! note: no perturbations performed using analytical derivatives (nFlux=1)
    ! -------------------------------------------------------------------------------------

    ! identify the type of perturbation
    select case(itry)

     ! un-perturbed case
     case(unperturbed)
      groundTemp        = groundTempTrial
      canopyTemp        = canopyTempTrial
      canairTemp        = canairTempTrial
      canopyWetFraction = scalarCanopyWetFraction

     ! perturb ground temperature
     case(perturbStateGround)
      groundTemp        = groundTempTrial + dx
      canopyTemp        = canopyTempTrial
      canairTemp        = canairTempTrial
      canopyWetFraction = scalarCanopyWetFraction

     ! perturb canopy temperature
     case(perturbStateCanopy)
      groundTemp        = groundTempTrial
      canopyTemp        = canopyTempTrial + dx
      canairTemp        = canairTempTrial
      canopyWetFraction = scalarCanopyWetFraction

     ! perturb canopy air temperature
     case(perturbStateCanair)
      groundTemp        = groundTempTrial
      canopyTemp        = canopyTempTrial
      canairTemp        = canairTempTrial + dx
      canopyWetFraction = scalarCanopyWetFraction

     ! perturb canopy liquid water content
     case(perturbStateCanLiq)
      groundTemp        = groundTempTrial
      canopyTemp        = canopyTempTrial
      canairTemp        = canairTempTrial

      ! perturbations in canopy liquid water content affect canopy wetted fraction
      if(computeVegFlux)then
       call wettedFrac(&
                       ! input
                       .false.,                                        & ! flag to denote if derivative is desired
                       (ix_fDerivMeth == numerical),                   & ! flag to denote that numerical derivatives are required (otherwise, analytical derivatives are calculated)
                       (scalarLatHeatSubVapCanopy > LH_vap+verySmall), & ! flag to denote if the canopy is frozen
                       dCanLiq_dTcanopy,                               & ! derivative in canopy liquid w.r.t. canopy temperature (kg m-2 K-1)
                       fracLiquidCanopy,                               & ! fraction of liquid water on the canopy (-)
                       canopyLiqTrial+dx,                              & ! canopy liquid water (kg m-2)
                       canopyIceTrial,                                 & ! canopy ice (kg m-2)
                       scalarCanopyLiqMax,                             & ! maximum canopy liquid water (kg m-2)
                       scalarCanopyIceMax,                             & ! maximum canopy ice content (kg m-2)
                       canopyWettingFactor,                            & ! maximum wetted fraction of the canopy (-)
                       canopyWettingExp,                               & ! exponent in canopy wetting function (-)
                       ! output
                       canopyWetFraction,                              & ! canopy wetted fraction (-)
                       dCanopyWetFraction_dWat,                        & ! derivative in wetted fraction w.r.t. canopy liquid water (kg-1 m2)
                       dCanopyWetFraction_dT,                          & ! derivative in wetted fraction w.r.t. canopy temperature (K-1)
                       err,cmessage)
       if(err/=0)then; message=trim(message)//trim(cmessage); return; end if

      else
       canopyWetFraction = 0._dp
      end if
      !print*, 'wetted fraction derivative = ', (canopyWetFraction - scalarCanopyWetFraction)/dx
      !pause

     ! check for an unknown perturbation
     case default; err=10; message=trim(message)//"unknown perturbation"; return

    end select ! (type of perturbation)

    ! compute the saturation vapor pressure for vegetation temperature
    ! NOTE: saturated vapor pressure derivatives don't seem that accurate....
    TV_celcius = canopyTemp - Tfreeze
    call satVapPress(TV_celcius, scalarSatVP_CanopyTemp, dSVPCanopy_dCanopyTemp)

    ! compute the saturation vapor pressure for ground temperature
    ! NOTE: saturated vapor pressure derivatives don't seem that accurate....
    TG_celcius = groundTemp - Tfreeze
    call satVapPress(TG_celcius, scalarSatVP_GroundTemp, dSVPGround_dGroundTemp)

    ! -------------------------------------------------------------------------------------
    ! calculation block (unperturbed fluxes returned [computed last])
    ! -------------------------------------------------------------------------------------

    ! re-compute aerodynamic resistances for perturbed cases
    ! NOTE: unperturbed fluxes computed earlier, and not over-written
    if(itry /= unperturbed)then
     call aeroResist(&
                     ! input: model control
                     computeVegFlux,                          & ! intent(in): logical flag to compute vegetation fluxes (.false. if veg buried by snow)
                     .false.,                                 & ! intent(in): logical flag if would like to compute analytical derivaties
                     ix_veg_traits,                           & ! intent(in): choice of parameterization for vegetation roughness length and displacement height
                     ix_windPrfile,                           & ! intent(in): choice of canopy wind profile
                     ix_astability,                           & ! intent(in): choice of stability function
                     ! input: above-canopy forcing data
                     uHeight,                                 & ! intent(in): measurement height (m)
                     airtemp,                                 & ! intent(in): air temperature at some height above the surface (K)
                     windspd,                                 & ! intent(in): wind speed at some height above the surface (m s-1)
                     ! input: temperature (canopy, ground, canopy air space)
                     canairTemp,                              & ! intent(in): temperature of the canopy air space (K)
                     groundTemp,                              & ! intent(in): ground temperature (K)
                     ! input: diagnostic variables
                     exposedVAI,                              & ! intent(in): exposed vegetation area index -- leaf plus stem (m2 m-2)
                     scalarSnowDepth,                         & ! intent(in): snow depth (m)
                     ! input: parameters
                     z0Ground,                                & ! intent(in): roughness length of the ground (below canopy or non-vegetated surface [snow]) (m)
                     z0CanopyParam,                           & ! intent(in): roughness length of the canopy (m)
                     zpdFraction,                             & ! intent(in): zero plane displacement / canopy height (-)
                     critRichNumber,                          & ! intent(in): critical value for the bulk Richardson number where turbulence ceases (-)
                     Louis79_bparam,                          & ! intent(in): parameter in Louis (1979) stability function
                     Mahrt87_eScale,                          & ! intent(in): exponential scaling factor in the Mahrt (1987) stability function
                     windReductionParam,                      & ! intent(in): canopy wind reduction parameter (-)
                     leafExchangeCoeff,                       & ! intent(in): turbulent exchange coeff between canopy surface and canopy air ( m s-(1/2) )
                     leafDimension,                           & ! intent(in): characteristic leaf dimension (m)
                     heightCanopyTop,                         & ! intent(in): height at the top of the vegetation canopy (m)
                     heightCanopyBottom,                      & ! intent(in): height at the bottom of the vegetation canopy (m)
                     ! output: stability corrections
                     notUsed_RiBulkCanopy,                    & ! intent(out): bulk Richardson number for the canopy (-)
                     notUsed_RiBulkGround,                    & ! intent(out): bulk Richardson number for the ground surface (-)
                     notUsed_scalarCanopyStabilityCorrection, & ! intent(out): stability correction for the canopy (-)
                     notUsed_scalarGroundStabilityCorrection, & ! intent(out): stability correction for the ground surface (-)
                     ! output: scalar resistances
                     notUsed_z0Canopy,                        & ! intent(out): roughness length of the canopy (m)
                     notUsed_WindReductionFactor,             & ! intent(out): canopy wind reduction factor (-)
                     notUsed_ZeroPlaneDisplacement,           & ! intent(out): zero plane displacement (m)
                     notUsed_EddyDiffusCanopyTop,             & ! intent(out): eddy diffusivity for heat at the top of the canopy (m2 s-1)
                     notUsed_FrictionVelocity,                & ! intent(out): friction velocity (m s-1)
                     notUsed_WindspdCanopyTop,                & ! intent(out): windspeed at the top of the canopy (m s-1)
                     notUsed_WindspdCanopyBottom,             & ! intent(out): windspeed at the height of the bottom of the canopy (m s-1)
                     trialLeafResistance,                     & ! intent(out): mean leaf boundary layer resistance per unit leaf area (s m-1)
                     trialGroundResistance,                   & ! intent(out): below canopy aerodynamic resistance (s m-1)
                     trialCanopyResistance,                   & ! intent(out): above canopy aerodynamic resistance (s m-1)
                     ! output: derivatives in scalar resistances
                     notUsed_dGroundResistance_dTGround,      & ! intent(out): derivative in ground resistance w.r.t. ground temperature (s m-1 K-1)
                     notUsed_dGroundResistance_dTCanopy,      & ! intent(out): derivative in ground resistance w.r.t. canopy temperature (s m-1 K-1)
                     notUsed_dGroundResistance_dTCanair,      & ! intent(out): derivative in ground resistance w.r.t. canopy air temperature (s m-1 K-1)
                     notUsed_dCanopyResistance_dTCanopy,      & ! intent(out): derivative in canopy resistance w.r.t. canopy temperature (s m-1 K-1)
                     notUsed_dCanopyResistance_dTCanair,      & ! intent(out): derivative in canopy resistance w.r.t. canopy air temperature (s m-1 K-1)
                     ! output: error control
                     err,cmessage                             ) ! intent(out): error control
     if(err/=0)then; message=trim(message)//trim(cmessage); return; end if


    ! assign scalar resistances for un-perturbed cases
    else
     trialLeafResistance   = scalarLeafResistance
     trialGroundResistance = scalarGroundResistance
     trialCanopyResistance = scalarCanopyResistance

    end if  ! (re-computing resistances for perturbed cases)
    !print*, 'trialLeafResistance = ', trialLeafResistance
    !print*, 'trialGroundResistance = ', trialGroundResistance
    !print*, 'trialCanopyResistance = ', trialCanopyResistance

    ! compute the relative humidity in the top soil layer and the resistance at the ground surface
    ! NOTE: computations are based on start-of-step values, so only compute for the first flux call
    if(firstFluxCall)then
     ! (soil water evaporation factor [0-1])
     soilEvapFactor = mLayerVolFracLiq(nSnow+1)/(theta_sat - theta_res)
     ! (resistance from the soil [s m-1])
     scalarSoilResistance = scalarGroundSnowFraction*1._dp + (1._dp - scalarGroundSnowFraction)*EXP(8.25_dp - 4.225_dp*soilEvapFactor)  ! Sellers (1992)
     !scalarSoilResistance = scalarGroundSnowFraction*0._dp + (1._dp - scalarGroundSnowFraction)*exp(8.25_dp - 6.0_dp*soilEvapFactor)    ! Niu adjustment to decrease resitance for wet soil
     ! (relative humidity in the soil pores [0-1])
     if(mLayerMatricHead(1) > -1.e+6_dp)then  ! avoid problems with numerical precision when soil is very dry
      soilRelHumidity_noSnow = exp( (mLayerMatricHead(1)*gravity) / (groundTemp*R_wv) )
     else
      soilRelHumidity_noSnow = 0._dp
     end if ! (if matric head is very low)
     scalarSoilRelHumidity  = scalarGroundSnowFraction*1._dp + (1._dp - scalarGroundSnowFraction)*soilRelHumidity_noSnow
     !print*, 'mLayerMatricHead(1), scalarSoilRelHumidity = ', mLayerMatricHead(1), scalarSoilRelHumidity
    end if  ! (if the first flux call)

    ! compute turbulent heat fluxes
    call turbFluxes(&
                    ! input: model control
                    computeVegFlux,                       & ! intent(in): logical flag to compute vegetation fluxes (.false. if veg buried by snow)
                    ix_fDerivMeth,                        & ! intent(in): method used to calculate flux derivatives
                    ! input: above-canopy forcing data
                    airtemp,                              & ! intent(in): air temperature at some height above the surface (K)
                    airpres,                              & ! intent(in): air pressure of the air above the vegetation canopy (Pa)
                    scalarVPair,                          & ! intent(in): vapor pressure of the air above the vegetation canopy (Pa)
                    ! input: latent heat of sublimation/vaporization
                    scalarLatHeatSubVapCanopy,            & ! intent(in): latent heat of sublimation/vaporization for the vegetation canopy (J kg-1)
                    scalarLatHeatSubVapGround,            & ! intent(in): latent heat of sublimation/vaporization for the ground surface (J kg-1)
                    ! input: canopy/ground temperature and saturated vapor pressure
                    canairTemp,                           & ! intent(in): temperature of the canopy air space (K)
                    canopyTemp,                           & ! intent(in): canopy temperature (K)
                    groundTemp,                           & ! intent(in): ground temperature (K)
                    scalarSatVP_CanopyTemp,               & ! intent(in): saturation vapor pressure at the temperature of the veg canopy (Pa)
                    scalarSatVP_GroundTemp,               & ! intent(in): saturation vapor pressure at the temperature of the ground (Pa)
                    dSVPCanopy_dCanopyTemp,               & ! intent(in): derivative in canopy saturation vapor pressure w.r.t. canopy temperature (Pa K-1)
                    dSVPGround_dGroundTemp,               & ! intent(in): derivative in ground saturation vapor pressure w.r.t. ground temperature (Pa K-1)
                    ! input: diagnostic variables
                    exposedVAI,                           & ! intent(in): exposed vegetation area index -- leaf plus stem (m2 m-2)
                    canopyWetFraction,                    & ! intent(in): trial value for the fraction of canopy that is wet [0-1]
                    dCanopyWetFraction_dWat,              & ! intent(in): derivative in the canopy wetted fraction w.r.t. total water content (kg-1 m-2)
                    dCanopyWetFraction_dT,                & ! intent(in): derivative in wetted fraction w.r.t. canopy temperature (K-1)
                    scalarCanopySunlitLAI,                & ! intent(in): sunlit leaf area (-)
                    scalarCanopyShadedLAI,                & ! intent(in): shaded leaf area (-)
                    scalarSoilRelHumidity,                & ! intent(in): relative humidity in the soil pores [0-1]
                    scalarSoilResistance,                 & ! intent(in): resistance from the soil (s m-1)
                    trialLeafResistance,                  & ! intent(in): mean leaf boundary layer resistance per unit leaf area (s m-1)
                    trialGroundResistance,                & ! intent(in): below canopy aerodynamic resistance (s m-1)
                    trialCanopyResistance,                & ! intent(in): above canopy aerodynamic resistance (s m-1)
                    scalarStomResistSunlit,               & ! intent(in): stomatal resistance for sunlit leaves (s m-1)
                    scalarStomResistShaded,               & ! intent(in): stomatal resistance for shaded leaves (s m-1)
                    ! input: derivatives in scalar resistances
                    dGroundResistance_dTGround,           & ! intent(in): derivative in ground resistance w.r.t. ground temperature (s m-1 K-1)
                    dGroundResistance_dTCanopy,           & ! intent(in): derivative in ground resistance w.r.t. canopy temperature (s m-1 K-1)
                    dGroundResistance_dTCanair,           & ! intent(in): derivative in ground resistance w.r.t. canopy air temperature (s m-1 K-1)
                    dCanopyResistance_dTCanopy,           & ! intent(in): derivative in canopy resistance w.r.t. canopy temperature (s m-1 K-1)
                    dCanopyResistance_dTCanair,           & ! intent(in): derivative in canopy resistance w.r.t. canopy air temperature (s m-1 K-1)
                    ! output: conductances (used to check derivative calculations)
                    scalarLeafConductance,                & ! intent(out): leaf conductance (m s-1)
                    scalarCanopyConductance,              & ! intent(out): canopy conductance (m s-1)
                    scalarGroundConductanceSH,            & ! intent(out): ground conductance for sensible heat (m s-1)
                    scalarGroundConductanceLH,            & ! intent(out): ground conductance for latent heat -- includes soil resistance (m s-1)
                    scalarEvapConductance,                & ! intent(out): conductance for evaporation (m s-1)
                    scalarTransConductance,               & ! intent(out): conductance for transpiration (m s-1)
                    scalarTotalConductanceSH,             & ! intent(out): total conductance for sensible heat (m s-1)
                    scalarTotalConductanceLH,             & ! intent(out): total conductance for latent heat (m s-1)
                    ! output: canopy air space variables
                    scalarVP_CanopyAir,                   & ! intent(out): vapor pressure of the canopy air space (Pa)
                    ! output: fluxes from the vegetation canopy
                    scalarSenHeatCanopy,                  & ! intent(out): sensible heat flux from the canopy to the canopy air space (W m-2)
                    scalarLatHeatCanopyEvap,              & ! intent(out): latent heat flux associated with evaporation from the canopy to the canopy air space (W m-2)
                    scalarLatHeatCanopyTrans,             & ! intent(out): latent heat flux associated with transpiration from the canopy to the canopy air space (W m-2)
                    ! output: fluxes from non-vegetated surfaces (ground surface below vegetation, bare ground, or snow covered vegetation)
                    scalarSenHeatGround,                  & ! intent(out): sensible heat flux from ground surface below vegetation, bare ground, or snow covered vegetation (W m-2)
                    scalarLatHeatGround,                  & ! intent(out): latent heat flux from ground surface below vegetation, bare ground, or snow covered vegetation (W m-2)
                    ! output: total heat fluxes to the atmosphere
                    scalarSenHeatTotal,                   & ! intent(out): total sensible heat flux to the atmosphere (W m-2)
                    scalarLatHeatTotal,                   & ! intent(out): total latent heat flux to the atmosphere (W m-2)
                    ! output: net fluxes
                    turbFluxCanair,                       & ! intent(out): net turbulent heat fluxes at the canopy air space (W m-2)
                    turbFluxCanopy,                       & ! intent(out): net turbulent heat fluxes at the canopy (W m-2)
                    turbFluxGround,                       & ! intent(out): net turbulent heat fluxes at the ground surface (W m-2)
                    ! output: energy flux derivatives
                    dTurbFluxCanair_dTCanair,             & ! intent(out): derivative in net canopy air space fluxes w.r.t. canopy air temperature (W m-2 K-1)
                    dTurbFluxCanair_dTCanopy,             & ! intent(out): derivative in net canopy air space fluxes w.r.t. canopy temperature (W m-2 K-1)
                    dTurbFluxCanair_dTGround,             & ! intent(out): derivative in net canopy air space fluxes w.r.t. ground temperature (W m-2 K-1)
                    dTurbFluxCanopy_dTCanair,             & ! intent(out): derivative in net canopy turbulent fluxes w.r.t. canopy air temperature (W m-2 K-1)
                    dTurbFluxCanopy_dTCanopy,             & ! intent(out): derivative in net canopy turbulent fluxes w.r.t. canopy temperature (W m-2 K-1)
                    dTurbFluxCanopy_dTGround,             & ! intent(out): derivative in net canopy turbulent fluxes w.r.t. ground temperature (W m-2 K-1)
                    dTurbFluxGround_dTCanair,             & ! intent(out): derivative in net ground turbulent fluxes w.r.t. canopy air temperature (W m-2 K-1)
                    dTurbFluxGround_dTCanopy,             & ! intent(out): derivative in net ground turbulent fluxes w.r.t. canopy temperature (W m-2 K-1)
                    dTurbFluxGround_dTGround,             & ! intent(out): derivative in net ground turbulent fluxes w.r.t. ground temperature (W m-2 K-1)
                    ! output: liquid flux derivatives (canopy evap)
                    dLatHeatCanopyEvap_dCanLiq,           & ! intent(out): derivative in latent heat of canopy evaporation w.r.t. canopy liquid water content (W kg-1)
                    dLatHeatCanopyEvap_dTCanair,          & ! intent(out): derivative in latent heat of canopy evaporation w.r.t. canopy air temperature (W m-2 K-1)
                    dLatHeatCanopyEvap_dTCanopy,          & ! intent(out): derivative in latent heat of canopy evaporation w.r.t. canopy temperature (W m-2 K-1)
                    dLatHeatCanopyEvap_dTGround,          & ! intent(out): derivative in latent heat of canopy evaporation w.r.t. ground temperature (W m-2 K-1)
                    ! output: liquid flux derivatives (ground evap)
                    dLatHeatGroundEvap_dCanLiq,           & ! intent(out): derivative in latent heat of ground evaporation w.r.t. canopy liquid water content (J kg-1 s-1)
                    dLatHeatGroundEvap_dTCanair,          & ! intent(out): derivative in latent heat of ground evaporation w.r.t. canopy air temperature
                    dLatHeatGroundEvap_dTCanopy,          & ! intent(out): derivative in latent heat of ground evaporation w.r.t. canopy temperature
                    dLatHeatGroundEvap_dTGround,          & ! intent(out): derivative in latent heat of ground evaporation w.r.t. ground temperature
                    ! output: cross derivatives
                    dTurbFluxCanair_dCanLiq,              & ! intent(out): derivative in net canopy air space fluxes w.r.t. canopy liquid water content (J kg-1 s-1)
                    dTurbFluxCanopy_dCanLiq,              & ! intent(out): derivative in net canopy turbulent fluxes w.r.t. canopy liquid water content (J kg-1 s-1)
                    dTurbFluxGround_dCanLiq,              & ! intent(out): derivative in net ground turbulent fluxes w.r.t. canopy liquid water content (J kg-1 s-1)
                    ! output: error control
                    err,cmessage                          ) ! intent(out): error control
    if(err/=0)then; message=trim(message)//trim(cmessage); return; end if

    !write(*,'(a,f25.15)') 'scalarSenHeatTotal = ', scalarSenHeatTotal
    !write(*,'(a,f25.15)') 'scalarSenHeatCanopy = ', scalarSenHeatCanopy
    !write(*,'(a,f25.15)') 'scalarLatHeatCanopyEvap = ', scalarLatHeatCanopyEvap
    !write(*,'(a,f25.15)') 'scalarLatHeatCanopyTrans = ', scalarLatHeatCanopyTrans

    !print*, 'scalarSenHeatGround = ', scalarSenHeatGround
    !print*, 'scalarLatHeatGround = ', scalarLatHeatGround

    !notUsed_scalarCanopyStabilityCorrection  ! stability correction for the canopy (-)
    !notUsed_scalarGroundStabilityCorrection  ! stability correction for the ground surface (-)
    !notUsed_EddyDiffusCanopyTop              ! eddy diffusivity for heat at the top of the canopy (m2 s-1)
    !notUsed_FrictionVelocity                 ! friction velocity (m s-1)
    !notUsed_WindspdCanopyTop                 ! windspeed at the top of the canopy (m s-1)
    !notUsed_WindspdCanopyBottom              ! windspeed at the height of the bottom of the canopy (m s-1)
    !trialLeafResistance                      ! mean leaf boundary layer resistance per unit leaf area (s m-1)
    !trialGroundResistance                    ! below canopy aerodynamic resistance (s m-1)
    !trialCanopyResistance                    ! above canopy aerodynamic resistance (s m-1)

    ! save perturbed fluxes
    if(ix_fDerivMeth == numerical)then
     select case(itry) ! (select type of perturbation)
      case(unperturbed)
       try0 = turbFluxGround
       exit
      case(perturbStateCanair)
       turbFluxCanair_dStateCanair = turbFluxCanair          ! turbulent exchange from the canopy air space to the atmosphere (W m-2)
       turbFluxCanopy_dStateCanair = turbFluxCanopy          ! total turbulent heat fluxes from the canopy to the canopy air space (W m-2)
       turbFluxGround_dStateCanair = turbFluxGround          ! total turbulent heat fluxes from the ground to the canopy air space (W m-2)
       latHeatCanEvap_dStateCanair = scalarLatHeatCanopyEvap ! perturbed value for the latent heat associated with canopy evaporation (W m-2)
      case(perturbStateCanopy)
       turbFluxCanair_dStateCanopy = turbFluxCanair          ! turbulent exchange from the canopy air space to the atmosphere (W m-2)
       turbFluxCanopy_dStateCanopy = turbFluxCanopy          ! total turbulent heat fluxes from the canopy to the canopy air space (W m-2)
       turbFluxGround_dStateCanopy = turbFluxGround          ! total turbulent heat fluxes from the ground to the canopy air space (W m-2)
       latHeatCanEvap_dStateCanopy = scalarLatHeatCanopyEvap ! perturbed value for the latent heat associated with canopy evaporation (W m-2)
      case(perturbStateGround)
       try1 = turbFluxGround
       turbFluxCanair_dStateGround = turbFluxCanair          ! turbulent exchange from the canopy air space to the atmosphere (W m-2)
       turbFluxCanopy_dStateGround = turbFluxCanopy          ! total turbulent heat fluxes from the canopy to the canopy air space (W m-2)
       turbFluxGround_dStateGround = turbFluxGround          ! total turbulent heat fluxes from the ground to the canopy air space (W m-2)
       latHeatCanEvap_dStateGround = scalarLatHeatCanopyEvap ! perturbed value for the latent heat associated with canopy evaporation (W m-2)
      case(perturbStateCanLiq)
       turbFluxCanair_dStateCanliq = turbFluxCanair          ! turbulent exchange from the canopy air space to the atmosphere (W m-2)
       turbFluxCanopy_dStateCanLiq = turbFluxCanopy          ! total turbulent heat fluxes from the canopy to the canopy air space (W m-2)
       turbFluxGround_dStateCanLiq = turbFluxGround          ! total turbulent heat fluxes from the ground to the canopy air space (W m-2)
       latHeatCanEvap_dStateCanliq = scalarLatHeatCanopyEvap ! perturbed value for the latent heat associated with canopy evaporation (W m-2)
      case default; err=10; message=trim(message)//"unknown perturbation"; return
     end select ! (type of perturbation)
    end if ! (if numerical)

   end do  ! (looping through different flux perturbations)

   ! test derivative
   !if(ix_fDerivMeth == numerical)  print*, 'try0, try1 = ', try0, try1
   !if(ix_fDerivMeth == numerical)  print*, 'derivative = ', (ix_fDerivMeth == numerical), (try1 - try0)/dx
   !if(ix_fDerivMeth == analytical) print*, 'derivative = ', (ix_fDerivMeth == numerical), dTurbFluxGround_dTGround
   !pause

   ! compute numerical derivatives
   if(ix_fDerivMeth == numerical)then
    ! derivatives w.r.t. canopy air temperature
    dTurbFluxCanair_dTCanair    = (turbFluxCanair_dStateCanair - turbFluxCanair) / dx          ! derivative in net canopy air space fluxes w.r.t. canopy air temperature (W m-2 K-1)
    dTurbFluxCanopy_dTCanair    = (turbFluxCanopy_dStateCanair - turbFluxCanopy) / dx          ! derivative in net canopy turbulent fluxes w.r.t. canopy air temperature (W m-2 K-1)
    dTurbFluxGround_dTCanair    = (turbFluxGround_dStateCanair - turbFluxGround) / dx          ! derivative in net ground turbulent fluxes w.r.t. canopy air temperature (W m-2 K-1)
    dLatHeatCanopyEvap_dTCanair = (latHeatCanEvap_dStateCanair - scalarLatHeatCanopyEvap) / dx ! derivative in latent heat of canopy evaporation w.r.t. canopy air temperature (W m-2 K-1)
    ! derivatives w.r.t. canopy temperature
    dTurbFluxCanair_dTCanopy    = (turbFluxCanair_dStateCanopy - turbFluxCanair) / dx          ! derivative in net canopy air space fluxes w.r.t. canopy temperature (W m-2 K-1)
    dTurbFluxCanopy_dTCanopy    = (turbFluxCanopy_dStateCanopy - turbFluxCanopy) / dx          ! derivative in net canopy turbulent fluxes w.r.t. canopy temperature (W m-2 K-1)
    dTurbFluxGround_dTCanopy    = (turbFluxGround_dStateCanopy - turbFluxGround) / dx          ! derivative in net ground turbulent fluxes w.r.t. canopy temperature (W m-2 K-1)
    dLatHeatCanopyEvap_dTCanopy = (latHeatCanEvap_dStateCanopy - scalarLatHeatCanopyEvap) / dx ! derivative in latent heat of canopy evaporation w.r.t. canopy temperature (W m-2 K-1)
    ! derivatives w.r.t. ground temperature
    dTurbFluxCanair_dTGround    = (turbFluxCanair_dStateGround - turbFluxCanair) / dx          ! derivative in net canopy air space fluxes w.r.t. ground temperature (W m-2 K-1)
    dTurbFluxCanopy_dTGround    = (turbFluxCanopy_dStateGround - turbFluxCanopy) / dx          ! derivative in net canopy turbulent fluxes w.r.t. ground temperature (W m-2 K-1)
    dTurbFluxGround_dTGround    = (turbFluxGround_dStateGround - turbFluxGround) / dx          ! derivative in net ground turbulent fluxes w.r.t. ground temperature (W m-2 K-1)
    dLatHeatCanopyEvap_dTGround = (latHeatCanEvap_dStateGround - scalarLatHeatCanopyEvap) / dx ! derivative in latent heat of canopy evaporation w.r.t. ground temperature (W m-2 K-1)
    ! derivatives w.r.t. canopy liquid water content
    dTurbFluxCanair_dCanLiq    = (turbFluxCanair_dStateCanliq  - turbFluxCanair) / dx          ! derivative in net canopy air space fluxes w.r.t. canopy liquid water content (J kg-1 s-1)
    dTurbFluxCanopy_dCanLiq    = (turbFluxCanopy_dStateCanLiq  - turbFluxCanopy) / dx          ! derivative in net canopy turbulent fluxes w.r.t. canopy liquid water content (J kg-1 s-1)
    dTurbFluxGround_dCanLiq    = (turbFluxGround_dStateCanLiq  - turbFluxGround) / dx          ! derivative in net ground turbulent fluxes w.r.t. canopy liquid water content (J kg-1 s-1)
    dLatHeatCanopyEvap_dCanLiq = (latHeatCanEvap_dStateCanliq  - scalarLatHeatCanopyEvap) / dx ! derivative in latent heat of canopy evaporation w.r.t. canopy liquid water content (J kg-1 s-1)
   end if
   !if(heightCanopyBottom < scalarSnowDepth+z0Ground) pause 'bottom of the canopy is covered'

   ! test
   !print*, (ix_fDerivMeth == numerical)
   !print*, 'dTurbFluxCanair_dTCanair = ', dTurbFluxCanair_dTCanair
   !print*, 'dTurbFluxCanair_dTCanopy = ', dTurbFluxCanair_dTCanopy
   !print*, 'dTurbFluxCanair_dTGround = ', dTurbFluxCanair_dTGround
   !print*, 'dTurbFluxCanopy_dTCanair = ', dTurbFluxCanopy_dTCanair
   !print*, 'dTurbFluxCanopy_dTCanopy = ', dTurbFluxCanopy_dTCanopy
   !print*, 'dTurbFluxCanopy_dTGround = ', dTurbFluxCanopy_dTGround
   !print*, 'dTurbFluxGround_dTCanair = ', dTurbFluxGround_dTCanair
   !print*, 'dTurbFluxGround_dTCanopy = ', dTurbFluxGround_dTCanopy
   !print*, 'dTurbFluxGround_dTGround = ', dTurbFluxGround_dTGround
   !print*, 'dLatHeatCanopyEvap_dCanLiq = ', dLatHeatCanopyEvap_dCanLiq
   !print*, 'dLatHeatCanopyEvap_dTCanair = ', dLatHeatCanopyEvap_dTCanair
   !print*, 'dLatHeatCanopyEvap_dTCanopy = ', dLatHeatCanopyEvap_dTCanopy
   !print*, 'dLatHeatCanopyEvap_dTGround = ', dLatHeatCanopyEvap_dTGround
   !print*, 'dTurbFluxCanair_dCanLiq = ', dTurbFluxCanair_dCanLiq
   !print*, 'dTurbFluxCanopy_dCanLiq = ', dTurbFluxCanopy_dCanLiq
   !print*, 'dTurbFluxGround_dCanLiq = ', dTurbFluxGround_dCanLiq
   !print*, '*****'
   !pause

   !print*, 'scalarRainfall, scalarThroughfallRain, scalarSnowfall, scalarThroughfallSnow, canopyTempTrial, scalarTwetbulb = ', &
   !         scalarRainfall, scalarThroughfallRain, scalarSnowfall, scalarThroughfallSnow, canopyTempTrial, scalarTwetbulb

   ! compute the heat advected with precipitation (W m-2)
   ! NOTE: fluxes are in kg m-2 s-1, so no need to use density of water/ice here
   scalarCanopyAdvectiveHeatFlux = -Cp_water*(scalarRainfall - scalarThroughfallRain)*(canopyTempTrial - scalarTwetbulb) + &
                                   (-Cp_ice)*(scalarSnowfall - scalarThroughfallSnow)*(canopyTempTrial - scalarTwetbulb)
   scalarGroundAdvectiveHeatFlux = -Cp_water*scalarThroughfallRain*(groundTempTrial - scalarTwetbulb)         + &
                                   (-Cp_ice)*scalarThroughfallSnow*(groundTempTrial - scalarTwetbulb)         !+ &
   !                                -Cp_water*scalarCanopyLiqDrainage  *(groundTempTrial - canopyTempTrial) + &
   !                                -Cp_ice  *scalarCanopySnowUnloading*(groundTempTrial - canopyTempTrial)
   !print*, 'scalarRainfall, scalarThroughfallRain, scalarSnowfall, scalarThroughfallSnow = ', scalarRainfall, scalarThroughfallRain, scalarSnowfall, scalarThroughfallSnow
   !print*, 'scalarCanopyAdvectiveHeatFlux, scalarGroundAdvectiveHeatFlux = ', scalarCanopyAdvectiveHeatFlux, scalarGroundAdvectiveHeatFlux

   ! compute the mass flux associated with transpiration and evaporation/sublimation (J m-2 s-1 --> kg m-2 s-1)
   ! NOTE: remove water from the snow on the ground in preference to removing water from the water in soil pores
   !print*, 'scalarLatHeatCanopyTrans = ', scalarLatHeatCanopyTrans
   !print*, 'scalarLatHeatGround      = ', scalarLatHeatGround
   ! (canopy transpiration/sublimation)
   if(scalarLatHeatSubVapCanopy > LH_vap+verySmall)then ! sublimation
    scalarCanopyEvaporation = 0._dp
    scalarCanopySublimation = scalarLatHeatCanopyEvap/LH_sub
    if(scalarLatHeatCanopyTrans > 0._dp)then ! flux directed towards the veg
     scalarCanopySublimation   = scalarCanopySublimation + scalarLatHeatCanopyTrans/LH_sub ! frost
     scalarCanopyTranspiration = 0._dp
    else
     scalarCanopyTranspiration = scalarLatHeatCanopyTrans/LH_vap  ! transpiration is always vapor
    end if
   ! (canopy transpiration/evaporation)
   else                                                 ! evaporation
    scalarCanopyEvaporation = scalarLatHeatCanopyEvap/LH_vap
    scalarCanopySublimation = 0._dp
    if(scalarLatHeatCanopyTrans > 0._dp)then ! flux directed towards the veg
     scalarCanopyEvaporation   = scalarCanopyEvaporation + scalarLatHeatCanopyTrans/LH_vap
     scalarCanopyTranspiration = 0._dp
    else
     scalarCanopyTranspiration = scalarLatHeatCanopyTrans/LH_vap
    end if
   end if
   ! (ground evaporation/sublimation)
   if(scalarLatHeatSubVapGround > LH_vap+verySmall)then ! sublimation
    ! NOTE: this should only occur when we have formed snow layers, so check
    if(nSnow == 0)then; err=20; message=trim(message)//'only expect snow sublimation when we have formed some snow layers'; return; end if
    scalarGroundEvaporation = 0._dp  ! ground evaporation is zero once the snowpack has formed
    scalarSnowSublimation   = scalarLatHeatGround/LH_sub
   else
    ! NOTE: this should only occur when we have no snow layers, so check
    if(nSnow > 0)then; err=20; message=trim(message)//'only expect ground evaporation when there are no snow layers'; return; end if
    scalarGroundEvaporation = scalarLatHeatGround/LH_vap
    scalarSnowSublimation   = 0._dp  ! no sublimation from snow if no snow layers have formed
   end if
   !print*, 'scalarSnowSublimation, scalarLatHeatGround = ', scalarSnowSublimation, scalarLatHeatGround

   !print*, 'canopyWetFraction, scalarCanopyEvaporation = ', canopyWetFraction, scalarCanopyEvaporation

   ! *******************************************************************************************************************************************************************
   ! *******************************************************************************************************************************************************************
   ! ***** AND STITCH EVERYTHING TOGETHER  *****************************************************************************************************************************
   ! *******************************************************************************************************************************************************************
   ! *******************************************************************************************************************************************************************

   ! compute net fluxes at the canopy and ground surface
   canairNetFlux = turbFluxCanair
   canopyNetFlux = scalarCanopyAbsorbedSolar + scalarLWNetCanopy + turbFluxCanopy + scalarCanopyAdvectiveHeatFlux
   groundNetFlux = scalarGroundAbsorbedSolar + scalarLWNetGround + turbFluxGround + scalarGroundAdvectiveHeatFlux
   !write(*,'(a,1x,10(e17.10,1x))') 'canopyNetFlux, groundNetFlux,  scalarLWNetCanopy, turbFluxCanopy, turbFluxGround, scalarLWNetGround, scalarCanopyAdvectiveHeatFlux = ', &
   !                                 canopyNetFlux, groundNetFlux,  scalarLWNetCanopy, turbFluxCanopy, turbFluxGround, scalarLWNetGround, scalarCanopyAdvectiveHeatFlux
   !write(*,'(a,1x,10(e20.14,1x))') 'groundNetFlux, scalarGroundAbsorbedSolar,  scalarLWNetGround, turbFluxGround, scalarGroundAdvectiveHeatFlux = ', &
   !                                 groundNetFlux, scalarGroundAbsorbedSolar,  scalarLWNetGround, turbFluxGround, scalarGroundAdvectiveHeatFlux

   ! compute the energy derivatives
   dCanairNetFlux_dCanairTemp = dTurbFluxCanair_dTCanair
   dCanairNetFlux_dCanopyTemp = dTurbFluxCanair_dTCanopy
   dCanairNetFlux_dGroundTemp = dTurbFluxCanair_dTGround
   dCanopyNetFlux_dCanairTemp = dTurbFluxCanopy_dTCanair
   dCanopyNetFlux_dCanopyTemp = dLWNetCanopy_dTCanopy + dTurbFluxCanopy_dTCanopy - Cp_water*(scalarRainfall - scalarThroughfallRain) - Cp_ice*(scalarSnowfall - scalarThroughfallSnow)
   dCanopyNetFlux_dGroundTemp = dLWNetCanopy_dTGround + dTurbFluxCanopy_dTGround
   dGroundNetFlux_dCanairTemp = dTurbFluxGround_dTCanair
   dGroundNetFlux_dCanopyTemp = dLWNetGround_dTCanopy + dTurbFluxGround_dTCanopy
   dGroundNetFlux_dGroundTemp = dLWNetGround_dTGround + dTurbFluxGround_dTGround - Cp_water*scalarThroughfallRain - Cp_ice*scalarThroughfallSnow

   ! check if evaporation or sublimation
   if(scalarLatHeatSubVapCanopy < LH_vap+verySmall)then ! evaporation

    ! compute the liquid water derivarives
    dCanopyEvaporation_dCanLiq  = dLatHeatCanopyEvap_dCanLiq/LH_vap    ! (s-1)
    dCanopyEvaporation_dTCanair = dLatHeatCanopyEvap_dTCanair/LH_vap   ! (kg m-2 s-1 K-1)
    dCanopyEvaporation_dTCanopy = dLatHeatCanopyEvap_dTCanopy/LH_vap   ! (kg m-2 s-1 K-1)
    dCanopyEvaporation_dTGround = dLatHeatCanopyEvap_dTGround/LH_vap   ! (kg m-2 s-1 K-1)

   ! sublimation
   else
    dCanopyEvaporation_dCanLiq  = 0._dp  ! (s-1)
    dCanopyEvaporation_dTCanair = 0._dp  ! (kg m-2 s-1 K-1)
    dCanopyEvaporation_dTCanopy = 0._dp  ! (kg m-2 s-1 K-1)
    dCanopyEvaporation_dTGround = 0._dp  ! (kg m-2 s-1 K-1)
   end if

   ! compute the liquid water derivarives (ground evap)
   dGroundEvaporation_dCanLiq  = dLatHeatGroundEvap_dCanLiq/LH_vap    ! (s-1)
   dGroundEvaporation_dTCanair = dLatHeatGroundEvap_dTCanair/LH_vap   ! (kg m-2 s-1 K-1)
   dGroundEvaporation_dTCanopy = dLatHeatGroundEvap_dTCanopy/LH_vap   ! (kg m-2 s-1 K-1)
   dGroundEvaporation_dTGround = dLatHeatGroundEvap_dTGround/LH_vap   ! (kg m-2 s-1 K-1)

   ! compute the cross derivative terms (only related to turbulent fluxes; specifically canopy evaporation and transpiration)
   dCanopyNetFlux_dCanLiq = dTurbFluxCanopy_dCanLiq  ! derivative in net canopy fluxes w.r.t. canopy liquid water content (J kg-1 s-1)
   dGroundNetFlux_dCanLiq = dTurbFluxGround_dCanLiq  ! derivative in net ground fluxes w.r.t. canopy liquid water content (J kg-1 s-1)

   !print*, (ix_fDerivMeth == numerical)
   !print*, 'dGroundNetFlux_dCanairTemp = ', dGroundNetFlux_dCanairTemp
   !print*, 'dCanopyNetFlux_dCanopyTemp = ', dCanopyNetFlux_dCanopyTemp
   !print*, 'dGroundNetFlux_dCanopyTemp = ', dGroundNetFlux_dCanopyTemp
   !print*, 'dCanopyNetFlux_dGroundTemp = ', dCanopyNetFlux_dGroundTemp
   !print*, 'dGroundNetFlux_dGroundTemp = ', dGroundNetFlux_dGroundTemp
   !print*, 'dLWNetCanopy_dTGround = ', dLWNetCanopy_dTGround
   !print*, 'dTurbFluxCanopy_dTGround = ', dTurbFluxCanopy_dTGround
   !pause

  ! * check
  case default; err=10; message=trim(message)//'unable to identify upper boundary condition for thermodynamics'; return

 ! end case statement
 end select ! upper boundary condition for thermodynamics

 ! return liquid fluxes (needed for coupling)
 returnCanopyTranspiration = scalarCanopyTranspiration    ! canopy transpiration (kg m-2 s-1)
 returnCanopyEvaporation   = scalarCanopyEvaporation      ! canopy evaporation/condensation (kg m-2 s-1)
 returnGroundEvaporation   = scalarGroundEvaporation      ! ground evaporation/condensation -- below canopy or non-vegetated (kg m-2 s-1)

 ! end associations
 end associate

 end subroutine vegNrgFlux


 ! *******************************************************************************************************
 ! public subroutine wettedFrac: compute wetted fraction of the canopy
 ! *******************************************************************************************************
 subroutine wettedFrac(&
                       ! input
                       deriv,                  & ! flag to denote if derivative is desired
                       derNum,                 & ! flag to denote that numerical derivatives are required (otherwise, analytical derivatives are calculated)
                       frozen,                 & ! flag to denote if the canopy is frozen
                       dLiq_dT,                & ! derivative in canopy liquid w.r.t. canopy temperature (kg m-2 K-1)
                       fracLiq,                & ! fraction of liquid water on the canopy (-)
                       canopyLiq,              & ! canopy liquid water (kg m-2)
                       canopyIce,              & ! canopy ice (kg m-2)
                       canopyLiqMax,           & ! maximum canopy liquid water (kg m-2)
                       canopyIceMax,           & ! maximum canopy ice content (kg m-2)
                       canopyWettingFactor,    & ! maximum wetted fraction of the canopy (-)
                       canopyWettingExp,       & ! exponent in canopy wetting function (-)
                       ! output
                       canopyWetFraction,      & ! canopy wetted fraction (-)
                       dCanopyWetFraction_dWat,& ! derivative in wetted fraction w.r.t. canopy total water (kg-1 m2)
                       dCanopyWetFraction_dT,  & ! derivative in wetted fraction w.r.t. canopy temperature (K-1)
                       err,message)              ! error control
 implicit none
 ! input
 logical(lgt),intent(in)       :: deriv                   ! flag to denote if derivative is desired
 logical(lgt),intent(in)       :: derNum                  ! flag to denote that numerical derivatives are required (otherwise, analytical derivatives are calculated)
 logical(lgt),intent(in)       :: frozen                  ! flag to denote if the canopy is frozen
 real(dp),intent(in)           :: dLiq_dT                 ! derivative in canopy liquid w.r.t. canopy temperature (kg m-2 K-1)
 real(dp),intent(in)           :: fracLiq                 ! fraction of liquid water on the canopy (-)
 real(dp),intent(in)           :: canopyLiq               ! canopy liquid water (kg m-2)
 real(dp),intent(in)           :: canopyIce               ! canopy ice (kg m-2)
 real(dp),intent(in)           :: canopyLiqMax            ! maximum canopy liquid water (kg m-2)
 real(dp),intent(in)           :: canopyIceMax            ! maximum canopy ice content (kg m-2)
 real(dp),intent(in)           :: canopyWettingFactor     ! maximum wetted fraction of the canopy (-)
 real(dp),intent(in)           :: canopyWettingExp        ! exponent in canopy wetting function (-)
 ! output
 real(dp),intent(out)          :: canopyWetFraction       ! canopy wetted fraction (-)
 real(dp),intent(out)          :: dCanopyWetFraction_dWat ! derivative in wetted fraction w.r.t. canopy total water (kg-1 m2)
 real(dp),intent(out)          :: dCanopyWetFraction_dT   ! derivative in wetted fraction w.r.t. canopy temperature (K-1)
 ! output: error control
 integer(i4b),intent(out)      :: err                     ! error code
 character(*),intent(out)      :: message                 ! error message
 ! local variables
 logical(lgt),parameter        :: smoothing=.true.        ! flag to denote that smoothing is required
 real(dp)                      :: canopyWetFractionPert   ! canopy wetted fraction after state perturbations (-)
 real(dp)                      :: canopyWetFractionDeriv  ! derivative in wetted fraction w.r.t. canopy liquid water (kg-1 m2)
 ! -----------------------------------------------------------------------------------------------------------------------------------------------
 ! initialize error control
 err=0; message='wettedFrac/'

 ! compute case where the canopy is frozen
 if(frozen)then
  ! compute fraction of liquid water on the canopy
  call wetFraction((deriv .and. .not.derNum),smoothing,canopyIce,canopyIceMax,canopyWettingFactor,canopyWettingExp,canopyWetFraction,canopyWetFractionDeriv)
  ! compute numerical derivative, if derivative is desired
  if(deriv.and.derNum)then
   call wetFraction((deriv .and. .not.derNum),smoothing,canopyIce+dx,canopyIceMax,canopyWettingFactor,canopyWettingExp,canopyWetFractionPert,canopyWetFractionDeriv)
   canopyWetFractionDeriv = (canopyWetFractionPert - canopyWetFraction)/dx
  end if
  ! scale derivative by the fraction of water
  ! NOTE: dIce/dWat = (1._dp - fracLiq), hence dWet/dWat = dIce/dWat . dWet/dLiq
  dCanopyWetFraction_dWat = canopyWetFractionDeriv*(1._dp - fracLiq)
  dCanopyWetFraction_dT   = -canopyWetFractionDeriv*dLiq_dT  ! NOTE: dIce/dT = -dLiq/dT
  return
 end if

 ! compute fraction of liquid water on the canopy
 ! NOTE: if(.not.deriv) canopyWetFractionDeriv = 0._dp
 call wetFraction((deriv .and. .not.derNum),smoothing,canopyLiq,canopyLiqMax,canopyWettingFactor,canopyWettingExp,canopyWetFraction,canopyWetFractionDeriv)

 ! compute numerical derivative
 if(deriv.and.derNum)then
  call wetFraction((deriv .and. .not.derNum),smoothing,canopyLiq+dx,canopyLiqMax,canopyWettingFactor,canopyWettingExp,canopyWetFractionPert,canopyWetFractionDeriv)
  canopyWetFractionDeriv = (canopyWetFractionPert - canopyWetFraction)/dx
 end if

 ! scale derivative by the fraction of water
 ! NOTE: dLiq/dWat = fracLiq, hence dWet/dWat = dLiq/dWat . dWet/dLiq
 dCanopyWetFraction_dWat = canopyWetFractionDeriv*fracLiq
 dCanopyWetFraction_dT   = canopyWetFractionDeriv*dLiq_dT

 ! test
 !write(*,'(a,1x,2(L1,1x),10(f20.10,1x))') 'deriv, derNum, canopyWetFraction, canopyWetFractionDeriv = ', deriv, derNum, canopyWetFraction, canopyWetFractionDeriv
 !if(deriv) pause 'testing canopy wet fraction'

 end subroutine wettedFrac


 ! *******************************************************************************************************
 ! private subroutine wetFraction: compute fraction of canopy covered with liquid water
 ! *******************************************************************************************************
 subroutine wetFraction(derDesire,smoothing,canopyLiq,canopyMax,canopyWettingFactor,canopyWettingExp,canopyWetFraction,canopyWetFractionDeriv)
 implicit none
 ! dummy variables
 logical(lgt),intent(in) :: derDesire              ! flag to denote if analytical derivatives are desired
 logical(lgt),intent(in) :: smoothing              ! flag to denote if smoothing is required
 real(dp),intent(in)     :: canopyLiq              ! liquid water content (kg m-2)
 real(dp),intent(in)     :: canopyMax              ! liquid water content (kg m-2)
 real(dp),intent(in)     :: canopyWettingFactor    ! maximum wetted fraction of the canopy (-)
 real(dp),intent(in)     :: canopyWettingExp       ! exponent in canopy wetting function (-)

 real(dp),intent(out)    :: canopyWetFraction      ! canopy wetted fraction (-)
 real(dp),intent(out)    :: canopyWetFractionDeriv ! derivative in wetted fraction w.r.t. canopy liquid water (kg-1 m2)
 ! local variables
 real(dp)                :: relativeCanopyWater    ! water stored on vegetation canopy, expressed as a fraction of maximum storage (-)
 real(dp)                :: rawCanopyWetFraction   ! initial value of the canopy wet fraction (before smoothing)
 real(dp)                :: rawWetFractionDeriv    ! derivative in canopy wet fraction w.r.t. storage (kg-1 m2)
 real(dp)                :: smoothFunc             ! smoothing function used to improve numerical stability at times with limited water storage (-)
 real(dp)                :: smoothFuncDeriv        ! derivative in the smoothing function w.r.t.canopy storage (kg-1 m2)
 real(dp)                :: verySmall=epsilon(1._dp) ! a very small number
 ! --------------------------------------------------------------------------------------------------------------

 ! compute relative canopy water
 relativeCanopyWater = canopyLiq/canopyMax
 !write(*,'(a,1x,e20.10,1x,2(f20.10,1x))') 'relativeCanopyWater, canopyLiq, canopyMax = ', relativeCanopyWater, canopyLiq, canopyMax

 ! compute an initial value of the canopy wet fraction
 ! - canopy below value where canopy is 100% wet
 if(relativeCanopyWater < 1._dp)then
  rawCanopyWetFraction = canopyWettingFactor*(relativeCanopyWater**canopyWettingExp)
  if(derDesire .and. relativeCanopyWater>verySmall)then
   rawWetFractionDeriv = (canopyWettingFactor*canopyWettingExp/canopyMax)*relativeCanopyWater**(canopyWettingExp - 1._dp)
  else
   rawWetFractionDeriv = 0._dp
  end if

 ! - canopy is at capacity (canopyWettingFactor)
 else
  rawCanopyWetFraction = canopyWettingFactor
  rawWetFractionDeriv  = 0._dp
 end if

 ! smooth canopy wetted fraction
 if(smoothing)then
  call logisticSmoother(derDesire,canopyLiq,smoothFunc,smoothFuncDeriv)
  canopyWetFraction = rawCanopyWetFraction*smoothFunc  ! logistic smoother
 else
  canopyWetFraction      = rawCanopyWetFraction
  canopyWetFractionDeriv = rawWetFractionDeriv
 end if

 ! compute derivative (product rule)
 if(derDesire .and. smoothing)then  ! NOTE: raw derivative is used if not smoothing
  canopyWetFractionDeriv = rawWetFractionDeriv*smoothFunc + rawCanopyWetFraction*smoothFuncDeriv
 else
  canopyWetFractionDeriv = 0._dp
 end if

 end subroutine wetFraction


 ! *******************************************************************************************************
 ! private subroutine logisticSmoother: compute the smoothing function
 ! *******************************************************************************************************
 subroutine logisticSmoother(derDesire,canopyLiq,smoothFunc,smoothFuncDeriv)
 implicit none
 ! dummy variables
 logical(lgt),intent(in) :: derDesire              ! flag to denote if analytical derivatives are desired
 real(dp),intent(in)     :: canopyLiq              ! liquid water content (kg m-2)
 real(dp),intent(out)    :: smoothFunc             ! smoothing function (-)
 real(dp),intent(out)    :: smoothFuncDeriv        ! derivative in smoothing function (kg-1 m-2)
 ! local variables
 real(dp)                :: xArg                   ! argument used in the smoothing function (-)
 real(dp)                :: expX                   ! exp(-xArg) -- used multiple times
 real(dp),parameter      :: smoothThresh=0.01_dp   ! mid-point of the smoothing function (kg m-2)
 real(dp),parameter      :: smoothScale=0.001_dp   ! scaling factor for the smoothing function (kg m-2)
 real(dp),parameter      :: xLimit=50._dp          ! don't compute exponents for > xLimit
 ! --------------------------------------------------------------------------------------------------------------
 ! compute argument in the smoothing function
 xArg = (canopyLiq - smoothThresh)/smoothScale

 ! only compute smoothing function for small exponents
 if(xArg > -xLimit .and. xArg < xLimit)then  ! avoid huge exponents
  expX            = exp(-xarg)                                   ! (also used in the derivative)
  smoothFunc      = 1._dp / (1._dp + expX)                       ! (logistic smoother)
  if(derDesire)then
   smoothFuncDeriv = expX / (smoothScale * (1._dp + expX)**2._dp) ! (derivative in the smoothing function)
  else
   smoothFuncDeriv = 0._dp
  end if

 ! outside limits: special case of smooth exponents
 else
  if(xArg < 0._dp)then; smoothFunc = 0._dp   ! xArg < -xLimit
  else;                 smoothFunc = 1._dp   ! xArg >  xLimit
  end if
  smoothFuncDeriv = 0._dp
 end if  ! check for huge exponents

 end subroutine logisticSmoother
 ! --------------------------------------------------------------------------------------------------------------


 ! *******************************************************************************************************
 ! private subroutine longwaveBal: compute longwave radiation balance at the canopy and ground surface
 ! *******************************************************************************************************
 subroutine longwaveBal(&
                        ! input: model control
                        ixDerivMethod,                  & ! intent(in): choice of method used to compute derivative (analytical or numerical)
                        computeVegFlux,                 & ! intent(in): flag to compute fluxes over vegetation
                        ! input: canopy and ground temperature
                        canopyTemp,                     & ! intent(in): canopy temperature (K)
                        groundTemp,                     & ! intent(in): ground temperature (K)
                        ! input: canopy and ground emissivity
                        emc,                            & ! intent(in): canopy emissivity (-)
                        emg,                            & ! intent(in): ground emissivity (-)
                        ! input: forcing
                        LWRadUbound,                    & ! intent(in): downwelling longwave radiation at the upper boundary (W m-2)
                        ! output: sources
                        LWRadCanopy,                    & ! intent(out): longwave radiation emitted from the canopy (W m-2)
                        LWRadGround,                    & ! intent(out): longwave radiation emitted at the ground surface (W m-2)
                        ! output: individual fluxes
                        LWRadUbound2Canopy,             & ! intent(out): downward atmospheric longwave radiation absorbed by the canopy (W m-2)
                        LWRadUbound2Ground,             & ! intent(out): downward atmospheric longwave radiation absorbed by the ground (W m-2)
                        LWRadUbound2Ubound,             & ! intent(out): atmospheric radiation reflected by the ground and lost thru upper boundary (W m-2)
                        LWRadCanopy2Ubound,             & ! intent(out): longwave radiation emitted from canopy lost thru upper boundary (W m-2)
                        LWRadCanopy2Ground,             & ! intent(out): longwave radiation emitted from canopy absorbed by the ground (W m-2)
                        LWRadCanopy2Canopy,             & ! intent(out): canopy longwave reflected from ground and absorbed by the canopy (W m-2)
                        LWRadGround2Ubound,             & ! intent(out): longwave radiation emitted from ground lost thru upper boundary (W m-2)
                        LWRadGround2Canopy,             & ! intent(out): longwave radiation emitted from ground and absorbed by the canopy (W m-2)
                        ! output: net fluxes
                        LWNetCanopy,                    & ! intent(out): net longwave radiation at the canopy (W m-2)
                        LWNetGround,                    & ! intent(out): net longwave radiation at the ground surface (W m-2)
                        LWNetUbound,                    & ! intent(out): net longwave radiation at the upper boundary (W m-2)
                        ! output: flux derivatives
                        dLWNetCanopy_dTCanopy,          & ! intent(out): derivative in net canopy radiation w.r.t. canopy temperature (W m-2 K-1)
                        dLWNetGround_dTGround,          & ! intent(out): derivative in net ground radiation w.r.t. ground temperature (W m-2 K-1)
                        dLWNetCanopy_dTGround,          & ! intent(out): derivative in net canopy radiation w.r.t. ground temperature (W m-2 K-1)
                        dLWNetGround_dTCanopy,          & ! intent(out): derivative in net ground radiation w.r.t. canopy temperature (W m-2 K-1)
                        ! output: error control
                        err,message                     ) ! intent(out): error control
 ! -----------------------------------------------------------------------------------------------------------------------------------------------
 implicit none
 ! input: model control
 integer(i4b),intent(in)       :: ixDerivMethod            ! choice of method used to compute derivative (analytical or numerical)
 logical(lgt),intent(in)       :: computeVegFlux           ! flag to indicate if computing fluxes over vegetation
 ! input: canopy and ground temperature
 real(dp),intent(in)           :: canopyTemp               ! canopy temperature (K)
 real(dp),intent(in)           :: groundTemp               ! ground temperature (K)
 ! input: canopy and ground emissivity
 real(dp),intent(in)           :: emc                      ! canopy emissivity (-)
 real(dp),intent(in)           :: emg                      ! ground emissivity (-)
 ! input: forcing
 real(dp),intent(in)           :: LWRadUbound              ! downwelling longwave radiation at the upper boundary (W m-2)
 ! output: sources
 real(dp),intent(out)          :: LWRadCanopy              ! longwave radiation emitted from the canopy (W m-2)
 real(dp),intent(out)          :: LWRadGround              ! longwave radiation emitted at the ground surface (W m-2)
 ! output: individual fluxes
 real(dp),intent(out)          :: LWRadUbound2Canopy       ! downward atmospheric longwave radiation absorbed by the canopy (W m-2)
 real(dp),intent(out)          :: LWRadUbound2Ground       ! downward atmospheric longwave radiation absorbed by the ground (W m-2)
 real(dp),intent(out)          :: LWRadUbound2Ubound       ! atmospheric radiation reflected by the ground and lost thru upper boundary (W m-2)
 real(dp),intent(out)          :: LWRadCanopy2Ubound       ! longwave radiation emitted from canopy lost thru upper boundary (W m-2)
 real(dp),intent(out)          :: LWRadCanopy2Ground       ! longwave radiation emitted from canopy absorbed by the ground (W m-2)
 real(dp),intent(out)          :: LWRadCanopy2Canopy       ! canopy longwave reflected from ground and absorbed by the canopy (W m-2)
 real(dp),intent(out)          :: LWRadGround2Ubound       ! longwave radiation emitted from ground lost thru upper boundary (W m-2)
 real(dp),intent(out)          :: LWRadGround2Canopy       ! longwave radiation emitted from ground and absorbed by the canopy (W m-2)
 ! output: net fluxes
 real(dp),intent(out)          :: LWNetCanopy              ! net longwave radiation at the canopy (W m-2)
 real(dp),intent(out)          :: LWNetGround              ! net longwave radiation at the ground surface (W m-2)
 real(dp),intent(out)          :: LWNetUbound              ! net longwave radiation at the upper boundary (W m-2)
 ! output: flux derivatives
 real(dp),intent(out)          :: dLWNetCanopy_dTCanopy    ! derivative in net canopy radiation w.r.t. canopy temperature (W m-2 K-1)
 real(dp),intent(out)          :: dLWNetGround_dTGround    ! derivative in net ground radiation w.r.t. ground temperature (W m-2 K-1)
 real(dp),intent(out)          :: dLWNetCanopy_dTGround    ! derivative in net canopy radiation w.r.t. ground temperature (W m-2 K-1)
 real(dp),intent(out)          :: dLWNetGround_dTCanopy    ! derivative in net ground radiation w.r.t. canopy temperature (W m-2 K-1)
 ! output: error control
 integer(i4b),intent(out)      :: err                      ! error code
 character(*),intent(out)      :: message                  ! error message
 ! -----------------------------------------------------------------------------------------------------------------------------------------------
 ! local variables
 integer(i4b),parameter        :: unperturbed=1            ! named variable to identify the case of unperturbed state variables
 integer(i4b),parameter        :: perturbStateCanopy=2     ! named variable to identify the case where we perturb the canopy temperature
 integer(i4b),parameter        :: perturbStateGround=3     ! named variable to identify the case where we perturb the ground temperature
 integer(i4b)                  :: itry                     ! index of flux evaluation
 integer(i4b)                  :: nFlux                    ! number of flux evaluations
 real(dp)                      :: TCan                     ! value of canopy temperature used in flux calculations (may be perturbed)
 real(dp)                      :: TGnd                     ! value of ground temperature used in flux calculations (may be perturbed)
 real(dp)                      :: fluxBalance              ! check energy closure (W m-2)
 real(dp),parameter            :: fluxTolerance=1.e-10_dp  ! tolerance for energy closure (W m-2)
 real(dp)                      :: dLWRadCanopy_dTCanopy    ! derivative in emitted radiation at the canopy w.r.t. canopy temperature
 real(dp)                      :: dLWRadGround_dTGround    ! derivative in emitted radiation at the ground w.r.t. ground temperature
 real(dp)                      :: LWNetCanopy_dStateCanopy ! net lw canopy flux after perturbation in canopy temperature
 real(dp)                      :: LWNetGround_dStateCanopy ! net lw ground flux after perturbation in canopy temperature
 real(dp)                      :: LWNetCanopy_dStateGround ! net lw canopy flux after perturbation in ground temperature
 real(dp)                      :: LWNetGround_dStateGround ! net lw ground flux after perturbation in ground temperature
 ! -----------------------------------------------------------------------------------------------------------------------------------------------
 ! initialize error control
 err=0; message='longwaveBal/'

 ! check the need to compute numerical derivatives
 if(ixDerivMethod==numerical)then
  nFlux=3  ! compute the derivatives using one-sided finite differences
 else
  nFlux=1  ! compute analytical derivatives
 end if

 ! either one or multiple flux calls, depending on if using analytical or numerical derivatives
 do itry=nFlux,1,-1  ! (work backwards to ensure all computed fluxes come from the un-perturbed case)

  !print*, 'perturbation: ', (itry==unperturbed), (itry==perturbStateCanopy), (itry==perturbStateGround)

  ! -------------------------------------------------------------------------------------
  ! state perturbations for numerical deriavtives with one-sided finite differences
  ! note: no perturbations performed using analytical derivatives (nFlux=1)
  ! -------------------------------------------------------------------------------------

  ! identify the type of perturbation
  select case(itry)

   ! un-perturbed case
   case(unperturbed)
    TCan = canopyTemp
    TGnd = groundTemp

   ! perturb canopy temperature
   case(perturbStateCanopy)
    TCan = canopyTemp + dx
    TGnd = groundTemp

   ! perturb ground temperature
   case(perturbStateGround)
    TCan = canopyTemp
    TGnd = groundTemp + dx

   ! check for an unknown perturbation
   case default; err=10; message=trim(message)//"unknown perturbation"; return

  end select ! (type of perturbation)

  ! -------------------------------------------------------------------------------------
  ! calculation block (unperturbed fluxes returned [computed last])
  ! -------------------------------------------------------------------------------------
  ! NOTE: emc should be set to zero when not computing canopy fluxes

  ! compute longwave fluxes from canopy and the ground
  if(computeVegFlux)then
   LWRadCanopy = emc*sb*TCan**4._dp                                           ! longwave radiation emitted from the canopy (W m-2)
  else
   LWRadCanopy = 0._dp
  end if
  LWRadGround = emg*sb*TGnd**4._dp                                           ! longwave radiation emitted at the ground surface (W m-2)

  ! compute fluxes originating from the atmosphere
  LWRadUbound2Canopy = (emc + (1._dp - emc)*(1._dp - emg)*emc)*LWRadUbound   ! downward atmospheric longwave radiation absorbed by the canopy (W m-2)
  LWRadUbound2Ground = (1._dp - emc)*emg*LWRadUbound                         ! downward atmospheric longwave radiation absorbed by the ground (W m-2)
  LWRadUbound2Ubound = (1._dp - emc)*(1._dp - emg)*(1._dp - emc)*LWRadUbound ! atmospheric radiation reflected by the ground and lost thru upper boundary (W m-2)

  ! compute fluxes originating from the canopy
  LWRadCanopy2Ubound = (1._dp + (1._dp - emc)*(1._dp - emg))*LWRadCanopy     ! longwave radiation emitted from canopy lost thru upper boundary (W m-2)
  LWRadCanopy2Ground = emg*LWRadCanopy                                       ! longwave radiation emitted from canopy absorbed by the ground (W m-2)
  LWRadCanopy2Canopy = emc*(1._dp - emg)*LWRadCanopy                         ! canopy longwave reflected from ground and absorbed by the canopy (W m-2)

  ! compute fluxes originating from the ground surface
  LWRadGround2Ubound = (1._dp - emc)*LWRadGround                             ! longwave radiation emitted from ground lost thru upper boundary (W m-2)
  LWRadGround2Canopy = emc*LWRadGround                                       ! longwave radiation emitted from ground and absorbed by the canopy (W m-2)

  ! compute net longwave radiation (W m-2)
  LWNetCanopy = LWRadUbound2Canopy + LWRadGround2Canopy + LWRadCanopy2Canopy - 2._dp*LWRadCanopy  ! canopy
  LWNetGround = LWRadUbound2Ground + LWRadCanopy2Ground - LWRadGround                             ! ground surface
  LWNetUbound = LWRadUbound - LWRadUbound2Ubound - LWRadCanopy2Ubound - LWRadGround2Ubound                             ! upper boundary

  !print*, 'LWRadCanopy = ', LWRadCanopy
  !print*, 'LWRadGround = ', LWRadGround

  !print*, 'LWNetCanopy = ', LWNetCanopy
  !print*, 'LWNetGround = ', LWNetGround
  !print*, 'LWNetUbound = ', LWNetUbound

  ! check the flux balance
  fluxBalance = LWNetUbound - (LWNetCanopy + LWNetGround)
  if(abs(fluxBalance) > fluxTolerance)then
   print*, 'fluxBalance = ', fluxBalance
   print*, 'emg, emc = ', emg, emc
   print*, 'TCan, TGnd = ', TCan, TGnd
   print*, 'LWRadUbound = ', LWRadUbound
   print*, 'LWRadCanopy = ', LWRadCanopy
   print*, 'LWRadGround = ', LWRadGround
   print*, 'LWRadUbound2Canopy = ', LWRadUbound2Canopy
   print*, 'LWRadUbound2Ground = ', LWRadUbound2Ground
   print*, 'LWRadUbound2Ubound = ', LWRadUbound2Ubound
   print*, 'LWRadCanopy2Ubound = ', LWRadCanopy2Ubound
   print*, 'LWRadCanopy2Ground = ', LWRadCanopy2Ground
   print*, 'LWRadCanopy2Canopy = ', LWRadCanopy2Canopy
   print*, 'LWRadGround2Ubound = ', LWRadGround2Ubound
   print*, 'LWRadGround2Canopy = ', LWRadGround2Canopy
   print*, 'LWNetCanopy = ', LWNetCanopy
   print*, 'LWNetGround = ', LWNetGround
   print*, 'LWNetUbound = ', LWNetUbound
   message=trim(message)//'flux imbalance'
   err=20; return
  end if

  ! --------------------------------------------------------------------------------------
  ! save perturbed fluxes to calculate numerical derivatives (one-sided finite difference)
  ! --------------------------------------------------------------------------------------
  if(ixDerivMethod==numerical)then
   select case(itry) ! (select type of perturbation)
    case(unperturbed); exit
    case(perturbStateCanopy)
     LWNetCanopy_dStateCanopy = LWNetCanopy
     LWNetGround_dStateCanopy = LWNetGround
    case(perturbStateGround)
     LWNetCanopy_dStateGround = LWNetCanopy
     LWNetGround_dStateGround = LWNetGround
    case default; err=10; message=trim(message)//"unknown perturbation"; return
   end select ! (type of perturbation)
  end if ! (if numerical)

 end do  ! looping through different perturbations

 ! -------------------------------------------------------------------------------------
 ! compute derivatives
 ! -------------------------------------------------------------------------------------
 select case(ixDerivMethod)

  ! ***** analytical derivatives
  case(analytical)
   ! compute initial derivatives
   dLWRadCanopy_dTCanopy = 4._dp*emc*sb*TCan**3._dp
   dLWRadGround_dTGround = 4._dp*emg*sb*TGnd**3._dp
   ! compute analytical derivatives
   dLWNetCanopy_dTCanopy = (emc*(1._dp - emg) - 2._dp)*dLWRadCanopy_dTCanopy ! derivative in net canopy radiation w.r.t. canopy temperature (W m-2 K-1)
   dLWNetGround_dTGround = -dLWRadGround_dTGround     ! derivative in net ground radiation w.r.t. ground temperature (W m-2 K-1)
   dLWNetCanopy_dTGround = emc*dLWRadGround_dTGround  ! derivative in net canopy radiation w.r.t. ground temperature (W m-2 K-1)
   dLWNetGround_dTCanopy = emg*dLWRadCanopy_dTCanopy  ! derivative in net ground radiation w.r.t. canopy temperature (W m-2 K-1)

  ! ***** numerical derivatives
  case(numerical)
   ! compute numerical derivatives (one-sided finite differences)
   dLWNetCanopy_dTCanopy = (LWNetCanopy_dStateCanopy - LWNetCanopy)/dx  ! derivative in net canopy radiation w.r.t. canopy temperature (W m-2 K-1)
   dLWNetGround_dTGround = (LWNetGround_dStateGround - LWNetGround)/dx  ! derivative in net ground radiation w.r.t. ground temperature (W m-2 K-1)
   dLWNetCanopy_dTGround = (LWNetCanopy_dStateGround - LWNetCanopy)/dx  ! derivative in net canopy radiation w.r.t. ground temperature (W m-2 K-1)
   dLWNetGround_dTCanopy = (LWNetGround_dStateCanopy - LWNetGround)/dx  ! derivative in net ground radiation w.r.t. canopy temperature (W m-2 K-1)

  ! ***** error check
  case default; err=10; message=trim(message)//"unknown method to calculate derivatives"; return

 end select ! (type of method to calculate derivatives)

 end subroutine longwaveBal


 ! *******************************************************************************************************
 ! private subroutine aeroResist: compute aerodynamic resistances
 ! *******************************************************************************************************
 subroutine aeroResist(&
                       ! input: model control
                       computeVegFlux,                & ! intent(in): logical flag to compute vegetation fluxes (.false. if veg buried by snow)
                       derivDesired,                  & ! intent(in): flag to indicate if analytical derivatives are desired
                       ixVegTraits,                   & ! intent(in): choice of parameterization for vegetation roughness length and displacement height
                       ixWindProfile,                 & ! intent(in): choice of canopy wind profile
                       ixStability,                   & ! intent(in): choice of stability function
                       ! input: above-canopy forcing data
                       mHeight,                       & ! intent(in): measurement height (m)
                       airtemp,                       & ! intent(in): air temperature at some height above the surface (K)
                       windspd,                       & ! intent(in): wind speed at some height above the surface (m s-1)
                       ! input: temperature (canopy, ground, canopy air space)
                       canairTemp,                    & ! intent(in): temperature of the canopy air space (K)
                       groundTemp,                    & ! intent(in): ground temperature (K)
                       ! input: diagnostic variables
                       exposedVAI,                    & ! intent(in): exposed vegetation area index -- leaf plus stem (m2 m-2)
                       snowDepth,                     & ! intent(in): snow depth (m)
                       ! input: parameters
                       z0Ground,                      & ! intent(in): roughness length of the ground (below canopy or non-vegetated surface [snow]) (m)
                       z0CanopyParam,                 & ! intent(in): roughness length of the canopy (m)
                       zpdFraction,                   & ! intent(in): zero plane displacement / canopy height (-)
                       critRichNumber,                & ! intent(in): critical value for the bulk Richardson number where turbulence ceases (-)
                       Louis79_bparam,                & ! intent(in): parameter in Louis (1979) stability function
                       Mahrt87_eScale,                & ! intent(in): exponential scaling factor in the Mahrt (1987) stability function
                       windReductionParam,            & ! intent(in): canopy wind reduction parameter (-)
                       leafExchangeCoeff,             & ! intent(in): turbulent exchange coeff between canopy surface and canopy air ( m s-(1/2) )
                       leafDimension,                 & ! intent(in): characteristic leaf dimension (m)
                       heightCanopyTop,               & ! intent(in): height at the top of the vegetation canopy (m)
                       heightCanopyBottom,            & ! intent(in): height at the bottom of the vegetation canopy (m)
                       ! output: stability corrections
                       RiBulkCanopy,                  & ! intent(out): bulk Richardson number for the canopy (-)
                       RiBulkGround,                  & ! intent(out): bulk Richardson number for the ground surface (-)
                       canopyStabilityCorrection,     & ! intent(out): stability correction for the canopy (-)
                       groundStabilityCorrection,     & ! intent(out): stability correction for the ground surface (-)
                       ! output: scalar resistances
                       z0Canopy,                      & ! intent(out): roughness length of the canopy (m)
                       windReductionFactor,           & ! intent(out): canopy wind reduction factor (-)
                       zeroPlaneDisplacement,         & ! intent(out): zero plane displacement (m)
                       eddyDiffusCanopyTop,           & ! intent(out): eddy diffusivity for heat at the top of the canopy (m2 s-1)
                       frictionVelocity,              & ! intent(out): friction velocity (m s-1)
                       windspdCanopyTop,              & ! intent(out): windspeed at the top of the canopy (m s-1)
                       windspdCanopyBottom,           & ! intent(out): windspeed at the height of the bottom of the canopy (m s-1)
                       leafResistance,                & ! intent(out): mean leaf boundary layer resistance per unit leaf area (s m-1)
                       groundResistance,              & ! intent(out): below canopy aerodynamic resistance (s m-1)
                       canopyResistance,              & ! intent(out): above canopy aerodynamic resistance (s m-1)
                       ! output: derivatives in scalar resistances
                       dGroundResistance_dTGround,    & ! intent(out): derivative in ground resistance w.r.t. ground temperature (s m-1 K-1)
                       dGroundResistance_dTCanopy,    & ! intent(out): derivative in ground resistance w.r.t. canopy temperature (s m-1 K-1)
                       dGroundResistance_dTCanair,    & ! intent(out): derivative in ground resistance w.r.t. canopy air temperature (s m-1 K-1)
                       dCanopyResistance_dTCanopy,    & ! intent(out): derivative in canopy resistance w.r.t. canopy temperature (s m-1 K-1)
                       dCanopyResistance_dTCanair,    & ! intent(out): derivative in canopy resistance w.r.t. canopy air temperature (s m-1 K-1)
                       ! output: error control
                       err,message                    ) ! intent(out): error control
 ! -----------------------------------------------------------------------------------------------------------------------------------------
 ! compute aerodynamic resistances
 ! Refs: Choudhury and Monteith (4-layer model for heat budget of homogenous surfaces; QJRMS, 1988)
 !       Niu and Yang (Canopy effects on snow processes; JGR, 2004)
 !       Mahat et al. (Below-canopy turbulence in a snowmelt model, WRR, 2012)
 implicit none
 ! input: model control
 logical(lgt),intent(in)       :: computeVegFlux                ! logical flag to compute vegetation fluxes (.false. if veg buried by snow)
 logical(lgt),intent(in)       :: derivDesired                  ! logical flag to indicate if analytical derivatives are desired
 integer(i4b),intent(in)       :: ixVegTraits                   ! choice of parameterization for vegetation roughness length and displacement height
 integer(i4b),intent(in)       :: ixWindProfile                 ! choice of canopy wind profile
 integer(i4b),intent(in)       :: ixStability                   ! choice of stability function
 ! input: above-canopy forcing data
 real(dp),intent(in)           :: mHeight                       ! measurement height (m)
 real(dp),intent(in)           :: airtemp                       ! air temperature at some height above the surface (K)
 real(dp),intent(in)           :: windspd                       ! wind speed at some height above the surface (m s-1)
 ! input: temperature (canopy, ground, canopy air space)
 real(dp),intent(in)           :: canairTemp                    ! temperature of the canopy air space (K)
 real(dp),intent(in)           :: groundTemp                    ! ground temperature (K)
 ! input: diagnostic variables
 real(dp),intent(in)           :: exposedVAI                    ! exposed vegetation area index -- leaf plus stem (m2 m-2)
 real(dp),intent(in)           :: snowDepth                     ! snow depth (m)
 ! input: parameters
 real(dp),intent(in)           :: z0Ground                      ! roughness length of the ground (below canopy or non-vegetated surface [snow]) (m)
 real(dp),intent(in)           :: z0CanopyParam                 ! roughness length of the canopy (m)
 real(dp),intent(in)           :: zpdFraction                   ! zero plane displacement / canopy height (-)
 real(dp),intent(in)           :: critRichNumber                ! critical value for the bulk Richardson number where turbulence ceases (-)
 real(dp),intent(in)           :: Louis79_bparam                ! parameter in Louis (1979) stability function
 real(dp),intent(in)           :: Mahrt87_eScale                ! exponential scaling factor in the Mahrt (1987) stability function
 real(dp),intent(in)           :: windReductionParam            ! canopy wind reduction parameter (-)
 real(dp),intent(in)           :: leafExchangeCoeff             ! turbulent exchange coeff between canopy surface and canopy air ( m s-(1/2) )
 real(dp),intent(in)           :: leafDimension                 ! characteristic leaf dimension (m)
 real(dp),intent(in)           :: heightCanopyTop               ! height at the top of the vegetation canopy (m)
 real(dp),intent(in)           :: heightCanopyBottom            ! height at the bottom of the vegetation canopy (m)
 ! output: stability corrections
 real(dp),intent(out)          :: RiBulkCanopy                  ! bulk Richardson number for the canopy (-)
 real(dp),intent(out)          :: RiBulkGround                  ! bulk Richardson number for the ground surface (-)
 real(dp),intent(out)          :: canopyStabilityCorrection     ! stability correction for the canopy (-)
 real(dp),intent(out)          :: groundStabilityCorrection     ! stability correction for the ground surface (-)
 ! output: scalar resistances
 real(dp),intent(out)          :: z0Canopy                      ! roughness length of the vegetation canopy (m)
 real(dp),intent(out)          :: windReductionFactor           ! canopy wind reduction factor (-)
 real(dp),intent(out)          :: zeroPlaneDisplacement         ! zero plane displacement (m)
 real(dp),intent(out)          :: eddyDiffusCanopyTop           ! eddy diffusivity for heat at the top of the canopy (m2 s-1)
 real(dp),intent(out)          :: frictionVelocity              ! friction velocity (m s-1)
 real(dp),intent(out)          :: windspdCanopyTop              ! windspeed at the top of the canopy (m s-1)
 real(dp),intent(out)          :: windspdCanopyBottom           ! windspeed at the height of the bottom of the canopy (m s-1)
 real(dp),intent(out)          :: leafResistance                ! mean leaf boundary layer resistance per unit leaf area (s m-1)
 real(dp),intent(out)          :: groundResistance              ! below canopy aerodynamic resistance (s m-1)
 real(dp),intent(out)          :: canopyResistance              ! above canopy aerodynamic resistance (s m-1)
 ! output: derivatives in scalar resistances
 real(dp),intent(out)          :: dGroundResistance_dTGround    ! derivative in ground resistance w.r.t. ground temperature (s m-1 K-1)
 real(dp),intent(out)          :: dGroundResistance_dTCanopy    ! derivative in ground resistance w.r.t. canopy temperature (s m-1 K-1)
 real(dp),intent(out)          :: dGroundResistance_dTCanair    ! derivative in ground resistance w.r.t. canopy air temperature (s m-1 K-1)
 real(dp),intent(out)          :: dCanopyResistance_dTCanopy    ! derivative in canopy resistance w.r.t. canopy temperature (s m-1 K-1)
 real(dp),intent(out)          :: dCanopyResistance_dTCanair    ! derivative in canopy resistance w.r.t. canopy air temperature (s m-1 K-1)
 ! output: error control
 integer(i4b),intent(out)      :: err                           ! error code
 character(*),intent(out)      :: message                       ! error message
 ! -----------------------------------------------------------------------------------------------------------------------------------------
 ! local variables: general
 character(LEN=256)            :: cmessage                      ! error message of downwind routine
 ! local variables: vegetation roughness and dispalcement height
 real(dp),parameter            :: oneThird=1._dp/3._dp          ! 1/3
 real(dp),parameter            :: twoThirds=2._dp/3._dp         ! 2/3
 real(dp),parameter            :: C_r = 0.3                     ! roughness element drag coefficient (-) from Raupach (BLM, 1994)
 real(dp),parameter            :: C_s = 0.003_dp                ! substrate surface drag coefficient (-) from Raupach (BLM, 1994)
 real(dp),parameter            :: approxDragCoef_max = 0.3_dp   ! maximum value of the approximate drag coefficient (-) from Raupach (BLM, 1994)
 real(dp),parameter            :: psi_h = 0.193_dp              ! roughness sub-layer influence function (-) from Raupach (BLM, 1994)
 real(dp),parameter            :: c_d1 = 7.5_dp                 ! scaling parameter used to define displacement height (-) from Raupach (BLM, 1994)
 real(dp),parameter            :: cd_CM = 0.2_dp                ! mean drag coefficient for individual leaves (-) from Choudhury and Monteith (QJRMS, 1988)
 real(dp)                      :: funcLAI                       ! temporary variable to calculate zero plane displacement for the canopy
 real(dp)                      :: fracCanopyHeight              ! zero plane displacement expressed as a fraction of canopy height
 real(dp)                      :: approxDragCoef                ! approximate drag coefficient used in the computation of canopy roughness length (-)
 ! local variables: resistance
 real(dp)                      :: canopyExNeut                  ! surface-atmosphere exchange coefficient under neutral conditions (-)
 real(dp)                      :: groundExNeut                  ! surface-atmosphere exchange coefficient under neutral conditions (-)
 real(dp)                      :: sfc2AtmExchangeCoeff_canopy   ! surface-atmosphere exchange coefficient after stability corrections (-)
 real(dp)                      :: groundResistanceNeutral       ! ground resistance under neutral conditions (s m-1)
 real(dp)                      :: windConvFactorTop             ! factor to convert friction velocity to wind speed at top of canopy (-)
 real(dp)                      :: windConvFactorBottom          ! factor to convert wind speed at top of canopy to wind speed at bottom of canopy (-)
 real(dp)                      :: referenceHeight               ! reference height used to compute above-ground windspeed (m)
 real(dp)                      :: heightAboveGround             ! height above the snow surface (m)
 real(dp)                      :: heightCanopyTopAboveSnow      ! height at the top of the vegetation canopy relative to snowpack (m)
 real(dp)                      :: heightCanopyBottomAboveSnow   ! height at the bottom of the vegetation canopy relative to snowpack (m)
<<<<<<< HEAD
 real(dp)                      :: windspdAdj                    ! temporary windspeed used for adjustment
=======
>>>>>>> 7ccde394
 ! local variables: derivatives
 real(dp)                      :: dFV_dT                        ! derivative in friction velocity w.r.t. canopy air temperature
 real(dp)                      :: dED_dT                        ! derivative in eddy diffusivity at the top of the canopy w.r.t. canopy air temperature
 real(dp)                      :: dGR_dT                        ! derivative in neutral ground resistance w.r.t. canopy air temperature
 real(dp)                      :: tmp1,tmp2                     ! temporary variables used in calculation of ground resistance
 real(dp)                      :: dCanopyStabilityCorrection_dRich     ! derivative in stability correction w.r.t. Richardson number for the canopy (-)
 real(dp)                      :: dGroundStabilityCorrection_dRich     ! derivative in stability correction w.r.t. Richardson number for the ground surface (-)
 real(dp)                      :: dCanopyStabilityCorrection_dAirTemp  ! (not used) derivative in stability correction w.r.t. air temperature (K-1)
 real(dp)                      :: dGroundStabilityCorrection_dAirTemp  ! (not used) derivative in stability correction w.r.t. air temperature (K-1)
 real(dp)                      :: dCanopyStabilityCorrection_dCasTemp  ! derivative in canopy stability correction w.r.t. canopy air space temperature (K-1)
 real(dp)                      :: dGroundStabilityCorrection_dCasTemp  ! derivative in ground stability correction w.r.t. canopy air space temperature (K-1)
 real(dp)                      :: dGroundStabilityCorrection_dSfcTemp  ! derivative in ground stability correction w.r.t. surface temperature (K-1)
 real(dp)                      :: singleLeafConductance         ! leaf boundary layer conductance (m s-1)
 real(dp)                      :: canopyLeafConductance         ! leaf boundary layer conductance -- scaled up to the canopy (m s-1)
 real(dp)                      :: leaf2CanopyScaleFactor        ! factor to scale from the leaf to the canopy [m s-(1/2)]
 ! -----------------------------------------------------------------------------------------------------------------------------------------
 ! initialize error control
 err=0; message='aeroResist/'

 ! check that measurement height is above the top of the canopy
 if(mHeight < heightCanopyTop)then
  err=20; message=trim(message)//'measurement height is below the top of the canopy'; return
 end if

 ! -----------------------------------------------------------------------------------------------------------------------------------------
 ! * compute vegetation poperties (could be done at the same time as phenology.. does not have to be in the flux routine!)
 if(computeVegFlux) then ! (if vegetation is exposed)

  ! ***** identify zero plane displacement, roughness length, and surface temperature for the canopy (m)
  ! First, calculate offset from snow depth - use these to
  ! scale wind profiles and resistances
  heightCanopyTopAboveSnow = heightCanopyTop - snowDepth
  heightCanopyBottomAboveSnow = max(heightCanopyBottom - snowDepth, 0.0_dp)
  select case(ixVegTraits)

   ! Raupach (BLM 1994) "Simplified expressions..."
   case(Raupach_BLM1994)
    ! (compute zero-plane displacement)
    funcLAI          = sqrt(c_d1*exposedVAI)
    fracCanopyHeight = -(1._dp - exp(-funcLAI))/funcLAI + 1._dp
    zeroPlaneDisplacement = fracCanopyHeight*(heightCanopyTopAboveSnow-heightCanopyBottomAboveSnow)+heightCanopyBottomAboveSnow
    ! (coupute roughness length of the veg canopy)
    approxDragCoef   = min( sqrt(C_s + C_r*exposedVAI/2._dp), approxDragCoef_max)
    z0Canopy         = (1._dp - fracCanopyHeight) * exp(-vkc*approxDragCoef - psi_h) * (heightCanopyTopAboveSnow-heightCanopyBottomAboveSnow)

   ! Choudhury and Monteith (QJRMS 1998) "A four layer model for the heat budget..."
   case(CM_QJRMS1998)
    funcLAI =  cd_CM*exposedVAI
    zeroPlaneDisplacement = 1.1_dp*heightCanopyTopAboveSnow*log(1._dp + funcLAI**0.25_dp)
    if(funcLAI < 0.2_dp)then
     z0Canopy = z0Ground + 0.3_dp*heightCanopyTopAboveSnow*funcLAI**0.5_dp
    else
     z0Canopy = 0.3_dp*heightCanopyTopAboveSnow*(1._dp - zeroPlaneDisplacement/heightCanopyTopAboveSnow)
    end if

   ! constant parameters dependent on the vegetation type
   case(vegTypeTable)
    zeroPlaneDisplacement = zpdFraction*heightCanopyTopAboveSnow  ! zero-plane displacement (m)
    z0Canopy = z0CanopyParam                                      ! roughness length of the veg canopy (m)

   ! check
   case default
    err=10; message=trim(message)//"unknown parameterization for vegetation roughness length and displacement height"; return

  end select  ! vegetation traits (z0, zpd)

  ! check that everything is consistent
  if(zeroPlaneDisplacement < heightCanopyBottomAboveSnow)then; err=20; message=trim(message)//'zero plane displacement is below the canopy bottom'; return; end if
  if(mHeight < zeroPlaneDisplacement)then; err=20; message=trim(message)//'measurement height is below the displacement height'; return; end if
  if(mHeight < z0Canopy)then; err=20; message=trim(message)//'measurement height is below the roughness length'; return; end if

  ! -----------------------------------------------------------------------------------------------------------------------------------------
  ! -----------------------------------------------------------------------------------------------------------------------------------------
  ! * compute resistance for the case where the canopy is exposed
  ! compute the stability correction for resistance from canopy air space to air above the canopy (-)
  call aStability(&
                  ! input
                  derivDesired,                                     & ! input: logical flag to compute analytical derivatives
                  ixStability,                                      & ! input: choice of stability function
                  ! input: forcing data, diagnostic and state variables
                  mHeight,                                          & ! input: measurement height (m)
                  airTemp,                                          & ! input: air temperature above the canopy (K)
                  canairTemp,                                       & ! input: temperature of the canopy air space (K)
                  windspd,                                          & ! input: wind speed above the canopy (m s-1)
                  ! input: stability parameters
                  critRichNumber,                                   & ! input: critical value for the bulk Richardson number where turbulence ceases (-)
                  Louis79_bparam,                                   & ! input: parameter in Louis (1979) stability function
                  Mahrt87_eScale,                                   & ! input: exponential scaling factor in the Mahrt (1987) stability function
                  ! output
                  RiBulkCanopy,                                     & ! output: bulk Richardson number (-)
                  canopyStabilityCorrection,                        & ! output: stability correction for turbulent heat fluxes (-)
                  dCanopyStabilityCorrection_dRich,                 & ! output: derivative in stability correction w.r.t. Richardson number for the canopy (-)
                  dCanopyStabilityCorrection_dAirTemp,              & ! output: (not used) derivative in stability correction w.r.t. air temperature (K-1)
                  dCanopyStabilityCorrection_dCasTemp,              & ! output: derivative in stability correction w.r.t. canopy air space temperature (K-1)
                  err, cmessage                                     ) ! output: error control
  if(err/=0)then; message=trim(message)//trim(cmessage); return; end if

  ! compute turbulent exchange coefficient (-)
  canopyExNeut = (vkc**2._dp) / ( log((mHeight - zeroPlaneDisplacement)/z0Canopy))**2._dp     ! coefficient under conditions of neutral stability
  sfc2AtmExchangeCoeff_canopy = canopyExNeut*canopyStabilityCorrection                        ! after stability corrections

  ! compute the friction velocity (m s-1)
  frictionVelocity = windspd * sqrt(sfc2AtmExchangeCoeff_canopy)

  ! compute the above-canopy resistance (s m-1)
  canopyResistance = 1._dp/(sfc2AtmExchangeCoeff_canopy*windspd)
  if(canopyResistance < 0._dp)then; err=20; message=trim(message)//'canopy resistance < 0'; return; end if

  ! compute windspeed at the top of the canopy above snow depth (m s-1)
  ! NOTE: stability corrections cancel out
  windConvFactorTop = log((heightCanopyTopAboveSnow - zeroPlaneDisplacement)/z0Canopy) / log((mHeight - snowDepth - zeroPlaneDisplacement)/z0Canopy)
  windspdCanopyTop  = windspd*windConvFactorTop

  ! compute the windspeed reduction
  ! Refs: Norman et al. (Ag. Forest Met., 1995) -- citing Goudriaan (1977 manuscript "crop micrometeorology: a simulation study", Wageningen).
  windReductionFactor = windReductionParam * exposedVAI**twoThirds * (heightCanopyTopAboveSnow - heightCanopyBottomAboveSnow)**oneThird / leafDimension**oneThird

  ! compute windspeed at the bottom of the canopy relative to the snow depth (m s-1)
  referenceHeight      = max(heightCanopyBottomAboveSnow, z0Ground)
  windConvFactorBottom = exp(-windReductionFactor*(1._dp - (referenceHeight/heightCanopyTopAboveSnow)))
  windspdCanopyBottom  = windspdCanopyTop*windConvFactorBottom

  ! compute the leaf boundary layer resistance (s m-1)
  singleLeafConductance  = leafExchangeCoeff*sqrt(windspdCanopyTop/leafDimension)
  leaf2CanopyScaleFactor = (2._dp/windReductionFactor) * (1._dp - exp(-windReductionFactor/2._dp)) ! factor to scale from the leaf to the canopy
  canopyLeafConductance  = singleLeafConductance*leaf2CanopyScaleFactor
  leafResistance         = 1._dp/(canopyLeafConductance)
  if(leafResistance < 0._dp)then; err=20; message=trim(message)//'leaf resistance < 0'; return; end if

  ! compute eddy diffusivity for heat at the top of the canopy (m2 s-1)
  !  Note: use of friction velocity here includes stability adjustments
  !  Note: max used to avoid dividing by zero
  eddyDiffusCanopyTop = max(vkc*FrictionVelocity*(heightCanopyTopAboveSnow - zeroPlaneDisplacement), mpe)

  ! compute the resistance between the surface and canopy air UNDER NEUTRAL CONDITIONS (s m-1)
  select case(ixWindProfile)
   ! case 1: assume exponential profile extends from the snow depth plus surface roughness length to the displacement height plus vegetation roughness
   case(exponential)
    tmp1 = exp(-windReductionFactor* referenceHeight/heightCanopyTopAboveSnow)
    tmp2 = exp(-windReductionFactor*(z0Canopy+zeroPlaneDisplacement)/heightCanopyTopAboveSnow)
    groundResistanceNeutral = ( heightCanopyTopAboveSnow*exp(windReductionFactor/heightCanopyTopAboveSnow) / (windReductionFactor*eddyDiffusCanopyTop) ) * (tmp1 - tmp2)   ! s m-1
   ! case 2: logarithmic profile from snow depth plus roughness height to bottom of the canopy
   case(logBelowCanopy)
    tmp1 = exp(-windReductionFactor* referenceHeight/heightCanopyTopAboveSnow)
    tmp2 = exp(-windReductionFactor*(z0Canopy+zeroPlaneDisplacement)/heightCanopyTopAboveSnow)
    if(referenceHeight > z0Ground) then  ! snow is above the bottom of the canopy -- just use the exponential profile
     groundResistanceNeutral = ( heightCanopyTopAboveSnow*exp(windReductionFactor) / (windReductionFactor*eddyDiffusCanopyTop) ) * (tmp1 - tmp2)   ! s m-1
    else  ! snow is below the bottom of the canopy
     groundResistanceNeutral = ( heightCanopyTopAboveSnow*exp(windReductionFactor) / (windReductionFactor*eddyDiffusCanopyTop) ) * (tmp1 - tmp2) & ! s m-1
                                  + (1._dp/(max(0.1_dp,windspdCanopyBottom)*vkc**2._dp))*(log(referenceHeight/z0Ground))**2._dp
    end if
   ! check that we identified the option
   case default
    err=20; message=trim(message)//'cannot identify option for canopy wind profile'; return
   end select

  ! compute the stability correction for resistance from the ground to the canopy air space (-)
  call aStability(&
                  ! input
                  derivDesired,                                     & ! input: logical flag to compute analytical derivatives
                  ixStability,                                      & ! input: choice of stability function
                  ! input: forcing data, diagnostic and state variables
                  referenceHeight,                                  & ! input: reference height of wind within the canopy (m)
                  canairTemp,                                       & ! input: temperature of the canopy air space (K)
                  groundTemp,                                       & ! input: temperature of the ground surface (K)
                  max(0.1_dp,windspdCanopyBottom),                  & ! input: wind speed at the reference height (m s-1)
                  ! input: stability parameters
                  critRichNumber,                                   & ! input: critical value for the bulk Richardson number where turbulence ceases (-)
                  Louis79_bparam,                                   & ! input: parameter in Louis (1979) stability function
                  Mahrt87_eScale,                                   & ! input: exponential scaling factor in the Mahrt (1987) stability function
                  ! output
                  RiBulkGround,                                     & ! output: bulk Richardson number (-)
                  groundStabilityCorrection,                        & ! output: stability correction for turbulent heat fluxes (-)
                  dGroundStabilityCorrection_dRich,                 & ! output: derivative in stability correction w.r.t. Richardson number for the canopy (-)
                  dGroundStabilityCorrection_dCasTemp,              & ! output: derivative in stability correction w.r.t. canopy air space temperature (K-1)
                  dGroundStabilityCorrection_dSfcTemp,              & ! output: derivative in stability correction w.r.t. surface temperature (K-1)
                  err, cmessage                                     ) ! output: error control
  if(err/=0)then; message=trim(message)//trim(cmessage); return; end if

  ! compute the ground resistance
  groundResistance = groundResistanceNeutral / groundStabilityCorrection
  if(groundResistance < 0._dp)then; err=20; message=trim(message)//'ground resistance < 0 [vegetation is present]'; return; end if

 ! -----------------------------------------------------------------------------------------------------------------------------------------
 ! -----------------------------------------------------------------------------------------------------------------------------------------
 ! * compute resistance for the case without a canopy (bare ground, or canopy completely buried with snow)
 else

  ! no canopy, so set huge resistances (not used)
  canopyResistance = 1.e12_dp   ! not used: huge resistance, so conductance is essentially zero
  leafResistance   = 1.e12_dp   ! not used: huge resistance, so conductance is essentially zero

  ! define height above the snow surface
  heightAboveGround  = mHeight - snowDepth

  ! check that measurement height above the ground surface is above the roughness length
  windspdAdj = windspd
  if(heightAboveGround < z0Ground)then
   heightAboveGround = 2.0_dp
   windspdAdj = windspd * (log(snowDepth + heightAboveGround / z0Ground) / log(mHeight/z0Ground))
  end if

  ! compute the resistance between the surface and canopy air UNDER NEUTRAL CONDITIONS (s m-1)
  groundExNeut = (vkc**2._dp) / ( log(heightAboveGround/z0Ground)**2._dp) ! turbulent transfer coefficient under conditions of neutral stability (-)
  groundResistanceNeutral = 1._dp / (groundExNeut*windspdAdj)

  ! compute ground stability correction
  call aStability(&
                   ! input
                  derivDesired,                                     & ! input: logical flag to compute analytical derivatives
                  ixStability,                                      & ! input: choice of stability function
                  ! input: forcing data, diagnostic and state variables
                  heightAboveGround,                                & ! input: measurement height above the ground surface (m)
                  airtemp,                                          & ! input: temperature above the ground surface (K)
                  groundTemp,                                       & ! input: trial value of surface temperature -- "surface" is either canopy or ground (K)
                  windspd,                                          & ! input: wind speed above the ground surface (m s-1)
                  ! input: stability parameters
                  critRichNumber,                                   & ! input: critical value for the bulk Richardson number where turbulence ceases (-)
                  Louis79_bparam,                                   & ! input: parameter in Louis (1979) stability function
                  Mahrt87_eScale,                                   & ! input: exponential scaling factor in the Mahrt (1987) stability function
                  ! output
                  RiBulkGround,                                     & ! output: bulk Richardson number (-)
                  groundStabilityCorrection,                        & ! output: stability correction for turbulent heat fluxes (-)
                  dGroundStabilityCorrection_dRich,                 & ! output: derivative in stability correction w.r.t. Richardson number for the ground surface (-)
                  dGroundStabilityCorrection_dAirTemp,              & ! output: (not used) derivative in stability correction w.r.t. air temperature (K-1)
                  dGroundStabilityCorrection_dSfcTemp,              & ! output: derivative in stability correction w.r.t. surface temperature (K-1)
                  err, cmessage                                     ) ! output: error control
  if(err/=0)then; message=trim(message)//trim(cmessage); return; end if

  ! compute the ground resistance (after stability corrections)
  groundResistance = groundResistanceNeutral/groundStabilityCorrection
  if(groundResistance < 0._dp)then; err=20; message=trim(message)//'ground resistance < 0 [no vegetation]'; return; end if

  ! set all canopy variables to missing (no canopy!)
  z0Canopy                   = missingValue   ! roughness length of the vegetation canopy (m)
  RiBulkCanopy               = missingValue   ! bulk Richardson number for the canopy (-)
  windReductionFactor        = missingValue   ! canopy wind reduction factor (-)
  zeroPlaneDisplacement      = missingValue   ! zero plane displacement (m)
  canopyStabilityCorrection  = missingValue   ! stability correction for the canopy (-)
  eddyDiffusCanopyTop        = missingValue   ! eddy diffusivity for heat at the top of the canopy (m2 s-1)
  frictionVelocity           = missingValue   ! friction velocity (m s-1)
  windspdCanopyTop           = missingValue   ! windspeed at the top of the canopy (m s-1)
  windspdCanopyBottom        = missingValue   ! windspeed at the height of the bottom of the canopy (m s-1)

 end if  ! (if no canopy)

 ! -----------------------------------------------------------------------------------------------------------------------------------------
 ! -----------------------------------------------------------------------------------------------------------------------------------------
 ! -----------------------------------------------------------------------------------------------------------------------------------------
 ! -----------------------------------------------------------------------------------------------------------------------------------------
 ! * compute derivatives
 if(derivDesired)then  ! if analytical derivatives are desired

  ! derivatives for the vegetation canopy
  if(computeVegFlux) then ! (if vegetation is exposed)

   ! ***** compute derivatives w.r.t. canopy temperature
   ! NOTE: derivatives are zero because using canopy air space temperature
   dCanopyResistance_dTCanopy = 0._dp ! derivative in canopy resistance w.r.t. canopy temperature (s m-1 K-1)
   dGroundResistance_dTCanopy = 0._dp ! derivative in ground resistance w.r.t. canopy temperature (s m-1 K-1)

   ! ***** compute derivatives w.r.t. ground temperature (s m-1 K-1)
   dGroundResistance_dTGround = -(groundResistanceNeutral*dGroundStabilityCorrection_dSfcTemp)/(groundStabilityCorrection**2._dp)

   ! ***** compute derivatives w.r.t. temperature of the canopy air space (s m-1 K-1)
   ! derivative in canopy resistance w.r.t. canopy air temperature (s m-1 K-1)
   dCanopyResistance_dTCanair = -dCanopyStabilityCorrection_dCasTemp/(windspd*canopyExNeut*canopyStabilityCorrection**2._dp)
   ! derivative in ground resistance w.r.t. canopy air temperature (s m-1 K-1)
   ! (compute derivative in NEUTRAL ground resistance w.r.t. canopy air temperature (s m-1 K-1))
   dFV_dT = windspd*canopyExNeut*dCanopyStabilityCorrection_dCasTemp/(sqrt(sfc2AtmExchangeCoeff_canopy)*2._dp)                ! d(frictionVelocity)/d(canopy air temperature)
   dED_dT = dFV_dT*vkc*(heightCanopyTop - zeroPlaneDisplacement)                                                             ! d(eddyDiffusCanopyTop)d(canopy air temperature)
   dGR_dT = -dED_dT*(tmp1 - tmp2)*heightCanopyTop*exp(windReductionFactor) / (windReductionFactor*eddyDiffusCanopyTop**2._dp) ! d(groundResistanceNeutral)/d(canopy air temperature)
   ! (stitch everything together -- product rule)
   dGroundResistance_dTCanair = dGR_dT/groundStabilityCorrection - groundResistanceNeutral*dGroundStabilityCorrection_dCasTemp/(groundStabilityCorrection**2._dp)

  ! ***** compute resistances for non-vegetated surfaces (e.g., snow)
  else

   ! set canopy derivatives to zero (non-vegetated, remember)
   dCanopyResistance_dTCanopy = 0._dp
   dGroundResistance_dTCanopy = 0._dp

   ! compute derivatives for ground resistance
   dGroundResistance_dTGround = -dGroundStabilityCorrection_dSfcTemp/(windspd*groundExNeut*groundStabilityCorrection**2._dp)

  end if  ! (switch between vegetated and non-vegetated surfaces)

 ! * analytical derivatives not desired
 else
  dGroundResistance_dTGround = missingValue
  dGroundResistance_dTCanopy = missingValue
  dCanopyResistance_dTCanopy = missingValue
 end if

 ! test
 !print*, 'dGroundResistance_dTGround = ', dGroundResistance_dTGround
 !print*, 'dGroundResistance_dTCanopy = ', dGroundResistance_dTCanopy
 !print*, 'dCanopyResistance_dTCanopy = ', dCanopyResistance_dTCanopy
 !pause 'in aeroResist'

 end subroutine aeroResist


 ! *******************************************************************************************************
 ! private subroutine soilResist: compute soil moisture factor controlling stomatal resistance
 ! *******************************************************************************************************
 subroutine soilResist(&
                       ! input (model decisions)
                       ixSoilResist,             & ! intent(in): choice of function for the soil moisture control on stomatal resistance
                       ixGroundwater,            & ! intent(in): choice of groundwater representation
                       ! input (state variables)
                       mLayerMatricHead,         & ! intent(in): matric head in each layer (m)
                       mLayerVolFracLiq,         & ! intent(in): volumetric fraction of liquid water in each layer
                       scalarAquiferStorage,     & ! intent(in): aquifer storage (m)
                       ! input (diagnostic variables)
                       mLayerRootDensity,        & ! intent(in): root density in each layer (-)
                       scalarAquiferRootFrac,    & ! intent(in): fraction of roots below the lowest unsaturated layer (-)
                       ! input (parameters)
                       plantWiltPsi,             & ! intent(in): matric head at wilting point (m)
                       soilStressParam,          & ! intent(in): parameter in the exponential soil stress function (-)
                       critSoilWilting,          & ! intent(in): critical vol. liq. water content when plants are wilting (-)
                       critSoilTranspire,        & ! intent(in): critical vol. liq. water content when transpiration is limited (-)
                       critAquiferTranspire,     & ! intent(in): critical aquifer storage value when transpiration is limited (m)
                       ! output
                       wAvgTranspireLimitFac,    & ! intent(out): weighted average of the transpiration limiting factor (-)
                       mLayerTranspireLimitFac,  & ! intent(out): transpiration limiting factor in each layer (-)
                       aquiferTranspireLimitFac, & ! intent(out): transpiration limiting factor for the aquifer (-)
                       err,message)                ! intent(out): error control
 ! -----------------------------------------------------------------------------------------------------------------------------------------
 USE mDecisions_module, only: NoahType,CLM_Type,SiB_Type  ! options for the choice of function for the soil moisture control on stomatal resistance
 USE mDecisions_module, only: bigBucket                   ! named variable that defines the "bigBucket" groundwater parameterization
 implicit none
 ! input (model decisions)
 integer(i4b),intent(in)       :: ixSoilResist             ! choice of function for the soil moisture control on stomatal resistance
 integer(i4b),intent(in)       :: ixGroundwater            ! choice of groundwater representation
 ! input (variables)
 real(dp),intent(in)           :: mLayerMatricHead(:)      ! matric head in each layer (m)
 real(dp),intent(in)           :: mLayerVolFracLiq(:)      ! volumetric fraction of liquid water in each layer (-)
 real(dp),intent(in)           :: scalarAquiferStorage     ! aquifer storage (m)
 ! input (diagnostic variables)
 real(dp),intent(in)           :: mLayerRootDensity(:)     ! root density in each layer (-)
 real(dp),intent(in)           :: scalarAquiferRootFrac    ! fraction of roots below the lowest unsaturated layer (-)
 ! input (parameters)
 real(dp),intent(in)           :: plantWiltPsi             ! matric head at wilting point (m)
 real(dp),intent(in)           :: soilStressParam          ! parameter in the exponential soil stress function (-)
 real(dp),intent(in)           :: critSoilWilting          ! critical vol. liq. water content when plants are wilting (-)
 real(dp),intent(in)           :: critSoilTranspire        ! critical vol. liq. water content when transpiration is limited (-)
 real(dp),intent(in)           :: critAquiferTranspire     ! critical aquifer storage value when transpiration is limited (m)
 ! output
 real(dp),intent(out)          :: wAvgTranspireLimitFac    ! intent(out): weighted average of the transpiration limiting factor (-)
 real(dp),intent(out)          :: mLayerTranspireLimitFac(:)  ! intent(out): transpiration limiting factor in each layer (-)
 real(dp),intent(out)          :: aquiferTranspireLimitFac ! intent(out): transpiration limiting factor for the aquifer (-)
 integer(i4b),intent(out)      :: err                      ! error code
 character(*),intent(out)      :: message                  ! error message
 ! local variables
 real(dp)                      :: gx                       ! stress function for the soil layers
 real(dp),parameter            :: verySmall=epsilon(gx)    ! a very small number
 integer(i4b)                  :: iLayer                   ! index of soil layer
 ! initialize error control
 err=0; message='soilResist/'

 ! ** compute the factor limiting transpiration for each soil layer (-)
 wAvgTranspireLimitFac = 0._dp  ! (initialize the weighted average)
 do iLayer=1,size(mLayerMatricHead)
  ! compute the soil stress function
  select case(ixSoilResist)
   case(NoahType)  ! thresholded linear function of volumetric liquid water content
    gx = (mLayerVolFracLiq(iLayer) - critSoilWilting) / (critSoilTranspire - critSoilWilting)
   case(CLM_Type)  ! thresholded linear function of matric head
    if(mLayerMatricHead(iLayer) > plantWiltPsi)then
     gx = 1._dp - mLayerMatricHead(iLayer)/plantWiltPsi
    else
     gx = 0._dp
    end if
   case(SiB_Type)  ! exponential of the log of matric head
    if(mLayerMatricHead(iLayer) < 0._dp)then  ! (unsaturated)
     gx = 1._dp - exp( -soilStressParam * ( log(plantWiltPsi/mLayerMatricHead(iLayer)) ) )
    else ! (saturated)
     gx = 1._dp
    end if
   case default    ! check identified the option
    err=20; message=trim(message)//'cannot identify option for soil resistance'; return
  end select
  ! save the factor for the given layer (ensure between zero and one)
  mLayerTranspireLimitFac(iLayer) = min( max(verySmall,gx), 1._dp)
  ! compute the weighted average (weighted by root density)
  wAvgTranspireLimitFac = wAvgTranspireLimitFac + mLayerTranspireLimitFac(iLayer)*mLayerRootDensity(iLayer)
 end do ! (looping through soil layers)

 ! ** compute the factor limiting evaporation in the aquifer
 if(scalarAquiferRootFrac > verySmall)then
  ! check that aquifer root fraction is allowed
  if(ixGroundwater /= bigBucket)then
   message=trim(message)//'aquifer evaporation only allowed for the big groundwater bucket -- increase the soil depth to account for roots'
   err=20; return
  end if
  ! compute the factor limiting evaporation for the aquifer
  aquiferTranspireLimitFac = min(scalarAquiferStorage/critAquiferTranspire, 1._dp)
 else  ! (if there are roots in the aquifer)
  aquiferTranspireLimitFac = 0._dp
 end if
 ! compute the weighted average (weighted by root density)
 wAvgTranspireLimitFac = wAvgTranspireLimitFac + aquiferTranspireLimitFac*scalarAquiferRootFrac

 end subroutine soilResist


 ! ********************************************************************************
 ! private subroutine turbFluxes: compute turbulent heat fluxes
 ! ********************************************************************************
 subroutine turbFluxes(&
                       ! input: model control
                       computeVegFlux,                & ! intent(in): logical flag to compute vegetation fluxes (.false. if veg buried by snow)
                       ixDerivMethod,                 & ! intent(in): choice of method used to compute derivative (analytical or numerical)
                       ! input: above-canopy forcing data
                       airtemp,                       & ! intent(in): air temperature at some height above the surface (K)
                       airpres,                       & ! intent(in): air pressure of the air above the vegetation canopy (Pa)
                       VPair,                         & ! intent(in): vapor pressure of the air above the vegetation canopy (Pa)
                       ! input: latent heat of sublimation/vaporization
                       latHeatSubVapCanopy,           & ! intent(in): latent heat of sublimation/vaporization for the vegetation canopy (J kg-1)
                       latHeatSubVapGround,           & ! intent(in): latent heat of sublimation/vaporization for the ground surface (J kg-1)
                       ! input: canopy and ground temperature
                       canairTemp,                    & ! intent(in): temperature of the canopy air space (K)
                       canopyTemp,                    & ! intent(in): canopy temperature (K)
                       groundTemp,                    & ! intent(in): ground temperature (K)
                       satVP_CanopyTemp,              & ! intent(in): saturation vapor pressure at the temperature of the veg canopy (Pa)
                       satVP_GroundTemp,              & ! intent(in): saturation vapor pressure at the temperature of the ground (Pa)
                       dSVPCanopy_dCanopyTemp,        & ! intent(in): derivative in canopy saturation vapor pressure w.r.t. canopy temperature (Pa K-1)
                       dSVPGround_dGroundTemp,        & ! intent(in): derivative in ground saturation vapor pressure w.r.t. ground temperature (Pa K-1)
                       ! input: diagnostic variables
                       exposedVAI,                    & ! intent(in): exposed vegetation area index -- leaf plus stem (m2 m-2)
                       canopyWetFraction,             & ! intent(in): fraction of canopy that is wet [0-1]
                       dCanopyWetFraction_dWat,       & ! intent(in): derivative in the canopy wetted fraction w.r.t. total water content (kg-1 m-2)
                       dCanopyWetFraction_dT,         & ! intent(in): derivative in wetted fraction w.r.t. canopy temperature (K-1)
                       canopySunlitLAI,               & ! intent(in): sunlit leaf area (-)
                       canopyShadedLAI,               & ! intent(in): shaded leaf area (-)
                       soilRelHumidity,               & ! intent(in): relative humidity in the soil pores [0-1]
                       soilResistance,                & ! intent(in): resistance from the soil (s m-1)
                       leafResistance,                & ! intent(in): mean leaf boundary layer resistance per unit leaf area (s m-1)
                       groundResistance,              & ! intent(in): below canopy aerodynamic resistance (s m-1)
                       canopyResistance,              & ! intent(in): above canopy aerodynamic resistance (s m-1)
                       stomResistSunlit,              & ! intent(in): stomatal resistance for sunlit leaves (s m-1)
                       stomResistShaded,              & ! intent(in): stomatal resistance for shaded leaves (s m-1)
                       ! input: derivatives in scalar resistances
                       dGroundResistance_dTGround,    & ! intent(in): derivative in ground resistance w.r.t. ground temperature (s m-1 K-1)
                       dGroundResistance_dTCanopy,    & ! intent(in): derivative in ground resistance w.r.t. canopy temperature (s m-1 K-1)
                       dGroundResistance_dTCanair,    & ! intent(in): derivative in ground resistance w.r.t. canopy air temperature (s m-1 K-1)
                       dCanopyResistance_dTCanopy,    & ! intent(in): derivative in canopy resistance w.r.t. canopy temperature (s m-1 K-1)
                       dCanopyResistance_dTCanair,    & ! intent(in): derivative in canopy resistance w.r.t. canopy air temperature (s m-1 K-1)
                       ! output: conductances (used to check derivative calculations)
                       leafConductance,               & ! intent(out): leaf conductance (m s-1)
                       canopyConductance,             & ! intent(out): canopy conductance (m s-1)
                       groundConductanceSH,           & ! intent(out): ground conductance for sensible heat (m s-1)
                       groundConductanceLH,           & ! intent(out): ground conductance for latent heat -- includes soil resistance (m s-1)
                       evapConductance,               & ! intent(out): conductance for evaporation (m s-1)
                       transConductance,              & ! intent(out): conductance for transpiration (m s-1)
                       totalConductanceSH,            & ! intent(out): total conductance for sensible heat (m s-1)
                       totalConductanceLH,            & ! intent(out): total conductance for latent heat (m s-1)
                       ! output: canopy air space variables
                       VP_CanopyAir,                  & ! intent(out): vapor pressure of the canopy air space (Pa)
                       ! output: fluxes from the vegetation canopy
                       senHeatCanopy,                 & ! intent(out): sensible heat flux from the canopy to the canopy air space (W m-2)
                       latHeatCanopyEvap,             & ! intent(out): latent heat flux associated with evaporation from the canopy to the canopy air space (W m-2)
                       latHeatCanopyTrans,            & ! intent(out): latent heat flux associated with transpiration from the canopy to the canopy air space (W m-2)
                       ! output: fluxes from non-vegetated surfaces (ground surface below vegetation, bare ground, or snow covered vegetation)
                       senHeatGround,                 & ! intent(out): sensible heat flux from ground surface below vegetation, bare ground, or snow covered vegetation (W m-2)
                       latHeatGround,                 & ! intent(out): latent heat flux from ground surface below vegetation, bare ground, or snow covered vegetation (W m-2)
                       ! output: total heat fluxes to the atmosphere
                       senHeatTotal,                  & ! intent(out): total sensible heat flux to the atmosphere (W m-2)
                       latHeatTotal,                  & ! intent(out): total latent heat flux to the atmosphere (W m-2)
                       ! output: net fluxes
                       turbFluxCanair,                & ! intent(out): net turbulent heat fluxes at the canopy air space (W m-2)
                       turbFluxCanopy,                & ! intent(out): net turbulent heat fluxes at the canopy (W m-2)
                       turbFluxGround,                & ! intent(out): net turbulent heat fluxes at the ground surface (W m-2)
                       ! output: flux derivatives
                       dTurbFluxCanair_dTCanair,      & ! intent(out): derivative in net canopy air space fluxes w.r.t. canopy air temperature (W m-2 K-1)
                       dTurbFluxCanair_dTCanopy,      & ! intent(out): derivative in net canopy air space fluxes w.r.t. canopy temperature (W m-2 K-1)
                       dTurbFluxCanair_dTGround,      & ! intent(out): derivative in net canopy air space fluxes w.r.t. ground temperature (W m-2 K-1)
                       dTurbFluxCanopy_dTCanair,      & ! intent(out): derivative in net canopy turbulent fluxes w.r.t. canopy air temperature (W m-2 K-1)
                       dTurbFluxCanopy_dTCanopy,      & ! intent(out): derivative in net canopy turbulent fluxes w.r.t. canopy temperature (W m-2 K-1)
                       dTurbFluxCanopy_dTGround,      & ! intent(out): derivative in net canopy turbulent fluxes w.r.t. ground temperature (W m-2 K-1)
                       dTurbFluxGround_dTCanair,      & ! intent(out): derivative in net ground turbulent fluxes w.r.t. canopy air temperature (W m-2 K-1)
                       dTurbFluxGround_dTCanopy,      & ! intent(out): derivative in net ground turbulent fluxes w.r.t. canopy temperature (W m-2 K-1)
                       dTurbFluxGround_dTGround,      & ! intent(out): derivative in net ground turbulent fluxes w.r.t. ground temperature (W m-2 K-1)
                       ! output: liquid flux derivatives (canopy evap)
                       dLatHeatCanopyEvap_dCanLiq,    & ! intent(out): derivative in latent heat of canopy evaporation w.r.t. canopy liquid water content (J kg-1 s-1)
                       dLatHeatCanopyEvap_dTCanair,   & ! intent(out): derivative in latent heat of canopy evaporation w.r.t. canopy air temperature (W m-2 K-1)
                       dLatHeatCanopyEvap_dTCanopy,   & ! intent(out): derivative in latent heat of canopy evaporation w.r.t. canopy temperature (W m-2 K-1)
                       dLatHeatCanopyEvap_dTGround,   & ! intent(out): derivative in latent heat of canopy evaporation w.r.t. ground temperature (W m-2 K-1)
                       ! output: liquid flux derivatives (ground evap)
                       dLatHeatGroundEvap_dCanLiq,    & ! intent(out): derivative in latent heat of ground evaporation w.r.t. canopy liquid water content (J kg-1 s-1)
                       dLatHeatGroundEvap_dTCanair,   & ! intent(out): derivative in latent heat of ground evaporation w.r.t. canopy air temperature
                       dLatHeatGroundEvap_dTCanopy,   & ! intent(out): derivative in latent heat of ground evaporation w.r.t. canopy temperature
                       dLatHeatGroundEvap_dTGround,   & ! intent(out): derivative in latent heat of ground evaporation w.r.t. ground temperature
                       ! output: cross derivatives
                       dTurbFluxCanair_dCanLiq,       & ! intent(out): derivative in net canopy air space fluxes w.r.t. canopy liquid water content (J kg-1 s-1)
                       dTurbFluxCanopy_dCanLiq,       & ! intent(out): derivative in net canopy turbulent fluxes w.r.t. canopy liquid water content (J kg-1 s-1)
                       dTurbFluxGround_dCanLiq,       & ! intent(out): derivative in net ground turbulent fluxes w.r.t. canopy liquid water content (J kg-1 s-1)
                       ! output: error control
                       err,message                    ) ! intent(out): error control
 ! -----------------------------------------------------------------------------------------------------------------------------------------
 implicit none
 ! input: model control
 logical(lgt),intent(in)       :: computeVegFlux        ! logical flag to compute vegetation fluxes (.false. if veg buried by snow)
 integer(i4b),intent(in)       :: ixDerivMethod         ! choice of method used to compute derivative (analytical or numerical)
 ! input: above-canopy forcing data
 real(dp),intent(in)           :: airtemp               ! air temperature at some height above the surface (K)
 real(dp),intent(in)           :: airpres               ! air pressure of the air above the vegetation canopy (Pa)
 real(dp),intent(in)           :: VPair                 ! vapor pressure of the air above the vegetation canopy (Pa)
 ! input: latent heat of sublimation/vaporization
 real(dp),intent(in)           :: latHeatSubVapCanopy   ! latent heat of sublimation/vaporization for the vegetation canopy (J kg-1)
 real(dp),intent(in)           :: latHeatSubVapGround   ! latent heat of sublimation/vaporization for the ground surface (J kg-1)
 ! input: canopy and ground temperature
 real(dp),intent(in)           :: canairTemp            ! temperature of the canopy air space (K)
 real(dp),intent(in)           :: canopyTemp            ! canopy temperature (K)
 real(dp),intent(in)           :: groundTemp            ! ground temperature (K)
 real(dp),intent(in)           :: satVP_CanopyTemp      ! saturation vapor pressure at the temperature of the veg canopy (Pa)
 real(dp),intent(in)           :: satVP_GroundTemp      ! saturation vapor pressure at the temperature of the ground (Pa)
 real(dp),intent(in)           :: dSVPCanopy_dCanopyTemp  ! derivative in canopy saturation vapor pressure w.r.t. canopy temperature (Pa K-1)
 real(dp),intent(in)           :: dSVPGround_dGroundTemp  ! derivative in ground saturation vapor pressure w.r.t. ground temperature (Pa K-1)
 ! input: diagnostic variables
 real(dp),intent(in)           :: exposedVAI            ! exposed vegetation area index -- leaf plus stem (m2 m-2)
 real(dp),intent(in)           :: canopyWetFraction     ! fraction of canopy that is wet [0-1]
 real(dp),intent(in)           :: dCanopyWetFraction_dWat ! derivative in the canopy wetted fraction w.r.t. liquid water content (kg-1 m-2)
 real(dp),intent(in)           :: dCanopyWetFraction_dT   ! derivative in the canopy wetted fraction w.r.t. canopy temperature (K-1)
 real(dp),intent(in)           :: canopySunlitLAI       ! sunlit leaf area (-)
 real(dp),intent(in)           :: canopyShadedLAI       ! shaded leaf area (-)
 real(dp),intent(in)           :: soilRelHumidity       ! relative humidity in the soil pores [0-1]
 real(dp),intent(in)           :: soilResistance        ! resistance from the soil (s m-1)
 real(dp),intent(in)           :: leafResistance        ! mean leaf boundary layer resistance per unit leaf area (s m-1)
 real(dp),intent(in)           :: groundResistance      ! below canopy aerodynamic resistance (s m-1)
 real(dp),intent(in)           :: canopyResistance      ! above canopy aerodynamic resistance (s m-1)
 real(dp),intent(in)           :: stomResistSunlit      ! stomatal resistance for sunlit leaves (s m-1)
 real(dp),intent(in)           :: stomResistShaded      ! stomatal resistance for shaded leaves (s m-1)
 ! input: derivatives in scalar resistances
 real(dp),intent(in)            :: dGroundResistance_dTGround       ! derivative in ground resistance w.r.t. ground temperature (s m-1 K-1)
 real(dp),intent(in)            :: dGroundResistance_dTCanopy       ! derivative in ground resistance w.r.t. canopy temperature (s m-1 K-1)
 real(dp),intent(in)            :: dGroundResistance_dTCanair       ! derivative in ground resistance w.r.t. canopy air temperature (s m-1 K-1)
 real(dp),intent(in)            :: dCanopyResistance_dTCanopy       ! derivative in canopy resistance w.r.t. canopy temperature (s m-1 K-1)
 real(dp),intent(in)            :: dCanopyResistance_dTCanair       ! derivative in canopy resistance w.r.t. canopy air temperature (s m-1 K-1)
 ! ---------------------------------------------------------------------------------------------------------------------------------------------------------------
 ! output: conductances -- used to test derivatives
 real(dp),intent(out)          :: leafConductance              ! leaf conductance (m s-1)
 real(dp),intent(out)          :: canopyConductance            ! canopy conductance (m s-1)
 real(dp),intent(out)          :: groundConductanceSH          ! ground conductance for sensible heat (m s-1)
 real(dp),intent(out)          :: groundConductanceLH          ! ground conductance for latent heat -- includes soil resistance (m s-1)
 real(dp),intent(out)          :: evapConductance              ! conductance for evaporation (m s-1)
 real(dp),intent(out)          :: transConductance             ! conductance for transpiration (m s-1)
 real(dp),intent(out)          :: totalConductanceSH           ! total conductance for sensible heat (m s-1)
 real(dp),intent(out)          :: totalConductanceLH           ! total conductance for latent heat (m s-1)
 ! output: canopy air space variables
 real(dp),intent(out)          :: VP_CanopyAir                 ! vapor pressure of the canopy air space (Pa)
 ! output: fluxes from the vegetation canopy
 real(dp),intent(out)          :: senHeatCanopy                ! sensible heat flux from the canopy to the canopy air space (W m-2)
 real(dp),intent(out)          :: latHeatCanopyEvap            ! latent heat flux associated with evaporation from the canopy to the canopy air space (W m-2)
 real(dp),intent(out)          :: latHeatCanopyTrans           ! latent heat flux associated with transpiration from the canopy to the canopy air space (W m-2)
 ! output: fluxes from non-vegetated surfaces (ground surface below vegetation, bare ground, or snow covered vegetation)
 real(dp),intent(out)          :: senHeatGround                ! sensible heat flux from ground surface below vegetation, bare ground, or snow covered vegetation (W m-2)
 real(dp),intent(out)          :: latHeatGround                ! latent heat flux from ground surface below vegetation, bare ground, or snow covered vegetation (W m-2)
 ! output: total heat fluxes to the atmosphere
 real(dp),intent(out)          :: senHeatTotal                 ! total sensible heat flux to the atmosphere (W m-2)
 real(dp),intent(out)          :: latHeatTotal                 ! total latent heat flux to the atmosphere (W m-2)
 ! output: net fluxes
 real(dp),intent(out)          :: turbFluxCanair               ! net turbulent heat fluxes at the canopy air space (W m-2)
 real(dp),intent(out)          :: turbFluxCanopy               ! net turbulent heat fluxes at the canopy (W m-2)
 real(dp),intent(out)          :: turbFluxGround               ! net turbulent heat fluxes at the ground surface (W m-2)
 ! output: energy flux derivatives
 real(dp),intent(out)          :: dTurbFluxCanair_dTCanair     ! derivative in net canopy air space fluxes w.r.t. canopy air temperature (W m-2 K-1)
 real(dp),intent(out)          :: dTurbFluxCanair_dTCanopy     ! derivative in net canopy air space fluxes w.r.t. canopy temperature (W m-2 K-1)
 real(dp),intent(out)          :: dTurbFluxCanair_dTGround     ! derivative in net canopy air space fluxes w.r.t. ground temperature (W m-2 K-1)
 real(dp),intent(out)          :: dTurbFluxCanopy_dTCanair     ! derivative in net canopy turbulent fluxes w.r.t. canopy air temperature (W m-2 K-1)
 real(dp),intent(out)          :: dTurbFluxCanopy_dTCanopy     ! derivative in net canopy turbulent fluxes w.r.t. canopy temperature (W m-2 K-1)
 real(dp),intent(out)          :: dTurbFluxCanopy_dTGround     ! derivative in net canopy turbulent fluxes w.r.t. ground temperature (W m-2 K-1)
 real(dp),intent(out)          :: dTurbFluxGround_dTCanair     ! derivative in net ground turbulent fluxes w.r.t. canopy air temperature (W m-2 K-1)
 real(dp),intent(out)          :: dTurbFluxGround_dTCanopy     ! derivative in net ground turbulent fluxes w.r.t. canopy temperature (W m-2 K-1)
 real(dp),intent(out)          :: dTurbFluxGround_dTGround     ! derivative in net ground turbulent fluxes w.r.t. ground temperature (W m-2 K-1)
 ! output: liquid flux derivatives (canopy evap)
 real(dp),intent(out)          :: dLatHeatCanopyEvap_dCanLiq   ! derivative in latent heat of canopy evaporation w.r.t. canopy liquid water content (W kg-1)
 real(dp),intent(out)          :: dLatHeatCanopyEvap_dTCanair  ! derivative in latent heat of canopy evaporation w.r.t. canopy air temperature (W m-2 K-1)
 real(dp),intent(out)          :: dLatHeatCanopyEvap_dTCanopy  ! derivative in latent heat of canopy evaporation w.r.t. canopy temperature (W m-2 K-1)
 real(dp),intent(out)          :: dLatHeatCanopyEvap_dTGround  ! derivative in latent heat of canopy evaporation w.r.t. ground temperature (W m-2 K-1)
 ! output: liquid flux derivatives (ground evap)
 real(dp),intent(out)          :: dLatHeatGroundEvap_dCanLiq   ! derivative in latent heat of ground evaporation w.r.t. canopy liquid water content (J kg-1 s-1)
 real(dp),intent(out)          :: dLatHeatGroundEvap_dTCanair  ! derivative in latent heat of ground evaporation w.r.t. canopy air temperature (W m-2 K-1)
 real(dp),intent(out)          :: dLatHeatGroundEvap_dTCanopy  ! derivative in latent heat of ground evaporation w.r.t. canopy temperature (W m-2 K-1)
 real(dp),intent(out)          :: dLatHeatGroundEvap_dTGround  ! derivative in latent heat of ground evaporation w.r.t. ground temperature (W m-2 K-1)
 ! output: cross derivatives
 real(dp),intent(out)          :: dTurbFluxCanair_dCanLiq      ! derivative in net canopy air space fluxes w.r.t. canopy liquid water content (J kg-1 s-1)
 real(dp),intent(out)          :: dTurbFluxCanopy_dCanLiq      ! derivative in net canopy turbulent fluxes w.r.t. canopy liquid water content (J kg-1 s-1)
 real(dp),intent(out)          :: dTurbFluxGround_dCanLiq      ! derivative in net ground turbulent fluxes w.r.t. canopy liquid water content (J kg-1 s-1)
 ! output: error control
 integer(i4b),intent(out)      :: err                          ! error code
 character(*),intent(out)      :: message                      ! error message
 ! -----------------------------------------------------------------------------------------------------------------------------------------
 ! local variables -- general
 real(dp)                      :: fpart1,fpart2         ! different parts of a function
 real(dp)                      :: dPart0,dpart1,dpart2         ! derivatives for different parts of a function
 ! local variables -- "constants"
 real(dp)                      :: volHeatCapacityAir           ! volumetric heat capacity of air (J m-3)
 real(dp)                      :: latentHeatConstant           ! latent heat constant (kg m-3 K-1)
 ! local variables -- derivatives for energy conductances
 real(dp)                      :: dEvapCond_dCanopyTemp        ! derivative in evap conductance w.r.t. canopy temperature
 real(dp)                      :: dTransCond_dCanopyTemp       ! derivative in trans conductance w.r.t. canopy temperature
 real(dp)                      :: dCanopyCond_dCanairTemp      ! derivative in canopy conductance w.r.t. canopy air temperature
 real(dp)                      :: dCanopyCond_dCanopyTemp      ! derivative in canopy conductance w.r.t. canopy temperature
 real(dp)                      :: dGroundCondSH_dCanairTemp    ! derivative in ground conductance of sensible heat w.r.t. canopy air temperature
 real(dp)                      :: dGroundCondSH_dCanopyTemp    ! derivative in ground conductance of sensible heat w.r.t. canopy temperature
 real(dp)                      :: dGroundCondSH_dGroundTemp    ! derivative in ground conductance of sensible heat w.r.t. ground temperature
 ! local variables -- derivatives for mass conductances
 real(dp)                      :: dGroundCondLH_dCanairTemp    ! derivative in ground conductance w.r.t. canopy air temperature
 real(dp)                      :: dGroundCondLH_dCanopyTemp    ! derivative in ground conductance w.r.t. canopy temperature
 real(dp)                      :: dGroundCondLH_dGroundTemp    ! derivative in ground conductance w.r.t. ground temperature
 ! local variables -- derivatives for the canopy air space variables
 real(dp)                      :: fPart_VP                     ! part of the function for vapor pressure of the canopy air space
 real(dp)                      :: leafConductanceTr            ! leaf conductance for transpiration (m s-1)
 real(dp)                      :: dVPCanopyAir_dTCanair        ! derivative in the vapor pressure of the canopy air space w.r.t. temperature of the canopy air space
 real(dp)                      :: dVPCanopyAir_dTCanopy        ! derivative in the vapor pressure of the canopy air space w.r.t. temperature of the canopy
 real(dp)                      :: dVPCanopyAir_dTGround        ! derivative in the vapor pressure of the canopy air space w.r.t. temperature of the ground
 real(dp)                      :: dVPCanopyAir_dWetFrac        ! derivative of vapor pressure in the canopy air space w.r.t. wetted fraction of the canopy
 real(dp)                      :: dVPCanopyAir_dCanLiq         ! derivative of vapor pressure in the canopy air space w.r.t. canopy liquid water content
 ! local variables -- sensible heat flux derivatives
 real(dp)                      :: dSenHeatTotal_dTCanair       ! derivative in the total sensible heat flux w.r.t. canopy air temperature
 real(dp)                      :: dSenHeatTotal_dTCanopy       ! derivative in the total sensible heat flux w.r.t. canopy air temperature
 real(dp)                      :: dSenHeatTotal_dTGround       ! derivative in the total sensible heat flux w.r.t. ground temperature
 real(dp)                      :: dSenHeatCanopy_dTCanair      ! derivative in the canopy sensible heat flux w.r.t. canopy air temperature
 real(dp)                      :: dSenHeatCanopy_dTCanopy      ! derivative in the canopy sensible heat flux w.r.t. canopy temperature
 real(dp)                      :: dSenHeatCanopy_dTGround      ! derivative in the canopy sensible heat flux w.r.t. ground temperature
 real(dp)                      :: dSenHeatGround_dTCanair      ! derivative in the ground sensible heat flux w.r.t. canopy air temperature
 real(dp)                      :: dSenHeatGround_dTCanopy      ! derivative in the ground sensible heat flux w.r.t. canopy temperature
 real(dp)                      :: dSenHeatGround_dTGround      ! derivative in the ground sensible heat flux w.r.t. ground temperature
 ! local variables -- latent heat flux derivatives
 real(dp)                      :: dLatHeatCanopyTrans_dTCanair ! derivative in the canopy transpiration flux w.r.t. canopy air temperature
 real(dp)                      :: dLatHeatCanopyTrans_dTCanopy ! derivative in the canopy transpiration flux w.r.t. canopy temperature
 real(dp)                      :: dLatHeatCanopyTrans_dTGround ! derivative in the canopy transpiration flux w.r.t. ground temperature
 ! local variables -- wetted fraction derivatives
 real(dp)                      :: dLatHeatCanopyEvap_dWetFrac  ! derivative in the latent heat of canopy evaporation w.r.t. canopy wet fraction (W m-2)
 real(dp)                      :: dLatHeatCanopyTrans_dWetFrac ! derivative in the latent heat of canopy transpiration w.r.t. canopy wet fraction (W m-2)
 real(dp)                      :: dLatHeatCanopyTrans_dCanLiq  ! derivative in the latent heat of canopy transpiration w.r.t. canopy liquid water (J kg-1 s-1)
 ! -----------------------------------------------------------------------------------------------------------------------------------------
 ! initialize error control
 err=0; message='turbFluxes/'

 ! compute constants
 volHeatCapacityAir = iden_air*cp_air           ! volumetric heat capacity of air (J m-3)
 latentHeatConstant = iden_air*w_ratio/airpres  ! latent heat constant for (kg m-3 Pa-1)

 ! *****
 ! * compute conductances, and derivatives...
 ! ******************************************

 ! compute conductances for sensible heat (m s-1)
 if(computeVegFlux)then
  leafConductance    = exposedVAI/leafResistance
  leafConductanceTr  = canopySunlitLAI/(leafResistance+stomResistSunlit) + canopyShadedLAI/(leafResistance+stomResistShaded)
  canopyConductance  = 1._dp/canopyResistance
 else
  leafConductance    = 0._dp
  canopyConductance  = 0._dp
 end if
 groundConductanceSH = 1._dp/groundResistance

 ! compute total conductance for sensible heat
 totalConductanceSH  = leafConductance + groundConductanceSH + canopyConductance

 ! compute conductances for latent heat (m s-1)
 if(computeVegFlux)then
  evapConductance    = canopyWetFraction*leafConductance
  transConductance   = (1._dp - canopyWetFraction) * leafConductanceTr
  !write(*,'(a,10(f14.8,1x))') 'canopySunlitLAI, canopyShadedLAI, stomResistSunlit, stomResistShaded, leafResistance, canopyWetFraction = ', &
  !                             canopySunlitLAI, canopyShadedLAI, stomResistSunlit, stomResistShaded, leafResistance, canopyWetFraction
 else
  evapConductance    = 0._dp
  transConductance   = 0._dp
 end if
 groundConductanceLH = 1._dp/(groundResistance + soilResistance)  ! NOTE: soilResistance accounts for fractional snow, and =0 when snow cover is 100%
 totalConductanceLH  = evapConductance + transConductance + groundConductanceLH + canopyConductance
 
 ! check sensible heat conductance
 if(totalConductanceSH < -tinyVal .or. groundConductanceSH < -tinyVal .or. canopyConductance < -tinyVal)then
  message=trim(message)//'negative conductance for sensible heat'
  err=20; return
 endif

 ! check latent heat conductance
 if(totalConductanceLH < tinyVal .or. groundConductanceLH < -tinyVal)then
  message=trim(message)//'negative conductance for latent heat'
  err=20; return
 endif

 ! * compute derivatives
 ! NOTE: it may be more efficient to compute these derivatives when computing resistances
 if(ixDerivMethod == analytical)then

  ! compute derivatives in individual conductances for sensible heat w.r.t. canopy temperature (m s-1 K-1)
  if(computeVegFlux)then
   dEvapCond_dCanopyTemp     = dCanopyWetFraction_dT*leafConductance                       ! derivative in evap conductance w.r.t. canopy temperature
   dTransCond_dCanopyTemp    = -dCanopyWetFraction_dT*leafConductanceTr                    ! derivative in trans conductance w.r.t. canopy temperature
   dCanopyCond_dCanairTemp   = -dCanopyResistance_dTCanair/canopyResistance**2._dp         ! derivative in canopy conductance w.r.t. canopy air emperature
   dCanopyCond_dCanopyTemp   = -dCanopyResistance_dTCanopy/canopyResistance**2._dp         ! derivative in canopy conductance w.r.t. canopy temperature
   dGroundCondSH_dCanairTemp = -dGroundResistance_dTCanair/groundResistance**2._dp         ! derivative in ground conductance w.r.t. canopy air temperature
   dGroundCondSH_dCanopyTemp = -dGroundResistance_dTCanopy/groundResistance**2._dp         ! derivative in ground conductance w.r.t. canopy temperature
   dGroundCondSH_dGroundTemp = -dGroundResistance_dTGround/groundResistance**2._dp         ! derivative in ground conductance w.r.t. ground temperature
  else
   dEvapCond_dCanopyTemp     = 0._dp  ! derivative in evap conductance w.r.t. canopy temperature
   dTransCond_dCanopyTemp    = 0._dp  ! derivative in trans conductance w.r.t. canopy temperature
   dCanopyCond_dCanairTemp   = 0._dp  ! derivative in canopy conductance w.r.t. canopy air emperature
   dCanopyCond_dCanopyTemp   = 0._dp  ! derivative in canopy conductance w.r.t. canopy temperature
   dGroundCondSH_dCanairTemp = 0._dp  ! derivative in ground conductance w.r.t. canopy air temperature
   dGroundCondSH_dCanopyTemp = 0._dp  ! derivative in ground conductance w.r.t. canopy temperature
   dGroundCondSH_dGroundTemp = -dGroundResistance_dTGround/groundResistance**2._dp         ! derivative in ground conductance w.r.t. ground temperature
  end if

  ! compute derivatives in individual conductances for latent heat w.r.t. canopy temperature (m s-1 K-1)
  if(computeVegFlux)then
   dGroundCondLH_dCanairTemp = -dGroundResistance_dTCanair/(groundResistance+soilResistance)**2._dp ! derivative in ground conductance w.r.t. canopy air temperature
   dGroundCondLH_dCanopyTemp = -dGroundResistance_dTCanopy/(groundResistance+soilResistance)**2._dp ! derivative in ground conductance w.r.t. canopy temperature
   dGroundCondLH_dGroundTemp = -dGroundResistance_dTGround/(groundResistance+soilResistance)**2._dp ! derivative in ground conductance w.r.t. ground temperature
  else
   dGroundCondLH_dCanairTemp = 0._dp  ! derivative in ground conductance w.r.t. canopy air temperature
   dGroundCondLH_dCanopyTemp = 0._dp  ! derivative in ground conductance w.r.t. canopy temperature
   dGroundCondLH_dGroundTemp = -dGroundResistance_dTGround/(groundResistance+soilResistance)**2._dp ! derivative in ground conductance w.r.t. ground temperature
  end if

 end if ! (if computing analytical derivatives)

 ! *****
 ! * compute sensible and latent heat fluxes, and derivatives...
 ! *************************************************************

 ! * compute sensible and latent heat fluxes from the canopy to the canopy air space (W m-2)
 if(computeVegFlux)then

  ! compute the vapor pressure in the canopy air space (Pa)
  fPart_VP     = canopyConductance*VPair + (evapConductance + transConductance)*satVP_CanopyTemp + groundConductanceLH*satVP_GroundTemp*soilRelHumidity
  VP_CanopyAir = fPart_VP/totalConductanceLH
  !write(*,'(a,10(f20.10,1x))') 'canopyConductance, evapConductance, transConductance, groundConductanceLH, soilRelHumidity = ', &
  !                              canopyConductance, evapConductance, transConductance, groundConductanceLH, soilRelHumidity

  ! compute sensible heat flux from the canopy air space to the atmosphere
  ! NOTE: canairTemp is a state variable
  senHeatTotal = -volHeatCapacityAir*canopyConductance*(canairTemp - airtemp)
  !print*, 'canairTemp, airtemp, senHeatTotal = ', canairTemp, airtemp, senHeatTotal

  ! compute fluxes
  senHeatCanopy      = -volHeatCapacityAir*leafConductance*(canopyTemp - canairTemp)        ! (positive downwards)
  latHeatCanopyEvap  = -latHeatSubVapCanopy*latentHeatConstant*evapConductance*(satVP_CanopyTemp - VP_CanopyAir)    ! (positive downwards)
  latHeatCanopyTrans =              -LH_vap*latentHeatConstant*transConductance*(satVP_CanopyTemp - VP_CanopyAir)   ! (positive downwards)
  !write(*,'(a,10(f25.15,1x))') 'latHeatCanopyEvap, VP_CanopyAir = ', latHeatCanopyEvap, VP_CanopyAir
  !write(*,'(a,10(f25.15,1x))') 'latHeatCanopyTrans, VP_CanopyAir = ', latHeatCanopyTrans, VP_CanopyAir
  !write(*,'(a,10(f25.15,1x))') 'transConductance = ', transConductance

  ! check that energy for canopy evaporation does not exhaust the available water
  ! NOTE: do this here, rather than enforcing solution constraints, because energy and mass solutions may be uncoupled
  !if(latHeatSubVapCanopy > LH_vap+verySmall)then ! (sublimation)
  ! maxFlux = -canopyIce*LH_sub/dt       ! W m-2
  !else ! (evaporation)
  ! maxFlux = -canopyLiquid*LH_vap/dt    ! W m-2
  !end if
  ! NOTE: fluxes are positive downwards
  !if(latHeatCanopyEvap < maxFlux) latHeatCanopyEvap = maxFlux
  !write(*,'(a,10(f20.10,1x))') 'maxFlux, latHeatCanopyEvap = ', maxFlux, latHeatCanopyEvap

 ! * no vegetation, so fluxes are zero
 else
  senHeatCanopy      = 0._dp
  latHeatCanopyEvap  = 0._dp
  latHeatCanopyTrans = 0._dp
 end if

 ! compute sensible and latent heat fluxes from the ground to the canopy air space (W m-2)
 if(computeVegFlux)then
  senHeatGround      = -volHeatCapacityAir*groundConductanceSH*(groundTemp - canairTemp)                                          ! (positive downwards)
  latHeatGround      = -latHeatSubVapGround*latentHeatConstant*groundConductanceLH*(satVP_GroundTemp*soilRelHumidity - VP_CanopyAir)  ! (positive downwards)
 else
  senHeatGround      = -volHeatCapacityAir*groundConductanceSH*(groundTemp - airtemp)                                                 ! (positive downwards)
  latHeatGround      = -latHeatSubVapGround*latentHeatConstant*groundConductanceLH*(satVP_GroundTemp*soilRelHumidity - VPair)         ! (positive downwards)
  senHeatTotal       = senHeatGround
 end if
 !write(*,'(a,10(f25.15,1x))') 'latHeatGround = ', latHeatGround

 ! compute latent heat flux from the canopy air space to the atmosphere
 ! NOTE: VP_CanopyAir is a diagnostic variable
 latHeatTotal = latHeatCanopyEvap + latHeatCanopyTrans + latHeatGround

 ! * compute derivatives
 if(ixDerivMethod == analytical)then

  ! differentiate CANOPY fluxes
  if(computeVegFlux)then

   ! compute derivatives of vapor pressure in the canopy air space w.r.t. all state variables
   ! (derivative of vapor pressure in the canopy air space w.r.t. temperature of the canopy air space)
   dPart1 = dCanopyCond_dCanairTemp*VPair + dGroundCondLH_dCanairTemp*satVP_GroundTemp*soilRelHumidity
   dPart2 = -(dCanopyCond_dCanairTemp + dGroundCondLH_dCanairTemp)/(totalConductanceLH**2._dp)
   dVPCanopyAir_dTCanair = dPart1/totalConductanceLH + fPart_VP*dPart2
   ! (derivative of vapor pressure in the canopy air space w.r.t. temperature of the canopy)
   dPart0 = (evapConductance + transConductance)*dSVPCanopy_dCanopyTemp + (dEvapCond_dCanopyTemp + dTransCond_dCanopyTemp)*satVP_CanopyTemp
   dPart1 = dCanopyCond_dCanopyTemp*VPair + dPart0 + dGroundCondLH_dCanopyTemp*satVP_GroundTemp*soilRelHumidity
   dPart2 = -(dCanopyCond_dCanopyTemp + dEvapCond_dCanopyTemp + dTransCond_dCanopyTemp + dGroundCondLH_dCanopyTemp)/(totalConductanceLH**2._dp)
   dVPCanopyAir_dTCanopy = dPart1/totalConductanceLH + fPart_VP*dPart2
   ! (derivative of vapor pressure in the canopy air space w.r.t. temperature of the ground)
   dPart1 = dGroundCondLH_dGroundTemp*satVP_GroundTemp*soilRelHumidity + groundConductanceLH*dSVPGround_dGroundTemp*soilRelHumidity
   dPart2 = -dGroundCondLH_dGroundTemp/(totalConductanceLH**2._dp)
   dVPCanopyAir_dTGround = dPart1/totalConductanceLH + fPart_VP*dPart2
   ! (derivative of vapor pressure in the canopy air space w.r.t. wetted fraction of the canopy)
   dPart1 = (leafConductance - leafConductanceTr)*satVP_CanopyTemp
   dPart2 = -(leafConductance - leafConductanceTr)/(totalConductanceLH**2._dp)
   dVPCanopyAir_dWetFrac = dPart1/totalConductanceLH + fPart_VP*dPart2
   dVPCanopyAir_dCanLiq  = dVPCanopyAir_dWetFrac*dCanopyWetFraction_dWat
   !write(*,'(a,5(f20.8,1x))') 'dVPCanopyAir_dTCanair, dVPCanopyAir_dTCanopy, dVPCanopyAir_dTGround, dVPCanopyAir_dWetFrac, dVPCanopyAir_dCanLiq = ', &
   !                            dVPCanopyAir_dTCanair, dVPCanopyAir_dTCanopy, dVPCanopyAir_dTGround, dVPCanopyAir_dWetFrac, dVPCanopyAir_dCanLiq

   ! sensible heat from the canopy to the atmosphere
   dSenHeatTotal_dTCanair       = -volHeatCapacityAir*canopyConductance - volHeatCapacityAir*dCanopyCond_dCanairTemp*(canairTemp - airtemp)
   dSenHeatTotal_dTCanopy       = -volHeatCapacityAir*dCanopyCond_dCanopyTemp*(canairTemp - airtemp)
   dSenHeatTotal_dTGround       = 0._dp
   !write(*,'(a,3(f20.8,1x))') 'dSenHeatTotal_dTCanair, dSenHeatTotal_dTCanopy, dSenHeatTotal_dTGround                   = ', &
   !                            dSenHeatTotal_dTCanair, dSenHeatTotal_dTCanopy, dSenHeatTotal_dTGround

   ! sensible heat from the canopy to the canopy air space
   dSenHeatCanopy_dTCanair      =  volHeatCapacityAir*leafConductance
   dSenHeatCanopy_dTCanopy      = -volHeatCapacityAir*leafConductance
   dSenHeatCanopy_dTGround      = 0._dp
   !write(*,'(a,3(f20.8,1x))') 'dSenHeatCanopy_dTCanair, dSenHeatCanopy_dTCanopy, dSenHeatCanopy_dTGround                = ', &
   !                            dSenHeatCanopy_dTCanair, dSenHeatCanopy_dTCanopy, dSenHeatCanopy_dTGround

   ! sensible heat from the ground to the canopy air space
   dSenHeatGround_dTCanair      = -volHeatCapacityAir*dGroundCondSH_dCanairTemp*(groundTemp - canairTemp) + volHeatCapacityAir*groundConductanceSH
   dSenHeatGround_dTCanopy      = -volHeatCapacityAir*dGroundCondSH_dCanopyTemp*(groundTemp - canairTemp)
   dSenHeatGround_dTGround      = -volHeatCapacityAir*dGroundCondSH_dGroundTemp*(groundTemp - canairTemp) - volHeatCapacityAir*groundConductanceSH
   !write(*,'(a,3(f20.8,1x))') 'dSenHeatGround_dTCanair, dSenHeatGround_dTCanopy, dSenHeatGround_dTGround                = ', &
   !                            dSenHeatGround_dTCanair, dSenHeatGround_dTCanopy, dSenHeatGround_dTGround

   ! latent heat associated with canopy evaporation
   ! (initial calculations)
   fPart1 = -latHeatSubVapCanopy*latentHeatConstant*evapConductance
   dPart1 = -latHeatSubVapCanopy*latentHeatConstant*dEvapCond_dCanopyTemp
   fPart2 = satVP_CanopyTemp - VP_CanopyAir
   dPart2 = dSVPCanopy_dCanopyTemp - dVPCanopyAir_dTCanopy
   ! (derivatives)
   dLatHeatCanopyEvap_dTCanair  = fPart1*(-dVPCanopyAir_dTCanair)
   dLatHeatCanopyEvap_dTCanopy  = fPart1*dpart2 + fPart2*dPart1
   dLatHeatCanopyEvap_dTGround  = fPart1*(-dVPCanopyAir_dTGround)
   !write(*,'(a,3(f20.8,1x))') 'dLatHeatCanopyEvap_dTCanair, dLatHeatCanopyEvap_dTCanopy, dLatHeatCanopyEvap_dTGround    = ', &
   !                            dLatHeatCanopyEvap_dTCanair, dLatHeatCanopyEvap_dTCanopy, dLatHeatCanopyEvap_dTGround

   ! latent heat associated with canopy transpiration
   ! (initial calculations)
   fPart1 = -LH_vap*latentHeatConstant*transConductance
   dPart1 = -LH_vap*latentHeatConstant*dTransCond_dCanopyTemp
   ! (derivatives)
   dLatHeatCanopyTrans_dTCanair = fPart1*(-dVPCanopyAir_dTCanair)
   dLatHeatCanopyTrans_dTCanopy = fPart1*dPart2 + fPart2*dPart1
   dLatHeatCanopyTrans_dTGround = fPart1*(-dVPCanopyAir_dTGround)
   !write(*,'(a,3(f20.8,1x))') 'dLatHeatCanopyTrans_dTCanair, dLatHeatCanopyTrans_dTCanopy, dLatHeatCanopyTrans_dTGround = ', &
   !                            dLatHeatCanopyTrans_dTCanair, dLatHeatCanopyTrans_dTCanopy, dLatHeatCanopyTrans_dTGround

   ! latent heat flux from the ground
   fPart1 = -latHeatSubVapGround*latentHeatConstant*groundConductanceLH       ! function of the first part
   fPart2 = (satVP_GroundTemp*soilRelHumidity - VP_CanopyAir)                 ! function of the second part
   dLatHeatGroundEvap_dTCanair = -latHeatSubVapGround*latentHeatConstant*dGroundCondLH_dCanairTemp*fPart2 - dVPCanopyAir_dTCanair*fPart1
   dLatHeatGroundEvap_dTCanopy = -latHeatSubVapGround*latentHeatConstant*dGroundCondLH_dCanopyTemp*fPart2 - dVPCanopyAir_dTCanopy*fPart1
   dLatHeatGroundEvap_dTGround = -latHeatSubVapGround*latentHeatConstant*dGroundCondLH_dGroundTemp*fPart2 + (dSVPGround_dGroundTemp*soilRelHumidity - dVPCanopyAir_dTGround)*fPart1
   !write(*,'(a,3(f20.8,1x))') 'dLatHeatGroundEvap_dTCanair, dLatHeatGroundEvap_dTCanopy, dLatHeatGroundEvap_dTGround                = ', &
   !                            dLatHeatGroundEvap_dTCanair, dLatHeatGroundEvap_dTCanopy, dLatHeatGroundEvap_dTGround

   ! latent heat associated with canopy evaporation w.r.t. wetted fraction of the canopy
   dPart1 = -latHeatSubVapCanopy*latentHeatConstant*leafConductance
   fPart1 = dPart1*canopyWetFraction
   dLatHeatCanopyEvap_dWetFrac  = dPart1*(satVP_CanopyTemp - VP_CanopyAir) + fPart1*(-dVPCanopyAir_dWetFrac)

   ! latent heat associated with canopy transpiration w.r.t. wetted fraction of the canopy
   dPart1 = LH_vap*latentHeatConstant*leafConductanceTr  ! NOTE: positive, since (1 - wetFrac)
   fPart1 = -dPart1*(1._dp - canopyWetFraction)
   dLatHeatCanopyTrans_dWetFrac = dPart1*(satVP_CanopyTemp - VP_CanopyAir) + fPart1*(-dVPCanopyAir_dWetFrac)
   !print*, 'dLatHeatCanopyTrans_dWetFrac = ', dLatHeatCanopyTrans_dWetFrac

   ! latent heat associated with canopy transpiration w.r.t. canopy liquid water
   dLatHeatCanopyTrans_dCanLiq = dLatHeatCanopyTrans_dWetFrac*dCanopyWetFraction_dWat ! (J s-1 kg-1)
   !print*, 'dLatHeatCanopyTrans_dCanLiq = ', dLatHeatCanopyTrans_dCanLiq

  else  ! canopy is undefined

   ! set derivatives for canopy fluxes to zero (no canopy, so fluxes are undefined)
   dSenHeatTotal_dTCanair       = 0._dp
   dSenHeatTotal_dTCanopy       = 0._dp
   dSenHeatTotal_dTGround       = 0._dp
   dSenHeatCanopy_dTCanair      = 0._dp
   dSenHeatCanopy_dTCanopy      = 0._dp
   dSenHeatCanopy_dTGround      = 0._dp
   dLatHeatCanopyEvap_dTCanair  = 0._dp
   dLatHeatCanopyEvap_dTCanopy  = 0._dp
   dLatHeatCanopyEvap_dTGround  = 0._dp
   dLatHeatCanopyTrans_dTCanair = 0._dp
   dLatHeatCanopyTrans_dTCanopy = 0._dp
   dLatHeatCanopyTrans_dTGround = 0._dp

   ! set derivatives for wetted area and canopy transpiration to zero (no canopy, so fluxes are undefined)
   dLatHeatCanopyEvap_dWetFrac  = 0._dp
   dLatHeatCanopyEvap_dCanLiq   = 0._dp
   dLatHeatCanopyTrans_dCanLiq  = 0._dp
   dVPCanopyAir_dCanLiq         = 0._dp

   ! set derivatives for ground fluxes w.r.t canopy temperature to zero (no canopy, so fluxes are undefined)
   dSenHeatGround_dTCanair     = 0._dp
   dSenHeatGround_dTCanopy     = 0._dp
   dLatHeatGroundEvap_dTCanair = 0._dp
   dLatHeatGroundEvap_dTCanopy = 0._dp

   ! compute derivatives for the ground fluxes w.r.t. ground temperature
   dSenHeatGround_dTGround     = (-volHeatCapacityAir*dGroundCondSH_dGroundTemp)*(groundTemp - airtemp) + &                                               ! d(ground sensible heat flux)/d(ground temp)
                                 (-volHeatCapacityAir*groundConductanceSH)
   dLatHeatGroundEvap_dTGround = (-latHeatSubVapGround*latentHeatConstant*dGroundCondLH_dGroundTemp)*(satVP_GroundTemp*soilRelHumidity - VPair) + &       ! d(ground latent heat flux)/d(ground temp)
                                 (-latHeatSubVapGround*latentHeatConstant*groundConductanceLH)*dSVPGround_dGroundTemp*soilRelHumidity

   !print*, 'dGroundCondLH_dGroundTemp = ', dGroundCondLH_dGroundTemp

  end if   ! (if canopy is defined)

 end if  ! (if computing analytical derivatives)


 ! *****
 ! * compute net turbulent fluxes, and derivatives...
 ! **************************************************

 ! compute net fluxes
 turbFluxCanair = senHeatTotal - senHeatCanopy - senHeatGround            ! net turbulent flux at the canopy air space (W m-2)
 turbFluxCanopy = senHeatCanopy + latHeatCanopyEvap + latHeatCanopyTrans  ! net turbulent flux at the canopy (W m-2)
 turbFluxGround = senHeatGround + latHeatGround                           ! net turbulent flux at the ground surface (W m-2)
 !write(*,'(a,1x,3(f20.10,1x))') 'senHeatCanopy, latHeatCanopyEvap, latHeatCanopyTrans = ', senHeatCanopy, latHeatCanopyEvap, latHeatCanopyTrans

  ! * compute derivatives
 if(ixDerivMethod == analytical)then
  ! (energy derivatives)
  dTurbFluxCanair_dTCanair = dSenHeatTotal_dTCanair - dSenHeatCanopy_dTCanair - dSenHeatGround_dTCanair            ! derivative in net canopy air space fluxes w.r.t. canopy air temperature (W m-2 K-1)
  dTurbFluxCanair_dTCanopy = dSenHeatTotal_dTCanopy - dSenHeatCanopy_dTCanopy - dSenHeatGround_dTCanopy            ! derivative in net canopy air space fluxes w.r.t. canopy temperature (W m-2 K-1)
  dTurbFluxCanair_dTGround = dSenHeatTotal_dTGround - dSenHeatCanopy_dTGround - dSenHeatGround_dTGround            ! derivative in net canopy air space fluxes w.r.t. ground temperature (W m-2 K-1)
  dTurbFluxCanopy_dTCanair = dSenHeatCanopy_dTCanair + dLatHeatCanopyEvap_dTCanair + dLatHeatCanopyTrans_dTCanair  ! derivative in net canopy turbulent fluxes w.r.t. canopy air temperature (W m-2 K-1)
  dTurbFluxCanopy_dTCanopy = dSenHeatCanopy_dTCanopy + dLatHeatCanopyEvap_dTCanopy + dLatHeatCanopyTrans_dTCanopy  ! derivative in net canopy turbulent fluxes w.r.t. canopy temperature (W m-2 K-1)
  dTurbFluxCanopy_dTGround = dSenHeatCanopy_dTGround + dLatHeatCanopyEvap_dTGround + dLatHeatCanopyTrans_dTGround  ! derivative in net canopy turbulent fluxes w.r.t. ground temperature (W m-2 K-1)
  dTurbFluxGround_dTCanair = dSenHeatGround_dTCanair + dLatHeatGroundEvap_dTCanair                                 ! derivative in net ground turbulent fluxes w.r.t. canopy air temperature (W m-2 K-1)
  dTurbFluxGround_dTCanopy = dSenHeatGround_dTCanopy + dLatHeatGroundEvap_dTCanopy                                 ! derivative in net ground turbulent fluxes w.r.t. canopy temperature (W m-2 K-1)
  dTurbFluxGround_dTGround = dSenHeatGround_dTGround + dLatHeatGroundEvap_dTGround                                 ! derivative in net ground turbulent fluxes w.r.t. ground temperature (W m-2 K-1)
  ! (liquid water derivatives)
  dLatHeatCanopyEvap_dCanLiq = dLatHeatCanopyEvap_dWetFrac*dCanopyWetFraction_dWat                                 ! derivative in latent heat of canopy evaporation w.r.t. canopy liquid water (W kg-1)
  dLatHeatGroundEvap_dCanLiq = latHeatSubVapGround*latentHeatConstant*groundConductanceLH*dVPCanopyAir_dCanLiq     ! derivative in latent heat of ground evaporation w.r.t. canopy liquid water (J kg-1 s-1)
  ! (cross deriavtives)
  dTurbFluxCanair_dCanLiq  = 0._dp                                                                                 ! derivative in net canopy air space fluxes w.r.t. canopy liquid water content (J kg-1 s-1)
  dTurbFluxCanopy_dCanLiq  = dLatHeatCanopyEvap_dCanLiq + dLatHeatCanopyTrans_dCanLiq                              ! derivative in net canopy turbulent fluxes w.r.t. canopy liquid water content (J kg-1 s-1)
  dTurbFluxGround_dCanLiq  = dLatHeatGroundEvap_dCanLiq                                                            ! derivative in net ground turbulent fluxes w.r.t. canopy liquid water content (J kg-1 s-1)
 else ! (just make sure we return something)
  ! (energy derivatives)
  dTurbFluxCanair_dTCanair = 0._dp
  dTurbFluxCanair_dTCanopy = 0._dp
  dTurbFluxCanair_dTGround = 0._dp
  dTurbFluxCanopy_dTCanair = 0._dp
  dTurbFluxCanopy_dTCanopy = 0._dp
  dTurbFluxCanopy_dTGround = 0._dp
  dTurbFluxGround_dTCanair = 0._dp
  dTurbFluxGround_dTCanopy = 0._dp
  dTurbFluxGround_dTGround = 0._dp
  ! (liquid water derivatives)
  dLatHeatCanopyEvap_dCanLiq   = 0._dp
  dLatHeatGroundEvap_dCanLiq   = 0._dp
  ! (cross deriavtives)
  dTurbFluxCanair_dCanLiq  = 0._dp
  dTurbFluxCanopy_dCanLiq  = 0._dp
  dTurbFluxGround_dCanLiq  = 0._dp
 end if

 end subroutine turbFluxes


 ! *******************************************************************************************************
 ! private subroutine aStability: compute stability corrections for turbulent heat fluxes (-)
 ! *******************************************************************************************************
 subroutine aStability(&
                       ! input: control
                       computeDerivative,              & ! input: logical flag to compute analytical derivatives
                       ixStability,                    & ! input: choice of stability function
                       ! input: forcing data, diagnostic and state variables
                       mHeight,                        & ! input: measurement height (m)
                       airTemp,                        & ! input: air temperature (K)
                       sfcTemp,                        & ! input: surface temperature (K)
                       windspd,                        & ! input: wind speed (m s-1)
                       ! input: stability parameters
                       critRichNumber,                 & ! input: critical value for the bulk Richardson number where turbulence ceases (-)
                       Louis79_bparam,                 & ! input: parameter in Louis (1979) stability function
                       Mahrt87_eScale,                 & ! input: exponential scaling factor in the Mahrt (1987) stability function
                       ! output
                       RiBulk,                         & ! output: bulk Richardson number (-)
                       stabilityCorrection,            & ! output: stability correction for turbulent heat fluxes (-)
                       dStabilityCorrection_dRich,     & ! output: derivative in stability correction w.r.t. Richardson number (-)
                       dStabilityCorrection_dAirTemp,  & ! output: derivative in stability correction w.r.t. temperature (K-1)
                       dStabilityCorrection_dSfcTemp,  & ! output: derivative in stability correction w.r.t. temperature (K-1)
                       err, message                    ) ! output: error control
 implicit none
 ! input: control
 logical(lgt),intent(in)       :: computeDerivative      ! flag to compute the derivative
 integer(i4b),intent(in)       :: ixStability            ! choice of stability function
 ! input: forcing data, diagnostic and state variables
 real(dp),intent(in)           :: mHeight                ! measurement height (m)
 real(dp),intent(in)           :: airtemp                ! air temperature (K)
 real(dp),intent(in)           :: sfcTemp                ! surface temperature (K)
 real(dp),intent(in)           :: windspd                ! wind speed (m s-1)
 ! input: stability parameters
 real(dp),intent(in)           :: critRichNumber         ! critical value for the bulk Richardson number where turbulence ceases (-)
 real(dp),intent(in)           :: Louis79_bparam         ! parameter in Louis (1979) stability function
 real(dp),intent(in)           :: Mahrt87_eScale         ! exponential scaling factor in the Mahrt (1987) stability function
 ! output
 real(dp),intent(out)          :: RiBulk                 ! bulk Richardson number (-)
 real(dp),intent(out)          :: stabilityCorrection    ! stability correction for turbulent heat fluxes (-)
 real(dp),intent(out)          :: dStabilityCorrection_dRich    ! derivative in stability correction w.r.t. Richardson number (-)
 real(dp),intent(out)          :: dStabilityCorrection_dAirTemp ! derivative in stability correction w.r.t. air temperature (K-1)
 real(dp),intent(out)          :: dStabilityCorrection_dSfcTemp ! derivative in stability correction w.r.t. surface temperature (K-1)
 integer(i4b),intent(out)      :: err                    ! error code
 character(*),intent(out)      :: message                ! error message
 ! local
 real(dp)                      :: dRiBulk_dAirTemp       ! derivative in the bulk Richardson number w.r.t. air temperature (K-1)
 real(dp)                      :: dRiBulk_dSfcTemp       ! derivative in the bulk Richardson number w.r.t. surface temperature (K-1)
 real(dp)                      :: bPrime                 ! scaled "b" parameter for stability calculations in Louis (1979)
 ! -----------------------------------------------------------------------------------------------------------------------------------------
 ! initialize error control
 err=0; message='aStability/'

 ! compute the bulk Richardson number (-)
 call bulkRichardson(&
                     ! input
                     airTemp,                        & ! input: air temperature (K)
                     sfcTemp,                        & ! input: surface temperature (K)
                     windspd,                        & ! input: wind speed (m s-1)
                     mHeight,                        & ! input: measurement height (m)
                     computeDerivative,              & ! input: flag to compute the derivative
                     ! output
                     RiBulk,                         & ! output: bulk Richardson number (-)
                     dRiBulk_dAirTemp,               & ! output: derivative in the bulk Richardson number w.r.t. air temperature (K-1)
                     dRiBulk_dSfcTemp,               & ! output: derivative in the bulk Richardson number w.r.t. surface temperature (K-1)
                     err,message)                      ! output: error control

 ! set derivative to one if not computing it
 if(.not.computeDerivative)then
  dStabilityCorrection_dRich    = 1._dp
  dStabilityCorrection_dAirTemp = 1._dp
  dStabilityCorrection_dSfcTemp = 1._dp
 end if

 ! ***** process unstable cases
 if(RiBulk<0._dp)then
  ! compute surface-atmosphere exchange coefficient (-)
  stabilityCorrection = (1._dp - 16._dp*RiBulk)**0.5_dp
  ! compute derivative in surface-atmosphere exchange coefficient w.r.t. temperature (K-1)
  if(computeDerivative)then
   dStabilityCorrection_dRich    = (-16._dp) * 0.5_dp*(1._dp - 16._dp*RiBulk)**(-0.5_dp)
   dStabilityCorrection_dAirTemp = dRiBulk_dAirTemp * dStabilityCorrection_dRich
   dStabilityCorrection_dSfcTemp = dRiBulk_dSfcTemp * dStabilityCorrection_dRich
  end if
  return
 end if

 ! ***** process stable cases
 select case(ixStability)

  ! ("standard" stability correction, a la Anderson 1976)
  case(standard)
   ! compute surface-atmosphere exchange coefficient (-)
   if(RiBulk <  critRichNumber) stabilityCorrection = (1._dp - 5._dp*RiBulk)**2._dp
   if(RiBulk >= critRichNumber) stabilityCorrection = epsilon(stabilityCorrection)
   ! compute derivative in surface-atmosphere exchange coefficient w.r.t. temperature (K-1)
   if(computeDerivative)then
    if(RiBulk <  critRichNumber) dStabilityCorrection_dRich = (-5._dp) * 2._dp*(1._dp - 5._dp*RiBulk)
    if(RiBulk >= critRichNumber) dStabilityCorrection_dRich = 0._dp
   end if

  ! (Louis 1979)
  case(louisInversePower)
   ! scale the "b" parameter for stable conditions
   bprime = Louis79_bparam/2._dp
   ! compute surface-atmosphere exchange coefficient (-)
   stabilityCorrection = 1._dp / ( (1._dp + bprime*RiBulk)**2._dp )
   if(stabilityCorrection < epsilon(stabilityCorrection)) stabilityCorrection = epsilon(stabilityCorrection)
   ! compute derivative in surface-atmosphere exchange coefficient w.r.t. temperature (K-1)
   if(computeDerivative)then
    dStabilityCorrection_dRich = bprime * (-2._dp)*(1._dp + bprime*RiBulk)**(-3._dp)
   end if

  ! (Mahrt 1987)
  case(mahrtExponential)
   ! compute surface-atmosphere exchange coefficient (-)
   stabilityCorrection = exp(-Mahrt87_eScale * RiBulk)
   if(stabilityCorrection < epsilon(stabilityCorrection)) stabilityCorrection = epsilon(stabilityCorrection)
   ! compute derivative in surface-atmosphere exchange coefficient w.r.t. temperature (K-1)
   if(computeDerivative)then
    dStabilityCorrection_dRich = (-Mahrt87_eScale) * exp(-Mahrt87_eScale * RiBulk)
   end if

  ! (return error if the stability correction method is not found)
  case default
   err=10; message=trim(message)//"optionNotFound[stability correction]"; return

 end select

 ! get the stability correction with respect to air temperature and surface temperature
 ! NOTE: air temperature is used for canopy air temperature, which is a model state variable
 if(computeDerivative)then
  dStabilityCorrection_dAirTemp = dRiBulk_dAirTemp * dStabilityCorrection_dRich
  dStabilityCorrection_dSfcTemp = dRiBulk_dSfcTemp * dStabilityCorrection_dRich
 end if

 end subroutine aStability


 ! *******************************************************************************************************
 ! private subroutine bulkRichardson: compute bulk Richardson number
 ! *******************************************************************************************************
 subroutine bulkRichardson(&
                           ! input
                           airTemp,                    & ! input: air temperature (K)
                           sfcTemp,                    & ! input: surface temperature (K)
                           windspd,                    & ! input: wind speed (m s-1)
                           mHeight,                    & ! input: measurement height (m)
                           computeDerivative,          & ! input: flag to compute the derivative
                           ! output
                           RiBulk,                     & ! output: bulk Richardson number (-)
                           dRiBulk_dAirTemp,           & ! output: derivative in the bulk Richardson number w.r.t. air temperature (K-1)
                           dRiBulk_dSfcTemp,           & ! output: derivative in the bulk Richardson number w.r.t. surface temperature (K-1)
                           err,message)                  ! output: error control
 implicit none
 ! input
 real(dp),intent(in)           :: airtemp                ! air temperature (K)
 real(dp),intent(in)           :: sfcTemp                ! surface temperature (K)
 real(dp),intent(in)           :: windspd                ! wind speed (m s-1)
 real(dp),intent(in)           :: mHeight                ! measurement height (m)
 logical(lgt),intent(in)       :: computeDerivative      ! flag to compute the derivative
 ! output
 real(dp),intent(inout)        :: RiBulk                 ! bulk Richardson number (-)
 real(dp),intent(out)          :: dRiBulk_dAirTemp       ! derivative in the bulk Richardson number w.r.t. air temperature (K-1)
 real(dp),intent(out)          :: dRiBulk_dSfcTemp       ! derivative in the bulk Richardson number w.r.t. surface temperature (K-1)
 integer(i4b),intent(out)      :: err                    ! error code
 character(*),intent(out)      :: message                ! error message
 ! local variables
 real(dp)                      :: T_grad        ! gradient in temperature between the atmosphere and surface (K)
 real(dp)                      :: T_mean        ! mean of the atmosphere and surface temperature (K)
 real(dp)                      :: RiMult        ! dimensionless scaling factor (-)
 ! initialize error control
 err=0; message='bulkRichardson/'
 ! compute local variables
 T_grad = airtemp - sfcTemp
 T_mean = 0.5_dp*(airtemp + sfcTemp)
 RiMult = (gravity*mHeight)/(windspd*windspd)
 ! compute the Richardson number
 RiBulk = (T_grad/T_mean) * RiMult
 ! compute the derivative in the Richardson number
 if(computeDerivative)then
  dRiBulk_dAirTemp =  RiMult/T_mean - RiMult*T_grad/(0.5_dp*((airtemp + sfcTemp)**2._dp))
  dRiBulk_dSfcTemp = -RiMult/T_mean - RiMult*T_grad/(0.5_dp*((airtemp + sfcTemp)**2._dp))
 else
  dRiBulk_dAirTemp = 1._dp
  dRiBulk_dSfcTemp = 1._dp
 end if
 end subroutine bulkRichardson


end module vegNrgFlux_module<|MERGE_RESOLUTION|>--- conflicted
+++ resolved
@@ -2081,10 +2081,7 @@
  real(dp)                      :: heightAboveGround             ! height above the snow surface (m)
  real(dp)                      :: heightCanopyTopAboveSnow      ! height at the top of the vegetation canopy relative to snowpack (m)
  real(dp)                      :: heightCanopyBottomAboveSnow   ! height at the bottom of the vegetation canopy relative to snowpack (m)
-<<<<<<< HEAD
  real(dp)                      :: windspdAdj                    ! temporary windspeed used for adjustment
-=======
->>>>>>> 7ccde394
  ! local variables: derivatives
  real(dp)                      :: dFV_dT                        ! derivative in friction velocity w.r.t. canopy air temperature
  real(dp)                      :: dED_dT                        ! derivative in eddy diffusivity at the top of the canopy w.r.t. canopy air temperature
