
module eval8summaWithPrime_module

! data types
USE nrtype

! access missing values
USE globalData,only:integerMissing  ! missing integer
USE globalData,only:realMissing     ! missing double precision number
USE globalData,only:quadMissing     ! missing quadruple precision number

! constants
USE multiconst,only:&
                    Tfreeze,      & ! temperature at freezing              (K)
                    iden_ice,     & ! intrinsic density of ice             (kg m-3)
                    iden_water      ! intrinsic density of liquid water    (kg m-3)

! provide access to the derived types to define the data structures
USE data_types,only:&
                    var_i,        & ! data vector (i4b)
                    var_d,        & ! data vector (rkind)
                    var_ilength,  & ! data vector with variable length dimension (i4b)
                    var_dlength,  & ! data vector with variable length dimension (rkind)
                    zLookup,      & ! lookup tables
                    model_options   ! defines the model decisions

! indices that define elements of the data structures
USE var_lookup,only:iLookDECISIONS               ! named variables for elements of the decision structure
USE var_lookup,only:iLookPARAM                   ! named variables for structure elements
USE var_lookup,only:iLookPROG                    ! named variables for structure elements
USE var_lookup,only:iLookINDEX                   ! named variables for structure elements
USE var_lookup,only:iLookDIAG                    ! named variables for structure elements
USE var_lookup,only:iLookFLUX                    ! named variables for structure elements
USE var_lookup,only:iLookDERIV                   ! named variables for structure elements

! look-up values for the choice of variable in energy equations (BE residual or IDA state variable)
USE mDecisions_module,only:  &
 closedForm,                 & ! use temperature with closed form heat capacity
 enthalpyFormLU,             & ! use enthalpy with soil temperature-enthalpy lookup tables
 enthalpyForm                  ! use enthalpy with soil temperature-enthalpy analytical solution

implicit none
private
public::eval8summaWithPrime
public::eval8summa4ida


contains

! **********************************************************************************************************
! public subroutine eval8summaWithPrime: compute the residual vector
! **********************************************************************************************************
subroutine eval8summaWithPrime(&
                      ! input: model control
                      dt,                            & ! intent(in):    entire time step for drainage pond rate
                      nSnow,                         & ! intent(in):    number of snow layers
                      nSoil,                         & ! intent(in):    number of soil layers
                      nLayers,                       & ! intent(in):    total number of layers
                      nState,                        & ! intent(in):    total number of state variables
                      insideSUN,                     & ! intent(in):    flag to indicate if we are inside Sundials solver
                      firstSubStep,                  & ! intent(in):    flag to indicate if we are processing the first sub-step
                      firstFluxCall,                 & ! intent(inout): flag to indicate if we are processing the first flux call
                      firstSplitOper,                & ! intent(inout): flag to indicate if we are processing the first flux call in a splitting operation
                      computeVegFlux,                & ! intent(in):    flag to indicate if we need to compute fluxes over vegetation
                      scalarSolution,                & ! intent(in):    flag to indicate the scalar solution
                      ! input: state vectors        
                      stateVec,                      & ! intent(in):    model state vector
                      stateVecPrime,                 & ! intent(in):    derivative of model state vector
                      sMul,                          & ! intent(inout): state vector multiplier (used in the residual calculations)
                      ! input: data structures
                      model_decisions,               & ! intent(in):    model decisions
                      lookup_data,                   & ! intent(in):    lookup table data structure
                      type_data,                     & ! intent(in):    type of vegetation and soil
                      attr_data,                     & ! intent(in):    spatial attributes
                      mpar_data,                     & ! intent(in):    model parameters
                      forc_data,                     & ! intent(in):    model forcing data
                      bvar_data,                     & ! intent(in):    average model variables for the entire basin
                      prog_data,                     & ! intent(in):    model prognostic variables for a local HRU
                      ! input-output: data stuctures
                      indx_data,                     & ! intent(inout): index data
                      diag_data,                     & ! intent(inout): model diagnostic variables for a local HRU
                      flux_data,                     & ! intent(inout): model fluxes for a local HRU
                      deriv_data,                    & ! intent(inout): derivatives in model fluxes w.r.t. relevant state variables
                      ! output: new values of variables needed in data window outside of internal IDA  for rootfinding and to start enthalpy calculations
                      scalarCanopyTempTrial,         & ! intent(inout): trial value for temperature of the vegetation canopy (K)
                      mLayerTempTrial,               & ! intent(inout): trial vector of layer temperature (K)
                      mLayerMatricHeadTrial,         & ! intent(out):   trial value for total water matric potential (m)
                      ! output: new prime values of variables needed in data window outside of internal IDA for Jacobian
                      scalarCanopyTempPrime,         & ! intent(out):   prime value for temperature of the vegetation canopy (K s-1)
                      scalarCanopyWatPrime,          & ! intent(out):   prime value for total water content of the vegetation canopy (kg m-2 s-1)
                      mLayerTempPrime,               & ! intent(out):   prime vector of temperature of each snow and soil layer (K s-1)
                      mLayerMatricHeadPrime,         & ! intent(out):   prime vector of matric head of each snow and soil layer (m s-1)
                      mLayerVolFracWatPrime,         & ! intent(out):   prime vector of volumetric total water content of each snow and soil layer (s-1)
                      ! input-output: baseflow    
                      ixSaturation,                  & ! intent(inout): index of the lowest saturated layer
                      dBaseflow_dMatric,             & ! intent(out):   derivative in baseflow w.r.t. matric head (s-1)
                      ! output: flux and residual vectors
                      feasible,                      & ! intent(out):   flag to denote the feasibility of the solution
                      fluxVec,                       & ! intent(out):   flux vector
                      resSink,                       & ! intent(out):   sink terms on the RHS of the flux equation
                      resVec,                        & ! intent(out):   residual vector
                      err,message)                     ! intent(out):   error control
  ! --------------------------------------------------------------------------------------------------------------------------------
  ! provide access to subroutines
  USE getVectorz_module, only:varExtract                    ! extract variables from the state vector
  USE getVectorz_module, only:checkFeas                     ! check feasibility of state vector
  USE updateVarsWithPrime_module, only:updateVarsWithPrime  ! update variables
  USE computFlux_module, only:soilCmpresPrime               ! compute soil compression
  USE computFlux_module, only:computFlux                    ! compute fluxes given a state vector
  USE computHeatCap_module,only:computHeatCapAnalytic       ! recompute closed form heat capacity (Cp) and derivatives
  USE computHeatCap_module,only:computCm                    ! compute Cm and derivatives
  USE computHeatCap_module, only:computStatMult             ! recompute state multiplier
  USE computResidWithPrime_module,only:computResidWithPrime ! compute residuals given a state vector
  USE computThermConduct_module,only:computThermConduct     ! recompute thermal conductivity and derivatives
  implicit none
  ! --------------------------------------------------------------------------------------------------------------------------------
  ! --------------------------------------------------------------------------------------------------------------------------------
  ! input: model control
  real(rkind),intent(in)          :: dt                          ! entire time step for drainage pond rate
  integer(i4b),intent(in)         :: nSnow                       ! number of snow layers
  integer(i4b),intent(in)         :: nSoil                       ! number of soil layers
  integer(i4b),intent(in)         :: nLayers                     ! total number of layers
  integer,intent(in)              :: nState                      ! total number of state variables
  logical(lgt),intent(in)         :: insideSUN                   ! flag to indicate if we are inside Sundials solver
  logical(lgt),intent(in)         :: firstSubStep                ! flag to indicate if we are processing the first sub-step
  logical(lgt),intent(inout)      :: firstFluxCall               ! flag to indicate if we are processing the first flux call
  logical(lgt),intent(inout)      :: firstSplitOper              ! flag to indicate if we are processing the first flux call in a splitting operation
  logical(lgt),intent(in)         :: computeVegFlux              ! flag to indicate if computing fluxes over vegetation
  logical(lgt),intent(in)         :: scalarSolution              ! flag to denote if implementing the scalar solution
  ! input: state vectors    
  real(rkind),intent(in)          :: stateVec(:)                 ! model state vector
  real(rkind),intent(in)          :: stateVecPrime(:)            ! model state vector
  real(qp),intent(inout)          :: sMul(:)   ! NOTE: qp        ! state vector multiplier (used in the residual calculations)
  ! input: data structures
  type(model_options),intent(in)  :: model_decisions(:)          ! model decisions
  type(zLookup),      intent(in)  :: lookup_data                 ! lookup tables
  type(var_i),        intent(in)  :: type_data                   ! type of vegetation and soil
  type(var_d),        intent(in)  :: attr_data                   ! spatial attributes
  type(var_dlength),  intent(in)  :: mpar_data                   ! model parameters
  type(var_d),        intent(in)  :: forc_data                   ! model forcing data
  type(var_dlength),  intent(in)  :: bvar_data                   ! model variables for the local basin
  type(var_dlength),  intent(in)  :: prog_data                   ! prognostic variables for a local HRU
   ! output: data structures
  type(var_ilength),intent(inout) :: indx_data                   ! indices defining model states and layers
  type(var_dlength),intent(inout) :: diag_data                   ! diagnostic variables for a local HRU
  type(var_dlength),intent(inout) :: flux_data                   ! model fluxes for a local HRU
  type(var_dlength),intent(inout) :: deriv_data                  ! derivatives in model fluxes w.r.t. relevant state variables
  ! output: new values of variables needed in data window outside of internal IDA  for rootfinding and to start enthalpy calculations
  real(rkind),intent(inout)       :: scalarCanopyTempTrial       ! trial value for temperature of the vegetation canopy (K)
  real(rkind),intent(inout)       :: mLayerTempTrial(:)          ! trial vector of layer temperature (K)
  real(rkind),intent(out)         :: mLayerMatricHeadTrial(:)    ! trial vector for total water matric potential (m)
  ! output: new prime values of variables needed in data window outside of internal IDA for Jacobian
  real(rkind),intent(out)         :: scalarCanopyTempPrime       ! prime value for temperature of the vegetation canopy (K s-1)
  real(rkind),intent(out)         :: scalarCanopyWatPrime        ! prime value for total water content of the vegetation canopy (kg m-2 s-1)
  real(rkind),intent(out)         :: mLayerTempPrime(:)          ! prime vector of temperature of each snow and soil layer (K s-1)
  real(rkind),intent(out)         :: mLayerMatricHeadPrime(:)    ! prime vector of matric head of each snow and soil layer (m s-1)
  real(rkind),intent(out)         :: mLayerVolFracWatPrime(:)    ! prime vector of volumetric total water content of each snow and soil layer (s-1)
  ! input-output: baseflow    
  integer(i4b),intent(inout)      :: ixSaturation                ! index of the lowest saturated layer
  real(rkind),intent(out)         :: dBaseflow_dMatric(:,:)      ! derivative in baseflow w.r.t. matric head (s-1)
  ! output: flux and residual vectors
  logical(lgt),intent(out)        :: feasible                    ! flag to denote the feasibility of the solution
  real(rkind),intent(out)         :: fluxVec(:)                  ! flux vector
  real(rkind),intent(out)         :: resSink(:)                  ! sink terms on the RHS of the flux equation
  real(qp),intent(out)            :: resVec(:) ! NOTE: qp        ! residual vector
  ! output: error control
  integer(i4b),intent(out)        :: err                         ! error code
  character(*),intent(out)        :: message                     ! error message
  ! --------------------------------------------------------------------------------------------------------------------------------
  ! local variables
  ! --------------------------------------------------------------------------------------------------------------------------------
  real(rkind)                     :: dt1                         ! residual step size
  ! state variables
  real(rkind)                     :: scalarCanairEnthalpyTrial   ! trial value for enthalpy of the canopy air space (J m-3)
  real(rkind)                     :: scalarCanairTempTrial       ! trial value for temperature of the canopy air space (K)
  real(rkind)                     :: scalarCanopyEnthalpyTrial   ! trial value for enthalpy of the vegetation canopy (J m-3)
  real(rkind)                     :: scalarCanopyWatTrial        ! trial value for liquid water storage in the canopy (kg m-2)
  real(rkind)                     :: scalarCanopyLiqTrial        ! trial value for liquid water storage in the canopy (kg m-2)
  real(rkind)                     :: scalarCanopyIceTrial        ! trial value for ice storage in the canopy (kg m-2)
  real(rkind),dimension(nSoil)    :: mLayerMatricHeadLiqTrial    ! trial value for liquid water matric potential (m)
  real(rkind),dimension(nLayers)  :: mLayerEnthalpyTrial         ! trial vector of enthalpy of each snow and soil layer (J m-3)
  real(rkind),dimension(nLayers)  :: mLayerVolFracWatTrial       ! trial vector of volumetric total water content (-)
  real(rkind),dimension(nLayers)  :: mLayerVolFracLiqTrial       ! trial vector of volumetric liquid water content (-)
  real(rkind),dimension(nLayers)  :: mLayerVolFracIceTrial       ! trial vector of volumetric ice content (-)
  real(rkind)                     :: scalarAquiferStorageTrial   ! trial value for storage of water in the aquifer (m)
  ! prime state variables
  real(rkind)                     :: scalarCanairEnthalpyPrime   ! prime value for enthalpy of the canopy air space (W m-3)
  real(rkind)                     :: scalarCanairTempPrime       ! prime value for temperature of the canopy air space (K s-1)
  real(rkind)                     :: scalarCanopyEnthalpyPrime   ! prime value for enthalpy of the vegetation canopy (W m-3)
  real(rkind)                     :: scalarCanopyLiqPrime        ! prime value for liquid water storage in the canopy (kg m-2 s-1)
  real(rkind)                     :: scalarCanopyIcePrime        ! prime value for mass of ice on the vegetation canopy (kg m-2 s-1)
  real(rkind),dimension(nLayers)  :: mLayerEnthalpyPrime         ! prime vector of enthalpy of each snow and soil layer (W m-3)
  real(rkind),dimension(nLayers)  :: mLayerVolFracLiqPrime       ! prime vector of volumetric liquid water content (s-1)
  real(rkind),dimension(nLayers)  :: mLayerVolFracIcePrime       ! prime vector of volumetric fraction of ice (s-1)
  real(rkind),dimension(nSoil)    :: mLayerMatricHeadLiqPrime    ! prime vector of liquid water matric potential (m s-1)
  real(rkind)                     :: scalarAquiferStoragePrime   ! prime value of storage of water in the aquifer (m s-1)
  ! dummy state variables
  real(rkind)                     :: scalarCanairNrgTrial        ! trial value for energy of the canopy air space
  real(rkind)                     :: scalarCanopyNrgTrial        ! trial value for energy of the vegetation canopy
  real(rkind),dimension(nLayers)  :: mLayerNrgTrial              ! trial vector of energy of each snow and soil layer
  real(rkind)                     :: scalarCanairNrgPrime        ! prime value for energy of the canopy air space
  real(rkind)                     :: scalarCanopyNrgPrime        ! prime value for energy of the vegetation canopy
  real(rkind),dimension(nLayers)  :: mLayerNrgPrime              ! prime vector of energy of each snow and soil layer
  ! other local variables
  integer(i4b)                    :: iLayer                      ! index of model layer in the snow+soil domain
  integer(i4b)                    :: jState(1)                   ! index of model state for the scalar solution within the soil domain
  integer(i4b)                    :: ixBeg,ixEnd                 ! index of indices for the soil compression routine
  character(LEN=256)              :: cmessage                    ! error message of downwind routine
  logical(lgt)                    :: updateStateCp               ! flag to indicate if we update Cp at each step for LHS, set with nrgConserv choice and updateCp_closedForm flag
  logical(lgt)                    :: updateFluxCp                ! flag to indicate if we update Cp at each step for RHS, set with nrgConserv choice and updateCp_closedForm flag
  logical(lgt)                    :: needStateCm                 ! flag to indicate if the energy equation contains LHS Cm = dH_T/dTheta_m,, set with nrgConserv choice and needStateCm_closedForm flag
  logical(lgt),parameter          :: updateCp_closedForm=.false. ! nrgConserv = closedForm flag to indicate if we update Cp at each step
  logical(lgt),parameter          :: needCm_closedForm=.false.   ! nrgConserv = closedForm flag to indicate if the energy equation contains Cm = dH_T/dTheta_m

  ! --------------------------------------------------------------------------------------------------------------------------------
  ! association to variables in the data structures
  ! --------------------------------------------------------------------------------------------------------------------------------
  associate(&
    ! model decisions
    ixNrgConserv              => model_decisions(iLookDECISIONS%nrgConserv)%iDecision      ,& ! intent(in):  [i4b]    choice of variable in either energy backward Euler residual or IDA state variable
    ixRichards                => model_decisions(iLookDECISIONS%f_Richards)%iDecision      ,& ! intent(in):  [i4b]    index of the form of Richards' equation
    ! snow parameters
    snowfrz_scale             => mpar_data%var(iLookPARAM%snowfrz_scale)%dat(1)            ,& ! intent(in):  [dp]     scaling parameter for the snow freezing curve (K-1)
    ! soil parameters
    theta_sat                 => mpar_data%var(iLookPARAM%theta_sat)%dat                   ,& ! intent(in):  [dp(:)]  soil porosity (-)
    specificStorage           => mpar_data%var(iLookPARAM%specificStorage)%dat(1)          ,& ! intent(in):  [dp]     specific storage coefficient (m-1)
    ! canopy and layer depth
    canopyDepth               => diag_data%var(iLookDIAG%scalarCanopyDepth)%dat(1)         ,& ! intent(in):  [dp   ]  canopy depth (m)
    mLayerDepth               => prog_data%var(iLookPROG%mLayerDepth)%dat                  ,& ! intent(in):  [dp(:)]  depth of each layer in the snow-soil sub-domain (m)
    ! model diagnostic variables, will be updated before used
    scalarFracLiqVeg          => diag_data%var(iLookDIAG%scalarFracLiqVeg)%dat(1)          ,& ! intent(in):  [dp]     fraction of liquid water on vegetation (-)
    scalarSfcMeltPond         => prog_data%var(iLookPROG%scalarSfcMeltPond)%dat(1)         ,& ! intent(in):  [dp]     ponded water caused by melt of the "snow without a layer" (kg m-2)
    mLayerFracLiqSnow         => diag_data%var(iLookDIAG%mLayerFracLiqSnow)%dat            ,& ! intent(in):  [dp(:)]  fraction of liquid water in each snow layer (-)
    ! soil compression
    scalarSoilCompress        => diag_data%var(iLookDIAG%scalarSoilCompress)%dat(1)        ,& ! intent(in):  [dp]     total change in storage associated with compression of the soil matrix (kg m-2 s-1)
    mLayerCompress            => diag_data%var(iLookDIAG%mLayerCompress)%dat               ,& ! intent(in):  [dp(:)]  change in volumetric water content due to compression of soil (s-1)
    ! derivatives
    dTheta_dTkCanopy          => deriv_data%var(iLookDERIV%dTheta_dTkCanopy)%dat(1)        ,& ! intent(in):  [dp]     derivative of volumetric liquid water content w.r.t. temperature
    dVolTot_dPsi0             => deriv_data%var(iLookDERIV%dVolTot_dPsi0)%dat              ,& ! intent(in):  [dp(:)]  derivative in total water content w.r.t. total water matric potential
    dCompress_dPsi            => deriv_data%var(iLookDERIV%dCompress_dPsi)%dat             ,& ! intent(in):  [dp(:)]  derivative in compressibility w.r.t. matric head (m-1)
    mLayerdTheta_dTk          => deriv_data%var(iLookDERIV%mLayerdTheta_dTk)%dat           ,& ! intent(in):  [dp(:)]  derivative of volumetric liquid water content w.r.t. temperature
    dVolHtCapBulk_dPsi0       => deriv_data%var(iLookDERIV%dVolHtCapBulk_dPsi0)%dat        ,& ! intent(out): [dp(:)]  derivative in bulk heat capacity w.r.t. matric potential
    dVolHtCapBulk_dTheta      => deriv_data%var(iLookDERIV%dVolHtCapBulk_dTheta)%dat       ,& ! intent(out): [dp(:)]  derivative in bulk heat capacity w.r.t. volumetric water content
    dVolHtCapBulk_dCanWat     => deriv_data%var(iLookDERIV%dVolHtCapBulk_dCanWat)%dat(1)   ,& ! intent(out): [dp]     derivative in bulk heat capacity w.r.t. volumetric water content
    dVolHtCapBulk_dTk         => deriv_data%var(iLookDERIV%dVolHtCapBulk_dTk)%dat          ,& ! intent(out): [dp(:)]  derivative in bulk heat capacity w.r.t. temperature
    dVolHtCapBulk_dTkCanopy   => deriv_data%var(iLookDERIV%dVolHtCapBulk_dTkCanopy)%dat(1) ,& ! intent(out): [dp]     derivative in bulk heat capacity w.r.t. temperature
    dThermalC_dWatAbove       => deriv_data%var(iLookDERIV%dThermalC_dWatAbove)%dat        ,& ! intent(out): [dp(:)]  derivative in the thermal conductivity w.r.t. water state in the layer above
    dThermalC_dWatBelow       => deriv_data%var(iLookDERIV%dThermalC_dWatBelow)%dat        ,& ! intent(out): [dp(:)]  derivative in the thermal conductivity w.r.t. water state in the layer above
    dThermalC_dTempAbove      => deriv_data%var(iLookDERIV%dThermalC_dTempAbove)%dat       ,& ! intent(out): [dp(:)]  derivative in the thermal conductivity w.r.t. energy state in the layer above
    dThermalC_dTempBelow      => deriv_data%var(iLookDERIV%dThermalC_dTempBelow)%dat       ,& ! intent(out): [dp(:)]  derivative in the thermal conductivity w.r.t. energy state in the layer above
    dCm_dTk                   => deriv_data%var(iLookDERIV%dCm_dTk)%dat                    ,& ! intent(out): [dp(:)]  derivative in heat capacity w.r.t. temperature (J kg-1 K-2)
    dCm_dTkCanopy             => deriv_data%var(iLookDERIV%dCm_dTkCanopy)%dat(1)           ,& ! intent(out): [dp   ]  derivative in heat capacity w.r.t. canopy temperature (J kg-1 K-2)
    ! mapping
    ixMapFull2Subset          => indx_data%var(iLookINDEX%ixMapFull2Subset)%dat            ,& ! intent(in):  [i4b(:)] mapping of full state vector to the state subset
    ixControlVolume           => indx_data%var(iLookINDEX%ixControlVolume)%dat             ,& ! intent(in):  [i4b(:)] index of control volume for different domains (veg, snow, soil)
    ! heat capacity
    heatCapVegTrial           => diag_data%var(iLookDIAG%scalarBulkVolHeatCapVeg)%dat(1)   ,& ! intent(out): [dp]     volumetric heat capacity of vegetation canopy
    mLayerHeatCapTrial        => diag_data%var(iLookDIAG%mLayerVolHtCapBulk)%dat           ,& ! intent(out): [dp(:)]  heat capacity for snow and soil
    ! Cm
    canopyCmTrial             => diag_data%var(iLookDIAG%scalarCanopyCm)%dat(1)            ,& ! intent(out): [dp]     Cm of the canopy
    mLayerCmTrial             => diag_data%var(iLookDIAG%mLayerCm)%dat                      & ! intent(out): [dp(:)]  Cm of snow and soil
    ) ! association to variables in the data structures
    ! --------------------------------------------------------------------------------------------------------------------------------
    ! initialize error control
    err=0; message="eval8summaWithPrime/"

    ! check the feasibility of the solution only if not inside Sundials solver
    feasible=.true.
    if (.not.insideSUN) then
      call checkFeas(&
                    ! input
                    stateVec,                   & ! intent(in):    model state vector (mixed units)
                    mpar_data,                  & ! intent(in):    model parameters
                    prog_data,                  & ! intent(in):    model prognostic variables for a local HRU
                    indx_data,                  & ! intent(in):    indices defining model states and layers
                    ixNrgConserv.ne.closedForm, & ! intent(in):    flag to indicate if we are using enthalpy as state variable
                    ! output: feasibility
                    feasible,                   & ! intent(inout): flag to denote the feasibility of the solution
                  ! output: error control
                    err,cmessage)                 ! intent(out):   error control

      ! early return for non-feasible solutions
      if(.not.feasible)then
        fluxVec(:) = realMissing
        resVec(:)  = quadMissing
        message=trim(message)//trim(cmessage)//'non-feasible'
        return
      end if
    end if ! ( feasibility check )

    if(ixNrgConserv == enthalpyForm .or. ixNrgConserv == enthalpyFormLU)then ! use enthalpy as state variable, do not need state terms but do need flux term
      updateStateCp = .false.
      updateFluxCp  = .true.
      needStateCm   = .false.
    else if(ixNrgConserv == closedForm)then ! have a choice, temperature the state variable
      updateStateCp = updateCp_closedForm
      updateFluxCp  = updateCp_closedForm
      needStateCm   = needCm_closedForm
    else
      message=trim(message)//'unknown choice of variable in energy conservation backward Euler residual'
      err=1; return
    end if

    ! get the start and end indices for the soil compression calculations
    if(scalarSolution)then
      jState = pack(ixControlVolume, ixMapFull2Subset/=integerMissing)
      ixBeg  = jState(1)
      ixEnd  = jState(1)
    else
      ixBeg  = 1
      ixEnd  = nSoil
    endif

    ! Placeholder: if we decide to use splitting, we need to pass all the previous values of the state variables
    scalarCanairNrgTrial      = realMissing
    scalarCanopyNrgTrial      = realMissing
    scalarCanopyWatTrial      = realMissing
    scalarCanopyLiqTrial      = realMissing
    scalarCanopyIceTrial      = realMissing
    mLayerNrgTrial            = realMissing
    mLayerVolFracWatTrial     = realMissing
    mLayerVolFracLiqTrial     = realMissing
    mLayerVolFracIceTrial     = realMissing
    mLayerMatricHeadTrial     = realMissing
    mLayerMatricHeadLiqTrial  = realMissing
    scalarAquiferStorageTrial = realMissing

    ! extract states from the state vector
    call varExtract(&
                    ! input
                    stateVec,                  & ! intent(in):    model state vector (mixed units)
                    diag_data,                 & ! intent(in):    model diagnostic variables for a local HRU
                    prog_data,                 & ! intent(in):    model prognostic variables for a local HRU
                    indx_data,                 & ! intent(in):    indices defining model states and layers
                    ! output: variables for the vegetation canopy
                    scalarCanairNrgTrial,      & ! intent(inout): trial value of energy of the canopy air space, temperature (K) or enthalpy (J m-3)
                    scalarCanopyNrgTrial,      & ! intent(inout): trial value of energy of the vegetation canopy, temperature (K) or enthalpy (J m-3)
                    scalarCanopyWatTrial,      & ! intent(inout): trial value of canopy total water (kg m-2)
                    scalarCanopyLiqTrial,      & ! intent(inout): trial value of canopy liquid water (kg m-2)
                    ! output: variables for the snow-soil domain
                    mLayerNrgTrial,            & ! intent(inout): trial vector of energy, temperature (K) or enthalpy (J m-3)
                    mLayerVolFracWatTrial,     & ! intent(inout): trial vector of volumetric total water content (-)
                    mLayerVolFracLiqTrial,     & ! intent(inout): trial vector of volumetric liquid water content (-)
                    mLayerMatricHeadTrial,     & ! intent(inout): trial vector of total water matric potential (m)
                    mLayerMatricHeadLiqTrial,  & ! intent(inout): trial vector of liquid water matric potential (m)
                    ! output: variables for the aquifer
                    scalarAquiferStorageTrial, & ! intent(inout):   trial value of storage of water in the aquifer (m)
                    ! output: error control
                    err,cmessage)               ! intent(out):   error control
    if(err/=0)then; message=trim(message)//trim(cmessage); return; end if  ! (check for errors)

    ! Placeholder: if we decide to use splitting, we need to pass all the previous values of the state variables
    scalarCanairNrgPrime      = realMissing
    scalarCanopyNrgPrime      = realMissing
    scalarCanopyWatPrime      = realMissing
    scalarCanopyLiqPrime      = realMissing
    scalarCanopyIcePrime      = realMissing
    mLayerNrgPrime            = realMissing
    mLayerVolFracWatPrime     = realMissing
    mLayerVolFracLiqPrime     = realMissing
    mLayerVolFracIcePrime     = realMissing
    mLayerMatricHeadPrime     = realMissing
    mLayerMatricHeadLiqPrime  = realMissing
    scalarAquiferStoragePrime = realMissing

    call varExtract(&
                  ! input
                  stateVecPrime,             & ! intent(in):    derivative of model state vector (mixed units)
                  diag_data,                 & ! intent(in):    model diagnostic variables for a local HRU
                  prog_data,                 & ! intent(in):    model prognostic variables for a local HRU
                  indx_data,                 & ! intent(in):    indices defining model states and layers
                  ! output: variables for the vegetation canopy
<<<<<<< HEAD
                  scalarCanairTempPrime,     & ! intent(inout): derivative of canopy air temperature (K s-1)
                  scalarCanopyTempPrime,     & ! intent(inout): derivative of canopy temperature (K s-1)
                  scalarCanopyWatPrime,      & ! intent(inout): derivative of canopy total water (kg m-2 s-1)
                  scalarCanopyLiqPrime,      & ! intent(inout): derivative of canopy liquid water (kg m-2 s-1)
                  ! output: variables for the snow-soil domain
                  mLayerTempPrime,           & ! intent(inout): derivative of layer temperature (K s-1)
=======
                  scalarCanairNrgPrime,      & ! intent(inout): derivative of energy of the canopy air space, temperature (K s-1) or enthalpy (W m-3)
                  scalarCanopyNrgPrime,      & ! intent(inout): derivative of energy of the vegetation canopy, temperature (K s-1) or enthalpy (W m-3)
                  scalarCanopyWatPrime,      & ! intent(inout): derivative of canopy total water (kg m-2 s-1)
                  scalarCanopyLiqPrime,      & ! intent(inout): derivative of canopy liquid water (kg m-2 s-1)
                  ! output: variables for the snow-soil domain
                  mLayerNrgPrime,            & ! intent(inout): derivative of energy of each snow and soil layer, temperature (K s-1) or enthalpy (W m-3)
>>>>>>> a9e519e4
                  mLayerVolFracWatPrime,     & ! intent(inout): derivative of volumetric total water content (s-1)
                  mLayerVolFracLiqPrime,     & ! intent(inout): derivative of volumetric liquid water content (s-1)
                  mLayerMatricHeadPrime,     & ! intent(inout): derivative of total water matric potential (m s-1)
                  mLayerMatricHeadLiqPrime,  & ! intent(inout): derivative of liquid water matric potential (m s-1)
                  ! output: variables for the aquifer
                  scalarAquiferStoragePrime, & ! intent(inout): derivative of storage of water in the aquifer (m s-1)
                  ! output: error control
                  err,cmessage)                ! intent(out):   error control
    if(err/=0)then; message=trim(message)//trim(cmessage); return; end if  ! (check for errors)

    if(ixNrgConserv== enthalpyForm .or. ixNrgConserv == enthalpyFormLU)then ! use state variable as enthalpy, need to compute temperature
      scalarCanairEnthalpyTrial = scalarCanairNrgTrial
      scalarCanopyEnthalpyTrial = scalarCanopyNrgTrial
      mLayerEnthalpyTrial       = mLayerNrgTrial
      scalarCanairEnthalpyPrime = scalarCanairNrgPrime
      scalarCanopyEnthalpyPrime = scalarCanopyNrgPrime
      mLayerEnthalpyPrime       = mLayerNrgPrime
      ! do not use these variables
      scalarCanairTempPrime = realMissing
      scalarCanopyTempPrime = realMissing
      mLayerTempPrime       = realMissing
    else ! use state variable as temperature
      scalarCanairTempTrial = scalarCanairNrgTrial
      scalarCanopyTempTrial = scalarCanopyNrgTrial
      mLayerTempTrial       = mLayerNrgTrial
      scalarCanairTempPrime = scalarCanairNrgPrime
      scalarCanopyTempPrime = scalarCanopyNrgPrime
      mLayerTempPrime       = mLayerNrgPrime
      ! do not use these variables
      scalarCanairEnthalpyTrial = realMissing
      scalarCanopyEnthalpyTrial = realMissing
      mLayerEnthalpyTrial       = realMissing
      scalarCanairEnthalpyPrime = realMissing
      scalarCanopyEnthalpyPrime = realMissing
      mLayerEnthalpyPrime       = realMissing     
    endif !(choice of how conservation of energy is implemented)

    ! update diagnostic variables and derivatives
    ! NOTE: if we are using enthalpy as a state variable, currently all *TempPrime, *IcePrime, and *LiqPrime are set to realMissing
    !       This possibly could cause problems (?) if we use splitting, but we are not using splitting at the moment
    call updateVarsWithPrime(&
                    ! input
                    ixNrgConserv.ne.closedForm,   & ! intent(in):    flag if need to update temperature from enthalpy
                    ixNrgConserv==enthalpyFormLU, & ! intent(in):    flag to use the lookup table for soil temperature-enthalpy
                    .true.,                       & ! intent(in):    flag if computing for Jacobian update
                    .false.,                      & ! intent(in):    flag to adjust temperature to account for the energy
                    mpar_data,                    & ! intent(in):    model parameters for a local HRU
                    indx_data,                    & ! intent(in):    indices defining model states and layers
                    prog_data,                    & ! intent(in):    model prognostic variables for a local HRU
                    diag_data,                    & ! intent(inout): model diagnostic variables for a local HRU
                    deriv_data,                   & ! intent(inout): derivatives in model fluxes w.r.t. relevant state variables
                    lookup_data,                  & ! intent(in):    lookup table data structure
                    ! input: enthalpy state variables  
                    scalarCanairEnthalpyTrial,    & ! intent(in):    trial value for enthalpy of the canopy air space (J m-3)
                    scalarCanopyEnthalpyTrial,    & ! intent(in):    trial value for enthalpy of the vegetation canopy (J m-3)
                    mLayerEnthalpyTrial,          & ! intent(in):    trial vector of enthalpy of each snow+soil layer (J m-3)                      
                    ! output: variables for the vegetation canopy
<<<<<<< HEAD
                    scalarCanopyTempTrial,    & ! intent(inout): trial value of canopy temperature (K)
                    scalarCanopyWatTrial,     & ! intent(inout): trial value of canopy total water (kg m-2)
                    scalarCanopyLiqTrial,     & ! intent(inout): trial value of canopy liquid water (kg m-2)
                    scalarCanopyIceTrial,     & ! intent(inout): trial value of canopy ice content (kg m-2)
                    scalarCanopyTempPrime,    & ! intent(inout): trial value of time derivative canopy temperature (K s-1)
                    scalarCanopyWatPrime,     & ! intent(inout): trial value of time derivative canopy total water (kg m-2 s-1)
                    scalarCanopyLiqPrime,     & ! intent(inout): trial value of time derivative canopy liquid water (kg m-2 s-1)
                    scalarCanopyIcePrime,     & ! intent(inout): trial value of time derivative canopy ice content (kg m-2 s-1)
                    ! output: variables for th snow-soil domain
                    mLayerTempTrial,          & ! intent(inout): trial vector of layer temperature (K)
                    mLayerVolFracWatTrial,    & ! intent(inout): trial vector of volumetric total water content (-)
                    mLayerVolFracLiqTrial,    & ! intent(inout): trial vector of volumetric liquid water content (-)
                    mLayerVolFracIceTrial,    & ! intent(inout): trial vector of volumetric ice water content (-)
                    mLayerMatricHeadTrial,    & ! intent(inout): trial vector of total water matric potential (m)
                    mLayerMatricHeadLiqTrial, & ! intent(inout): trial vector of liquid water matric potential (m)
                    mLayerTempPrime,          & ! intent(inout): trial vector of time derivative layer temperature (K s-1)
                    mLayerVolFracWatPrime,    & ! intent(inout): trial vector of time derivative volumetric total water content (s-1)
                    mLayerVolFracLiqPrime,    & ! intent(inout): trial vector of time derivative volumetric liquid water content (s-1)
                    mLayerVolFracIcePrime,    & ! intent(inout): trial vector of time derivative volumetric ice water content (s-1)
                    mLayerMatricHeadPrime,    & ! intent(inout): trial vector of time derivative total water matric potential (m s-1)
                    mLayerMatricHeadLiqPrime, & ! intent(inout): trial vector of time derivative liquid water matric potential (m s-1)
                    ! output: error control
                    err,cmessage)               ! intent(out):   error control
=======
                    scalarCanairTempTrial,        & ! intent(inout): trial value of canopy air space temperature (K)
                    scalarCanopyTempTrial,        & ! intent(inout): trial value of canopy temperature (K)
                    scalarCanopyWatTrial,         & ! intent(inout): trial value of canopy total water (kg m-2)
                    scalarCanopyLiqTrial,         & ! intent(inout): trial value of canopy liquid water (kg m-2)
                    scalarCanopyIceTrial,         & ! intent(inout): trial value of canopy ice content (kg m-2)
                    scalarCanopyTempPrime,        & ! intent(inout): trial value of time derivative canopy temperature (K s-1)
                    scalarCanopyWatPrime,         & ! intent(inout): trial value of time derivative canopy total water (kg m-2 s-1)
                    scalarCanopyLiqPrime,         & ! intent(inout): trial value of time derivative canopy liquid water (kg m-2 s-1)
                    scalarCanopyIcePrime,         & ! intent(inout): trial value of time derivative canopy ice content (kg m-2 s-1)
                    ! output: variables for th snow-soil domain
                    mLayerTempTrial,              & ! intent(inout): trial vector of layer temperature (K)
                    mLayerVolFracWatTrial,        & ! intent(inout): trial vector of volumetric total water content (-)
                    mLayerVolFracLiqTrial,        & ! intent(inout): trial vector of volumetric liquid water content (-)
                    mLayerVolFracIceTrial,        & ! intent(inout): trial vector of volumetric ice water content (-)
                    mLayerMatricHeadTrial,        & ! intent(inout): trial vector of total water matric potential (m)
                    mLayerMatricHeadLiqTrial,     & ! intent(inout): trial vector of liquid water matric potential (m)
                    mLayerTempPrime,              & ! intent(inout): trial vector of time derivative layer temperature (K s-1)
                    mLayerVolFracWatPrime,        & ! intent(inout): trial vector of time derivative volumetric total water content (s-1)
                    mLayerVolFracLiqPrime,        & ! intent(inout): trial vector of time derivative volumetric liquid water content (s-1)
                    mLayerVolFracIcePrime,        & ! intent(inout): trial vector of time derivative volumetric ice water content (s-1)
                    mLayerMatricHeadPrime,        & ! intent(inout): trial vector of time derivative total water matric potential (m s-1)
                    mLayerMatricHeadLiqPrime,     & ! intent(inout): trial vector of time derivative liquid water matric potential (m s-1)
                    ! output: error control
                    err,cmessage)                   ! intent(out):   error control
>>>>>>> a9e519e4
    if(err/=0)then; message=trim(message)//trim(cmessage); return; end if  ! (check for errors)

    if(updateStateCp)then
      ! *** compute volumetric heat capacity C_p
      call computHeatCapAnalytic(&
                  ! input: state variables
                  canopyDepth,             & ! intent(in):    canopy depth (m)
                  scalarCanopyIceTrial,    & ! intent(in):    trial value for mass of ice on the vegetation canopy (kg m-2)
                  scalarCanopyLiqTrial,    & ! intent(in):    trial value for the liquid water on the vegetation canopy (kg m-2)
                  scalarCanopyTempTrial,   & ! intent(in):    trial value of canopy temperature (K)
                  mLayerVolFracIceTrial,   & ! intent(in):    volumetric fraction of ice at the start of the sub-step (-)
                  mLayerVolFracLiqTrial,   & ! intent(in):    fraction of liquid water at the start of the sub-step (-)
                  mLayerTempTrial,         & ! intent(in):    trial value of layer temperature (K)
                  mLayerMatricHeadTrial,   & ! intent(in):    trial total water matric potential (m)
                  ! input: pre-computed derivatives
                  dTheta_dTkCanopy,        & ! intent(in):    derivative in canopy volumetric liquid water content w.r.t. temperature (K-1)
                  scalarFracLiqVeg,        & ! intent(in):    fraction of canopy liquid water (-)
                  mLayerdTheta_dTk,        & ! intent(in):    derivative of volumetric liquid water content w.r.t. temperature (K-1)
                  mLayerFracLiqSnow,       & ! intent(in):    fraction of liquid water (-)
                  dVolTot_dPsi0,           & ! intent(in):    derivative in total water content w.r.t. total water matric potential (m-1)
                  ! input output data structures
                  mpar_data,               & ! intent(in):    model parameters
                  indx_data,               & ! intent(in):    model layer indices
                  ! output
                  heatCapVegTrial,         & ! intent(inout): volumetric heat capacity of vegetation canopy
                  mLayerHeatCapTrial,      & ! intent(inout): volumetric heat capacity of soil and snow
                  dVolHtCapBulk_dPsi0,     & ! intent(inout): derivative in bulk heat capacity w.r.t. matric potential
                  dVolHtCapBulk_dTheta,    & ! intent(inout): derivative in bulk heat capacity w.r.t. volumetric water content
                  dVolHtCapBulk_dCanWat,   & ! intent(inout): derivative in bulk heat capacity w.r.t. volumetric water content
                  dVolHtCapBulk_dTk,       & ! intent(inout): derivative in bulk heat capacity w.r.t. temperature
                  dVolHtCapBulk_dTkCanopy, & ! intent(inout): derivative in bulk heat capacity w.r.t. temperature                  
                  ! output: error control
                  err,cmessage)                  ! intent(out):  error control
      if(err/=0)then; message=trim(message)//trim(cmessage); return; endif

      ! compute multiplier of state vector
      call computStatMult(&
                    ! input
                    heatCapVegTrial,    & ! intent(in):  volumetric heat capacity of vegetation canopy
                    mLayerHeatCapTrial, & ! intent(in):  volumetric heat capacity of soil and snow
                    indx_data,          & ! intent(in):  indices defining model states and layers
                    ! output
                    sMul,               & ! intent(out): multiplier for state vector (used in the residual calculations)
                    err,cmessage)         ! intent(out): error control
      if(err/=0)then; message=trim(message)//trim(cmessage); return; endif  ! (check for errors)
    else
      ! set state heat capacity derivatives to 0 for constant through step
      dVolHtCapBulk_dPsi0     = 0._rkind
      dVolHtCapBulk_dTheta    = 0._rkind
      dVolHtCapBulk_dCanWat   = 0._rkind
      dVolHtCapBulk_dTk       = 0._rkind
      dVolHtCapBulk_dTkCanopy = 0._rkind
    endif ! updateStateCp

    if(updateFluxCp)then
      ! update thermal conductivity
      call computThermConduct(&
                          ! input: control variables
                          computeVegFlux,        & ! intent(in):    flag to denote if computing the vegetation flux
                          nLayers,               & ! intent(in):    total number of layers
                          canopyDepth,           & ! intent(in):    canopy depth (m)
                          ! input: state variables
                          scalarCanopyIceTrial,  & ! intent(in):    trial value for mass of ice on the vegetation canopy (kg m-2)
                          scalarCanopyLiqTrial,  & ! intent(in):    trial value of canopy liquid water (kg m-2)
                          mLayerTempTrial,       & ! intent(in):    trial temperature of layer temperature (K)
                          mLayerMatricHeadTrial, & ! intent(in):    trial value for total water matric potential (m)
                          mLayerVolFracIceTrial, & ! intent(in):    volumetric fraction of ice at the start of the sub-step (-)
                          mLayerVolFracLiqTrial, & ! intent(in):    volumetric fraction of liquid water at the start of the sub-step (-)
                         ! input: pre-computed derivatives
                          mLayerdTheta_dTk,      & ! intent(in):    derivative in volumetric liquid water content w.r.t. temperature (K-1)
                          mLayerFracLiqSnow,     & ! intent(in):    fraction of liquid water (-)
                          ! input/output: data structures
                          mpar_data,             & ! intent(in):    model parameters
                          indx_data,             & ! intent(in):    model layer indices
                          prog_data,             & ! intent(in):    model prognostic variables for a local HRU
                          diag_data,             & ! intent(inout): model diagnostic variables for a local HRU
                          ! output: derivative
                          dThermalC_dWatAbove,   & ! intent(out):   derivative in the thermal conductivity w.r.t. water state in the layer above
                          dThermalC_dWatBelow,   & ! intent(out):   derivative in the thermal conductivity w.r.t. water state in the layer above
                          dThermalC_dTempAbove,  & ! intent(out):   derivative in the thermal conductivity w.r.t. energy state in the layer above
                          dThermalC_dTempBelow,  & ! intent(out):   derivative in the thermal conductivity w.r.t. energy state in the layer above
                          ! output: error control
                          ! output: error control
                          err,cmessage)                   ! intent(out): error control
      if(err/=0)then; err=55; message=trim(message)//trim(cmessage); return; end if
    else
      ! set flux heat capacity derivatives to 0 for constant through step
      dThermalC_dWatAbove  = 0._rkind
      dThermalC_dWatBelow  = 0._rkind
      dThermalC_dTempAbove = 0._rkind
      dThermalC_dTempBelow = 0._rkind  
    endif ! updateFluxCp

    if(needStateCm)then
      ! compute C_m
      call computCm(&
                 ! input: state variables
                 scalarCanopyTempTrial, & ! intent(in):    trial value of canopy temperature (K)
                 mLayerTempTrial,       & ! intent(in):    trial value of layer temperature (K)
                 mLayerMatricHeadTrial, & ! intent(in):    trial value for total water matric potential (-)
                 ! input data structures
                 mpar_data,             & ! intent(in):    model parameters
                 indx_data,             & ! intent(in):    model layer indices
                 ! output
                 canopyCmTrial,         & ! intent(inout): Cm for vegetation (J kg K-1)
                 mLayerCmTrial,         & ! intent(inout): Cm for soil and snow (J kg K-1)
                 dCm_dTk,               & ! intent(inout): derivative in Cm w.r.t. temperature (J kg K-2)
                 dCm_dTkCanopy,         & ! intent(inout): derivative in Cm w.r.t. temperature (J kg K-2)
                 err,cmessage)            ! intent(inout): error control
    else
      canopyCmTrial = 0._qp
      mLayerCmTrial = 0._qp
      dCm_dTk       = 0._rkind
      dCm_dTkCanopy = 0._rkind
    endif ! needStateCm

    ! save the number of flux calls per time step
    indx_data%var(iLookINDEX%numberFluxCalc)%dat(1) = indx_data%var(iLookINDEX%numberFluxCalc)%dat(1) + 1

    ! compute the fluxes for a given state vector
    call computFlux(&
                    ! input-output: model control
                    nSnow,                     & ! intent(in):    number of snow layers
                    nSoil,                     & ! intent(in):    number of soil layers
                    nLayers,                   & ! intent(in):    total number of layers
                    firstSubStep,              & ! intent(in):    flag to indicate if we are processing the first sub-step
                    firstFluxCall,             & ! intent(inout): flag to denote the first flux call
                    firstSplitOper,            & ! intent(in):    flag to indicate if we are processing the first flux call in a splitting operation
                    computeVegFlux,            & ! intent(in):    flag to indicate if we need to compute fluxes over vegetation
                    scalarSolution,            & ! intent(in):    flag to indicate the scalar solution
                    .false.,                   & ! intent(in):    do not check longwave balance
                    scalarSfcMeltPond/dt,      & ! intent(in):    drainage from the surface melt pond (kg m-2 s-1)
                    ! input: state variables
                    scalarCanairTempTrial,     & ! intent(in):    trial value for the temperature of the canopy air space (K)
                    scalarCanopyTempTrial,     & ! intent(in):    trial value for the temperature of the vegetation canopy (K)
                    mLayerTempTrial,           & ! intent(in):    trial value for the temperature of each snow and soil layer (K)
                    mLayerMatricHeadLiqTrial,  & ! intent(in):    trial value for the liquid water matric potential in each soil layer (m)
                    mLayerMatricHeadTrial,     & ! intent(in):    trial vector of total water matric potential (m)
                    scalarAquiferStorageTrial, & ! intent(in):    trial value of storage of water in the aquifer (m)
                    ! input: diagnostic variables defining the liquid water and ice content
                    scalarCanopyLiqTrial,      & ! intent(in):    trial value for the liquid water on the vegetation canopy (kg m-2)
                    scalarCanopyIceTrial,      & ! intent(in):    trial value for the ice on the vegetation canopy (kg m-2)
                    mLayerVolFracLiqTrial,     & ! intent(in):    trial value for the volumetric liquid water content in each snow and soil layer (-)
                    mLayerVolFracIceTrial,     & ! intent(in):    trial value for the volumetric ice in each snow and soil layer (-)
                    ! input: data structures
                    model_decisions,           & ! intent(in):    model decisions
                    type_data,                 & ! intent(in):    type of vegetation and soil
                    attr_data,                 & ! intent(in):    spatial attributes
                    mpar_data,                 & ! intent(in):    model parameters
                    forc_data,                 & ! intent(in):    model forcing data
                    bvar_data,                 & ! intent(in):    average model variables for the entire basin
                    prog_data,                 & ! intent(in):    model prognostic variables for a local HRU
                    indx_data,                 & ! intent(in):    index data
                    ! input-output: data structures
                    diag_data,                 & ! intent(inout): model diagnostic variables for a local HRU
                    flux_data,                 & ! intent(inout): model fluxes for a local HRU
                    deriv_data,                & ! intent(out):   derivatives in model fluxes w.r.t. relevant state variables
                    ! input-output: flux vector and baseflow derivatives
                    ixSaturation,              & ! intent(inout): index of the lowest saturated layer (NOTE: only computed on the first iteration)
                    dBaseflow_dMatric,         & ! intent(out):   derivative in baseflow w.r.t. matric head (s-1), we will use it later in computJacobWithPrime
                    fluxVec,                   & ! intent(out):   flux vector (mixed units)
                    ! output: error control
                    err,cmessage)                ! intent(out):   error code and error message
    if(err/=0)then; message=trim(message)//trim(cmessage); return; end if  ! (check for errors)

    firstSplitOper = .false. ! after call computeFlux once in dt, no longer firstSplitOper

    ! compute soil compressibility (-) and its derivative w.r.t. matric head (m)
    ! NOTE: we already extracted trial matrix head and volumetric liquid water as part of the flux calculations
    call soilCmpresPrime(&
                    ! input:
                    ixRichards,                             & ! intent(in):    choice of option for Richards' equation
                    ixBeg,ixEnd,                            & ! intent(in):    start and end indices defining desired layers
                    mLayerMatricHeadPrime(1:nSoil),         & ! intent(in):    matric head at the start of the time step (m s-1)
                    mLayerVolFracLiqTrial(nSnow+1:nLayers), & ! intent(in):    trial value for the volumetric liquid water content in each soil layer (-)
                    mLayerVolFracIceTrial(nSnow+1:nLayers), & ! intent(in):    trial value for the volumetric ice content in each soil layer (-)
                    specificStorage,                        & ! intent(in):    specific storage coefficient (m-1)
                    theta_sat,                              & ! intent(in):    soil porosity (-)
                    ! output:
                    mLayerCompress,                         & ! intent(inout): compressibility of the soil matrix (-)
                    dCompress_dPsi,                         & ! intent(inout): derivative in compressibility w.r.t. matric head (m-1)
                    err,cmessage)                             ! intent(out):   error code and error message
    if(err/=0)then; message=trim(message)//trim(cmessage); return; end if  ! (check for errors)

    ! compute the total change in storage associated with compression of the soil matrix (kg m-2 s-1)
    scalarSoilCompress = sum(mLayerCompress(1:nSoil)*mLayerDepth(nSnow+1:nLayers))*iden_water

    ! compute the residual vector
    if (insideSUN)then
      dt1 = 1._qp ! always 1 for IDA since using Prime derivatives

      call computResidWithPrime(&
                       ! input: model control
                      dt1,                        & ! intent(in):  length of the residual time step (seconds)
                      nSnow,                      & ! intent(in):  number of snow layers
                      nSoil,                      & ! intent(in):  number of soil layers
                      nLayers,                    & ! intent(in):  total number of layers
                      ixNrgConserv.ne.closedForm, & ! intent(in):  flag if enthalpy is state variable
                      ! input: flux vectors
                      sMul,                       & ! intent(in):  state vector multiplier (used in the residual calculations)
                      fluxVec,                    & ! intent(in):  flux vector
                      ! input: state variables (already disaggregated into scalars and vectors)
                      scalarCanairTempPrime,      & ! intent(in):  prime value for the temperature of the canopy air space (K s-1)
                      scalarCanopyTempPrime,      & ! intent(in):  prime value for the temperature of the vegetation canopy (K s-1)
                      scalarCanopyWatPrime,       & ! intent(in):  prime value for the water on the vegetation canopy (kg m-2 s-1)
                      mLayerTempPrime,            & ! intent(in):  prime vector of the temperature of each snow and soil layer (K s-1)
                      scalarAquiferStoragePrime,  & ! intent(in):  prime value for storage of water in the aquifer (m s-1)
                      ! input: diagnostic variables defining the liquid water and ice content (function of state variables)
                      scalarCanopyIcePrime,       & ! intent(in):  prime value for the ice on the vegetation canopy (kg m-2 s-1)
                      scalarCanopyLiqPrime,       & ! intent(in):  prime value for the liq on the vegetation canopy (kg m-2 s-1)
                      mLayerVolFracIcePrime,      & ! intent(in):  prime vector of the volumetric ice in each snow and soil layer (s-1)
                      mLayerVolFracWatPrime,      & ! intent(in):  prime vector of the volumetric water in each snow and soil layer (s-1)
                      mLayerVolFracLiqPrime,      & ! intent(in):  prime vector of the volumetric liq in each snow and soil layer (s-1)
                      ! input: enthalpy terms
                      canopyCmTrial,              & ! intent(in):  Cm of vegetation canopy (-)
                      mLayerCmTrial,              & ! intent(in):  Cm of each snow and soil layer (-)
                      scalarCanairEnthalpyPrime,  & ! intent(in):  prime value for the enthalpy of the canopy air space (W m-3)
                      scalarCanopyEnthalpyPrime,  & ! intent(in):  prime value for the of enthalpy of the vegetation canopy (W m-3)
                      mLayerEnthalpyPrime,        & ! intent(in):  prime vector of the of enthalpy of each snow and soil layer (W m-3)
                      ! input: data structures
                      prog_data,                  & ! intent(in):  model prognostic variables for a local HRU
                      diag_data,                  & ! intent(in):  model diagnostic variables for a local HRU
                      flux_data,                  & ! intent(in):  model fluxes for a local HRU
                      indx_data,                  & ! intent(in):  index data
                      ! output
                      resSink,                    & ! intent(out): additional (sink) terms on the RHS of the state equation
                      resVec,                     & ! intent(out): residual vector
                      err,cmessage)                 ! intent(out): error control
      if(err/=0)then; message=trim(message)//trim(cmessage); return; end if  ! (check for errors)

    else ! currently not using residuals outside Sundials!
      dt1 = 1._qp
    endif

  ! end association with the information in the data structures
  end associate

end subroutine eval8summaWithPrime


! **********************************************************************************************************
! public function eval8summa4ida: compute the residual vector F(t,y,y') required for IDA solver
! **********************************************************************************************************
! Return values:
!    0 = success,
!    1 = recoverable error,
!   -1 = non-recoverable error
! ----------------------------------------------------------------
integer(c_int) function eval8summa4ida(tres, sunvec_y, sunvec_yp, sunvec_r, user_data) &
      result(ierr) bind(C,name='eval8summa4ida')

  !======= Inclusions ===========
  use, intrinsic :: iso_c_binding
  use fsundials_core_mod
  use fnvector_serial_mod
  use type4ida

  !======= Declarations =========
  implicit none

  ! calling variables
  real(rkind), value          :: tres             ! current time         t
  type(N_Vector)              :: sunvec_y         ! solution N_Vector    y
  type(N_Vector)              :: sunvec_yp        ! derivative N_Vector  y'
  type(N_Vector)              :: sunvec_r         ! residual N_Vector    F(t,y,y')
  type(c_ptr), value          :: user_data        ! user-defined data

  ! pointers to data in SUNDIALS vectors
  type(data4ida), pointer     :: eqns_data        ! equations data
  real(rkind), pointer        :: stateVec(:)      ! solution vector
  real(rkind), pointer        :: stateVecPrime(:) ! derivative vector
  real(rkind), pointer        :: rVec(:)          ! residual vector
  logical(lgt)                :: feasible         ! feasibility of state vector
  !======= Internals ============

  ! get equations data from user-defined data
  call c_f_pointer(user_data, eqns_data)

  ! get data arrays from SUNDIALS vectors
  stateVec(1:eqns_data%nState)  => FN_VGetArrayPointer(sunvec_y)
  stateVecPrime(1:eqns_data%nState) => FN_VGetArrayPointer(sunvec_yp)
  rVec(1:eqns_data%nState)  => FN_VGetArrayPointer(sunvec_r)

  ! compute the flux and the residual vector for a given state vector
  call eval8summaWithPrime(&
                ! input: model control
                eqns_data%dt,                            & ! intent(in):    data step
                eqns_data%nSnow,                         & ! intent(in):    number of snow layers
                eqns_data%nSoil,                         & ! intent(in):    number of soil layers
                eqns_data%nLayers,                       & ! intent(in):    number of layers
                eqns_data%nState,                        & ! intent(in):    number of state variables in the current subset
                .true.,                                  & ! intent(in):    inside SUNDIALS solver
                eqns_data%firstSubStep,                  & ! intent(in):    flag to indicate if we are processing the first sub-step
                eqns_data%firstFluxCall,                 & ! intent(inout): flag to indicate if we are processing the first flux call
                eqns_data%firstSplitOper,                & ! intent(inout): flag to indicate if we are processing the first flux call in a splitting operation
                eqns_data%computeVegFlux,                & ! intent(in):    flag to indicate if we need to compute fluxes over vegetation
                eqns_data%scalarSolution,                & ! intent(in):    flag to indicate the scalar solution
                ! input: state vectors
                stateVec,                                & ! intent(in):    model state vector
                stateVecPrime,                           & ! intent(in):    model state vector
                eqns_data%sMul,                          & ! intent(inout): state vector multiplier (used in the residual calculations)
                ! input: data structures
                eqns_data%model_decisions,               & ! intent(in):    model decisions
                eqns_data%lookup_data,                   & ! intent(in):    lookup data
                eqns_data%type_data,                     & ! intent(in):    type of vegetation and soil
                eqns_data%attr_data,                     & ! intent(in):    spatial attributes
                eqns_data%mpar_data,                     & ! intent(in):    model parameters
                eqns_data%forc_data,                     & ! intent(in):    model forcing data
                eqns_data%bvar_data,                     & ! intent(in):    average model variables for the entire basin
                eqns_data%prog_data,                     & ! intent(in):    model prognostic variables for a local HRU
                ! input-output: data structures
                eqns_data%indx_data,                     & ! intent(inout): index data
                eqns_data%diag_data,                     & ! intent(inout): model diagnostic variables for a local HRU
                eqns_data%flux_data,                     & ! intent(inout): model fluxes for a local HRU (initial flux structure)
                eqns_data%deriv_data,                    & ! intent(inout): derivatives in model fluxes w.r.t. relevant state variables
                ! output: new values of variables needed in data window outside of internal IDA  for rootfinding and to start enthalpy calculations
                eqns_data%scalarCanopyTempTrial,         & ! intent(inout): trial value for temperature of the vegetation canopy (K)
                eqns_data%mLayerTempTrial,               & ! intent(inout): trial vector of layer temperature (K)
                eqns_data%mLayerMatricHeadTrial,         & ! intent(out):   trial value for total water matric potential (m)
                ! output: new prime values of variables needed in data window outside of internal IDA
                eqns_data%scalarCanopyTempPrime,         & ! intent(out):   prime value for temperature of the vegetation canopy (K s-1)
                eqns_data%scalarCanopyWatPrime,          & ! intent(out):   prime value for total water content of the vegetation canopy (kg m-2 s-1)
                eqns_data%mLayerTempPrime,               & ! intent(out):   prime vector of temperature of each snow and soil layer (K s-1)
                eqns_data%mLayerMatricHeadPrime,         & ! intent(out):   prime vector of matric head of each snow and soil layer (m s-1)
                eqns_data%mLayerVolFracWatPrime,         & ! intent(out):   prime vector of volumetric total water content of each snow and soil layer (s-1)
                ! input-output: baseflow
                eqns_data%ixSaturation,                  & ! intent(inout): index of the lowest saturated layer
                eqns_data%dBaseflow_dMatric,             & ! intent(out):   derivative in baseflow w.r.t. matric head (s-1)
                 ! output: flux and residual vectors
                feasible,                                & ! intent(out):   flag to denote the feasibility of the solution always true inside SUNDIALS
                eqns_data%fluxVec,                       & ! intent(out):   flux vector
                eqns_data%resSink,                       & ! intent(out):   additional (sink) terms on the RHS of the state equation
                rVec,                                    & ! intent(out):   residual vector
                eqns_data%err,eqns_data%message)           ! intent(out):   error control
  if(eqns_data%err > 0)then; eqns_data%message=trim(eqns_data%message); ierr=-1; return; endif
  if(eqns_data%err < 0)then; eqns_data%message=trim(eqns_data%message); ierr=1; return; endif

  ! save residual and return success
  eqns_data%resVec = rVec
  ierr = 0
  return

end function eval8summa4ida


end module eval8summaWithPrime_module<|MERGE_RESOLUTION|>--- conflicted
+++ resolved
@@ -370,21 +370,12 @@
                   prog_data,                 & ! intent(in):    model prognostic variables for a local HRU
                   indx_data,                 & ! intent(in):    indices defining model states and layers
                   ! output: variables for the vegetation canopy
-<<<<<<< HEAD
-                  scalarCanairTempPrime,     & ! intent(inout): derivative of canopy air temperature (K s-1)
-                  scalarCanopyTempPrime,     & ! intent(inout): derivative of canopy temperature (K s-1)
-                  scalarCanopyWatPrime,      & ! intent(inout): derivative of canopy total water (kg m-2 s-1)
-                  scalarCanopyLiqPrime,      & ! intent(inout): derivative of canopy liquid water (kg m-2 s-1)
-                  ! output: variables for the snow-soil domain
-                  mLayerTempPrime,           & ! intent(inout): derivative of layer temperature (K s-1)
-=======
                   scalarCanairNrgPrime,      & ! intent(inout): derivative of energy of the canopy air space, temperature (K s-1) or enthalpy (W m-3)
                   scalarCanopyNrgPrime,      & ! intent(inout): derivative of energy of the vegetation canopy, temperature (K s-1) or enthalpy (W m-3)
                   scalarCanopyWatPrime,      & ! intent(inout): derivative of canopy total water (kg m-2 s-1)
                   scalarCanopyLiqPrime,      & ! intent(inout): derivative of canopy liquid water (kg m-2 s-1)
                   ! output: variables for the snow-soil domain
                   mLayerNrgPrime,            & ! intent(inout): derivative of energy of each snow and soil layer, temperature (K s-1) or enthalpy (W m-3)
->>>>>>> a9e519e4
                   mLayerVolFracWatPrime,     & ! intent(inout): derivative of volumetric total water content (s-1)
                   mLayerVolFracLiqPrime,     & ! intent(inout): derivative of volumetric liquid water content (s-1)
                   mLayerMatricHeadPrime,     & ! intent(inout): derivative of total water matric potential (m s-1)
@@ -442,31 +433,6 @@
                     scalarCanopyEnthalpyTrial,    & ! intent(in):    trial value for enthalpy of the vegetation canopy (J m-3)
                     mLayerEnthalpyTrial,          & ! intent(in):    trial vector of enthalpy of each snow+soil layer (J m-3)                      
                     ! output: variables for the vegetation canopy
-<<<<<<< HEAD
-                    scalarCanopyTempTrial,    & ! intent(inout): trial value of canopy temperature (K)
-                    scalarCanopyWatTrial,     & ! intent(inout): trial value of canopy total water (kg m-2)
-                    scalarCanopyLiqTrial,     & ! intent(inout): trial value of canopy liquid water (kg m-2)
-                    scalarCanopyIceTrial,     & ! intent(inout): trial value of canopy ice content (kg m-2)
-                    scalarCanopyTempPrime,    & ! intent(inout): trial value of time derivative canopy temperature (K s-1)
-                    scalarCanopyWatPrime,     & ! intent(inout): trial value of time derivative canopy total water (kg m-2 s-1)
-                    scalarCanopyLiqPrime,     & ! intent(inout): trial value of time derivative canopy liquid water (kg m-2 s-1)
-                    scalarCanopyIcePrime,     & ! intent(inout): trial value of time derivative canopy ice content (kg m-2 s-1)
-                    ! output: variables for th snow-soil domain
-                    mLayerTempTrial,          & ! intent(inout): trial vector of layer temperature (K)
-                    mLayerVolFracWatTrial,    & ! intent(inout): trial vector of volumetric total water content (-)
-                    mLayerVolFracLiqTrial,    & ! intent(inout): trial vector of volumetric liquid water content (-)
-                    mLayerVolFracIceTrial,    & ! intent(inout): trial vector of volumetric ice water content (-)
-                    mLayerMatricHeadTrial,    & ! intent(inout): trial vector of total water matric potential (m)
-                    mLayerMatricHeadLiqTrial, & ! intent(inout): trial vector of liquid water matric potential (m)
-                    mLayerTempPrime,          & ! intent(inout): trial vector of time derivative layer temperature (K s-1)
-                    mLayerVolFracWatPrime,    & ! intent(inout): trial vector of time derivative volumetric total water content (s-1)
-                    mLayerVolFracLiqPrime,    & ! intent(inout): trial vector of time derivative volumetric liquid water content (s-1)
-                    mLayerVolFracIcePrime,    & ! intent(inout): trial vector of time derivative volumetric ice water content (s-1)
-                    mLayerMatricHeadPrime,    & ! intent(inout): trial vector of time derivative total water matric potential (m s-1)
-                    mLayerMatricHeadLiqPrime, & ! intent(inout): trial vector of time derivative liquid water matric potential (m s-1)
-                    ! output: error control
-                    err,cmessage)               ! intent(out):   error control
-=======
                     scalarCanairTempTrial,        & ! intent(inout): trial value of canopy air space temperature (K)
                     scalarCanopyTempTrial,        & ! intent(inout): trial value of canopy temperature (K)
                     scalarCanopyWatTrial,         & ! intent(inout): trial value of canopy total water (kg m-2)
@@ -491,7 +457,6 @@
                     mLayerMatricHeadLiqPrime,     & ! intent(inout): trial vector of time derivative liquid water matric potential (m s-1)
                     ! output: error control
                     err,cmessage)                   ! intent(out):   error control
->>>>>>> a9e519e4
     if(err/=0)then; message=trim(message)//trim(cmessage); return; end if  ! (check for errors)
 
     if(updateStateCp)then
