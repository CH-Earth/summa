--- conflicted
+++ resolved
@@ -220,10 +220,7 @@
  ! It is possible that nSnow and nSoil are actually needed here, so we return an error if the optional arguments are missing when needed
  else
   select type(dataStruct)
-<<<<<<< HEAD
-=======
    class is (var_flagVec); err=20
->>>>>>> 7ccde394
    class is (var_ilength); err=20
    class is (var_dlength); err=20
   end select
@@ -237,10 +234,7 @@
  select type(dataStruct)
   class is (var_i);       if(allocated(dataStruct%var))then; check=.true.; else; allocate(dataStruct%var(nVars),stat=err); end if; return
   class is (var_d);       if(allocated(dataStruct%var))then; check=.true.; else; allocate(dataStruct%var(nVars),stat=err); end if; return
-<<<<<<< HEAD
-=======
   class is (var_flagVec); if(allocated(dataStruct%var))then; check=.true.; else; allocate(dataStruct%var(nVars),stat=err); end if
->>>>>>> 7ccde394
   class is (var_ilength); if(allocated(dataStruct%var))then; check=.true.; else; allocate(dataStruct%var(nVars),stat=err); end if
   class is (var_dlength); if(allocated(dataStruct%var))then; check=.true.; else; allocate(dataStruct%var(nVars),stat=err); end if
   class default; err=20; message=trim(message)//'unable to identify derived data type for the variable dimension'; return
@@ -251,14 +245,9 @@
 
  ! allocate the dimension for model data
  select type(dataStruct)
-<<<<<<< HEAD
-  class is (var_ilength); call allocateDat_int(metaStruct,nSnow,nSoil,nLayers,dataStruct,err,cmessage) 
-  class is (var_dlength); call allocateDat_dp( metaStruct,nSnow,nSoil,nLayers,dataStruct,err,cmessage) 
-=======
   class is (var_flagVec); call allocateDat_flag(metaStruct,nSnow,nSoil,nLayers,dataStruct,err,cmessage) 
   class is (var_ilength); call allocateDat_int( metaStruct,nSnow,nSoil,nLayers,dataStruct,err,cmessage) 
   class is (var_dlength); call allocateDat_dp(  metaStruct,nSnow,nSoil,nLayers,dataStruct,err,cmessage) 
->>>>>>> 7ccde394
   class default; err=20; message=trim(message)//'unable to identify derived data type for the data dimension'; return
  end select
  
