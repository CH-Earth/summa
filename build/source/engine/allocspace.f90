--- conflicted
+++ resolved
@@ -448,12 +448,6 @@
  character(*),intent(out)          :: message     ! error message
  ! local variables
  integer(i4b)                      :: iVar        ! variable index
-<<<<<<< HEAD
- character(len=1024)               :: cmessage    ! error message
- ! initialize error control
- err=0; message='allocateDat_int/'
- cmessage=''
-=======
  integer(i4b)                      :: nVars       ! number of variables in the metadata structure
  ! initialize error control
  err=0; message='allocateDat_int/'
@@ -461,7 +455,6 @@
  ! get the number of variables in the metadata structure
  nVars = size(metadata)
 
->>>>>>> b042bc53
  ! loop through variables in the data structure
  do iVar=1,nVars
 
@@ -473,19 +466,6 @@
   ! allocate structures
   else
    select case(metadata(iVar)%vartype)
-<<<<<<< HEAD
-    case(iLookVarType%scalarv); allocate(varData%var(iVar)%dat(1),stat=err,errmsg=cmessage)
-    case(iLookVarType%wLength); allocate(varData%var(iVar)%dat(nBand),stat=err,errmsg=cmessage)
-    case(iLookVarType%midSnow); allocate(varData%var(iVar)%dat(nSnow),stat=err,errmsg=cmessage)
-    case(iLookVarType%midSoil); allocate(varData%var(iVar)%dat(nSoil),stat=err,errmsg=cmessage)
-    case(iLookVarType%midToto); allocate(varData%var(iVar)%dat(nLayers),stat=err,errmsg=cmessage)
-    case(iLookVarType%ifcSnow); allocate(varData%var(iVar)%dat(0:nSnow),stat=err,errmsg=cmessage)
-    case(iLookVarType%ifcSoil); allocate(varData%var(iVar)%dat(0:nSoil),stat=err,errmsg=cmessage)
-    case(iLookVarType%ifcToto); allocate(varData%var(iVar)%dat(0:nLayers),stat=err,errmsg=cmessage)
-    case(iLookVarType%routing); allocate(varData%var(iVar)%dat(nTimeDelay),stat=err,errmsg=cmessage)
-    case(iLookVarType%unknown); allocate(varData%var(iVar)%dat(0),stat=err,errmsg=cmessage)  ! unknown=special (and valid) case that is allocated later (initialize with zero-length vector)
-    case default; err=40; message=trim(message)//"unknownVariableType[name='"//trim(metadata(iVar)%varname)//"'; type='"//trim(get_varTypeName(metadata(iVar)%vartype))//"']"; print*,metadata(iVar)%vartype,metadata(iVar)%varName; return
-=======
     case(iLookVarType%scalarv); allocate(varData%var(iVar)%dat(1),stat=err)
     case(iLookVarType%wLength); allocate(varData%var(iVar)%dat(nBand),stat=err)
     case(iLookVarType%midSnow); allocate(varData%var(iVar)%dat(nSnow),stat=err)
@@ -498,7 +478,6 @@
     case(iLookVarType%outstat); allocate(varData%var(iVar)%dat(maxvarStat+1),stat=err)
     case(iLookVarType%unknown); allocate(varData%var(iVar)%dat(0),stat=err)  ! unknown=special (and valid) case that is allocated later (initialize with zero-length vector)
     case default; err=40; message=trim(message)//"unknownVariableType[name='"//trim(metadata(iVar)%varname)//"'; type='"//trim(get_varTypeName(metadata(iVar)%vartype))//"']"; return
->>>>>>> b042bc53
    endselect
    ! check error
    if(err/=0)then; err=20; message=trim(message)//'problem allocating variable '//trim(metadata(iVar)%varname)//new_line('A')//trim(cmessage); return; endif
