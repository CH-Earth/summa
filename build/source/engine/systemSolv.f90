--- conflicted
+++ resolved
@@ -2486,16 +2486,10 @@
       end do
      end do
      print*, '** test banded analytical Jacobian:'
-<<<<<<< HEAD
-     write(*,'(a4,1x,100(i17,1x))') 'xCol', (iLayer, iLayer=iJac1,iJac2)
-     do iLayer=kl+1,nBands; write(*,'(i4,1x,100(e17.10,1x))') iLayer, (aJac_test(iLayer,iJac),iJac=iJac1,iJac2); end do
-     !print*, 'press any key to continue'; read(*,*)
-=======
      write(*,'(a4,1x,100(i11,1x))') 'xCol', (iLayer, iLayer=iJac1,iJac2)
      do iLayer=kl+1,nBands
-      write(*,'(i4,1x,100(e17.10,1x))') iLayer, aJac_test(iLayer,iJac1:iJac2)
+      write(*,'(i4,1x,100(e17.10,1x))') iLayer, (aJac_test(iLayer,iJac),iJac=iJac1,iJac2)
      end do
->>>>>>> ebd57213
 
     endif  ! (if desire to test band-diagonal matric
 
@@ -2512,15 +2506,10 @@
     ! check
     if(printFlag)then
      print*, '** banded analytical Jacobian:'
-<<<<<<< HEAD
-     write(*,'(a4,1x,100(i17,1x))') 'xCol', (iLayer, iLayer=iJac1,iJac2)
-     do iLayer=kl+1,nBands; write(*,'(i4,1x,100(e17.10,1x))') iLayer, (aJac(iLayer,iJac),iJac=iJac1,iJac2); end do
-=======
      write(*,'(a4,1x,100(i11,1x))') 'xCol', (iLayer, iLayer=iJac1,iJac2)
      do iLayer=kl+1,nBands
-      write(*,'(i4,1x,100(e17.10,1x))') iLayer, aJac(iLayer,iJac1:iJac2)
+      write(*,'(i4,1x,100(e17.10,1x))') iLayer, (aJac(iLayer,iJac),iJac=iJac1,iJac2)
      end do
->>>>>>> ebd57213
     endif
 
   end select  ! (option to solve the linear system A.X=B)
