! SUMMA - Structure for Unifying Multiple Modeling Alternatives
! Copyright (C) 2014-2020 NCAR/RAL; University of Saskatchewan; University of Washington
!
! This file is part of SUMMA
!
! For more information see: http://www.ral.ucar.edu/projects/summa
!
! This program is free software: you can redistribute it and/or modify
! it under the terms of the GNU General Public License as published by
! the Free Software Foundation, either version 3 of the License, or
! (at your option) any later version.
!
! This program is distributed in the hope that it will be useful,
! but WITHOUT ANY WARRANTY; without even the implied warranty of
! MERCHANTABILITY or FITNESS FOR A PARTICULAR PURPOSE.  See the
! GNU General Public License for more details.
!
! You should have received a copy of the GNU General Public License
! along with this program.  If not, see <http://www.gnu.org/licenses/>.

module varSubstep_module

! data types
USE nrtype

! access missing values
USE globalData,only:integerMissing  ! missing integer
USE globalData,only:realMissing     ! missing double precision number
USE globalData,only:quadMissing     ! missing quadruple precision number

! access the global print flag
USE globalData,only:globalPrintFlag

! domain types
USE globalData,only:iname_cas       ! named variables for the canopy air space
USE globalData,only:iname_veg       ! named variables for vegetation
USE globalData,only:iname_snow      ! named variables for snow
USE globalData,only:iname_soil      ! named variables for soil

! global metadata
USE globalData,only:flux_meta       ! metadata on the model fluxes

! derived types to define the data structures
USE data_types,only:&
                    var_i,              & ! data vector (i4b)
                    var_d,              & ! data vector (rkind)
                    var_flagVec,        & ! data vector with variable length dimension (i4b)
                    var_ilength,        & ! data vector with variable length dimension (i4b)
                    var_dlength,        & ! data vector with variable length dimension (rkind)
                    zLookup,            & ! lookup tables
                    model_options,      & ! defines the model decisions
                    in_type_varSubstep, & ! class for intent(in) arguments
                    io_type_varSubstep, & ! class for intent(inout) arguments
                    out_type_varSubstep   ! class for intent(out) arguments

! provide access to indices that define elements of the data structures
USE var_lookup,only:iLookFLUX       ! named variables for structure elements
USE var_lookup,only:iLookPROG       ! named variables for structure elements
USE var_lookup,only:iLookDIAG       ! named variables for structure elements
USE var_lookup,only:iLookPARAM      ! named variables for structure elements
USE var_lookup,only:iLookINDEX      ! named variables for structure elements
USE var_lookup,only:iLookDERIV      ! named variables for structure elements
USE var_lookup,only:iLookDECISIONS  ! named variables for elements of the decision structure

! look up structure for variable types
USE var_lookup,only:iLookVarType

! constants
USE multiconst,only:&
                    Tfreeze,        & ! freezing temperature                 (K)
                    LH_fus,         & ! latent heat of fusion                (J kg-1)
                    LH_vap,         & ! latent heat of vaporization          (J kg-1)
                    iden_ice,       & ! intrinsic density of ice             (kg m-3)
                    iden_water        ! intrinsic density of liquid water    (kg m-3)

! look-up values for the numerical method
USE mDecisions_module,only:         &
                    numrec         ,& ! home-grown backward Euler solution using free versions of Numerical recipes
                    kinsol         ,& ! SUNDIALS backward Euler solution using Kinsol
                    ida               ! SUNDIALS solution using IDA

! look-up values for the choice of variable in energy equations (BE residual or IDA state variable)
USE mDecisions_module,only:         &
                    closedForm,     & ! use temperature with closed form heat capacity
                    enthalpyFormLU, & ! use enthalpy with soil temperature-enthalpy lookup tables
                    enthalpyForm      ! use enthalpy with soil temperature-enthalpy analytical solution

! safety: set private unless specified otherwise
implicit none
private
public::varSubstep

! algorithmic parameters
real(rkind),parameter     :: verySmall=1.e-6_rkind   ! used as an additive constant to check if substantial difference among real numbers

contains


! **********************************************************************************************************
! public subroutine varSubstep: run the model for a collection of substeps for a given state subset
! **********************************************************************************************************
subroutine varSubstep(&
                      ! input: model control
                      in_varSubstep,     & ! intent(in)    : model control
                      io_varSubstep,     & ! intent(inout) : model control
                      ! input/output: data structures
                      model_decisions,   & ! intent(in)    : model decisions
                      lookup_data,       & ! intent(in)    : lookup tables
                      type_data,         & ! intent(in)    : type of vegetation and soil
                      attr_data,         & ! intent(in)    : spatial attributes
                      forc_data,         & ! intent(in)    : model forcing data
                      mpar_data,         & ! intent(in)    : model parameters
                      indx_data,         & ! intent(inout) : index data
                      prog_data,         & ! intent(inout) : model prognostic variables for a local HRU
                      diag_data,         & ! intent(inout) : model diagnostic variables for a local HRU
                      flux_data,         & ! intent(inout) : model fluxes for a local HRU
                      flux_mean,         & ! intent(inout) : mean model fluxes for a local HRU
                      deriv_data,        & ! intent(inout) : derivatives in model fluxes w.r.t. relevant state variables
                      bvar_data,         & ! intent(in)    : model variables for the local basin
                      ! output: model control
                      out_varSubstep)      ! intent(out)   : model control
  ! ---------------------------------------------------------------------------------------
  ! structure allocations
  USE allocspace_module,only:allocLocal                ! allocate local data structures
  ! simulation of fluxes and residuals given a trial state vector
  USE getVectorz_module,only:popStateVec                ! populate the state vector
  USE getVectorz_module,only:varExtract                 ! extract variables from the state vector
  USE systemSolv_module,only:systemSolv                 ! solve the system of equations for one time step
  ! identify name of variable type (for error message)
  USE get_ixName_module,only:get_varTypeName           ! to access type strings for error messages
  implicit none
  ! ---------------------------------------------------------------------------------------
  ! * dummy variables
  ! ---------------------------------------------------------------------------------------
  ! input: model control
  type(in_type_varSubstep),intent(in)    :: in_varSubstep             ! model control
  type(io_type_varSubstep),intent(inout) :: io_varSubstep             ! model control
  ! input/output: data structures
  type(model_options),intent(in)         :: model_decisions(:)        ! model decisions
  type(zLookup),intent(in)               :: lookup_data               ! lookup tables
  type(var_i),intent(in)                 :: type_data                 ! type of vegetation and soil
  type(var_d),intent(in)                 :: attr_data                 ! spatial attributes
  type(var_d),intent(in)                 :: forc_data                 ! model forcing data
  type(var_dlength),intent(in)           :: mpar_data                 ! model parameters
  type(var_ilength),intent(inout)        :: indx_data                 ! indices for a local HRU
  type(var_dlength),intent(inout)        :: prog_data                 ! prognostic variables for a local HRU
  type(var_dlength),intent(inout)        :: diag_data                 ! diagnostic variables for a local HRU
  type(var_dlength),intent(inout)        :: flux_data                 ! model fluxes for a local HRU
  type(var_dlength),intent(inout)        :: flux_mean                 ! mean model fluxes for a local HRU
  type(var_dlength),intent(inout)        :: deriv_data                ! derivatives in model fluxes w.r.t. relevant state variables
  type(var_dlength),intent(in)           :: bvar_data                 ! model variables for the local basin
  ! output: model control
  type(out_type_varSubstep),intent(out)  :: out_varSubstep            ! model control
  ! ---------------------------------------------------------------------------------------
  ! * general local variables
  ! ---------------------------------------------------------------------------------------
  ! error control
  character(LEN=256)                 :: cmessage                               ! error message of downwind routine
  ! general local variables
  integer(i4b)                       :: iVar                                   ! index of variables in data structures
  integer(i4b)                       :: iSoil                                  ! index of soil layers
  integer(i4b)                       :: ixLayer                                ! index in a given domain
  integer(i4b),dimension(1)          :: ixMin,ixMax                            ! bounds of a given flux vector
  ! time stepping
  real(rkind)                        :: dtSum                                  ! sum of time from successful steps (seconds)
  real(rkind)                        :: dt_wght                                ! weight given to a given flux calculation
  real(rkind)                        :: dtSubstep                              ! length of a substep (s)
  real(rkind)                        :: maxstep                                ! maximum time step length (seconds)
  integer(i4b)                       :: nSteps                                 ! number of time steps taken in solver
  ! adaptive sub-stepping for the solution
  logical(lgt)                       :: failedSubstep                          ! flag to denote success of substepping for a given split
  integer(i4b)                       :: niter                                  ! number of iterations taken
  integer(i4b),parameter             :: n_inc=5                                ! minimum number of iterations to increase time step
  integer(i4b),parameter             :: n_dec=15                               ! maximum number of iterations to decrease time step
  real(rkind),parameter              :: F_inc = 1.25_rkind                     ! factor used to increase time step
  real(rkind),parameter              :: F_dec = 0.90_rkind                     ! factor used to decrease time step
  ! state and flux vectors (Note: nstate = in_varSubstep % nSubset)
  real(rkind)                        :: untappedMelt(in_varSubstep % nSubset)  ! un-tapped melt energy (J m-3 s-1)
  real(rkind)                        :: stateVecInit(in_varSubstep % nSubset)  ! initial state vector (mixed units)
  real(rkind)                        :: stateVecTrial(in_varSubstep % nSubset) ! trial state vector (mixed units)
  real(rkind)                        :: stateVecPrime(in_varSubstep % nSubset) ! trial state vector (mixed units)
  type(var_dlength)                  :: flux_temp                              ! temporary model fluxes
  ! flags
  logical(lgt)                       :: firstSplitOper                         ! flag to indicate if we are processing the first flux call in a splitting operation
  logical(lgt)                       :: waterBalanceError                      ! flag to denote that there is a water balance error
  logical(lgt)                       :: nrgFluxModified                        ! flag to denote that the energy fluxes were modified
  ! energy fluxes
  real(rkind)                        :: sumCanopyEvaporation                   ! sum of canopy evaporation/condensation (kg m-2 s-1)
  real(rkind)                        :: sumLatHeatCanopyEvap                   ! sum of latent heat flux for evaporation from the canopy to the canopy air space (W m-2)
  real(rkind)                        :: sumSenHeatCanopy                       ! sum of sensible heat flux from the canopy to the canopy air space (W m-2)
  real(rkind)                        :: sumSoilCompress                        ! sum of total soil compression
  real(rkind),allocatable            :: sumLayerCompress(:)                    ! sum of soil compression by layer
  ! balances and residual vectors
  real(rkind)                        :: fluxVec(in_varSubstep % nSubset)       ! substep flux vector (mixed units)
  real(rkind)                        :: resSink(in_varSubstep % nSubset)       ! substep sink terms on the RHS of the state equation
  real(qp)                           :: resVec(in_varSubstep % nSubset)        ! substep residual vector
  real(rkind)                        :: balance(in_varSubstep % nSubset)       ! substep balance per second
  real(rkind)                        :: sumBalance(in_varSubstep % nSubset)    ! sum of substeps balance
  logical(lgt),parameter             :: computMassBalance = .true.             ! flag to compute the mass balance, will affect step length, default true
  logical(lgt),parameter             :: computNrgBalance = .true.              ! flag to compute the energy balance, will not effect solution but will not compute nrg balance if false (saves expense)
  logical(lgt)                       :: computeEnthTemp                        ! flag to compute enthalpy regardless of the model decision
  logical(lgt)                       :: enthalpyStateVec                       ! flag if enthalpy is a state variable (ida)
  logical(lgt)                       :: use_lookup                             ! flag to use the lookup table for soil enthalpy, otherwise use analytical solution

  ! ---------------------------------------------------------------------------------------
  ! initialize error control
  out_varSubstep % err=0; out_varSubstep % cmessage='varSubstep/'
  ! ---------------------------------------------------------------------------------------
  ! point to variables in the data structures
  ! ---------------------------------------------------------------------------------------
  globalVars: associate(&
    ! input: model control
    dt             => in_varSubstep % dt,             & ! intent(in): time step (seconds)
    dtInit         => in_varSubstep % dtInit,         & ! intent(in): initial time step (seconds)
    dt_min         => in_varSubstep % dt_min,         & ! intent(in): minimum time step (seconds)
    whole_step     => in_varSubstep % whole_step,     & ! intent(in): length of whole step for surface drainage and average flux
    nState         => in_varSubstep % nSubset,        & ! intent(in): total number of state variables
    doAdjustTemp   => in_varSubstep % doAdjustTemp,   & ! intent(in): flag to indicate if we adjust the temperature
    firstSubStep   => in_varSubstep % firstSubStep,   & ! intent(in): flag to indicate if processing the first sub-step
    computeVegFlux => in_varSubstep % computeVegFlux, & ! intent(in): flag to indicate if computing fluxes over vegetation (.false. means veg is buried with snow)
    scalarSolution => in_varSubstep % scalarSolution, & ! intent(in): flag to denote implementing the scalar solution
    iStateSplit    => in_varSubstep % iStateSplit,    & ! intent(in): index of the state in the splitting operation
    fluxMask       => in_varSubstep % fluxMask,       & ! intent(in): flags to denote if the flux is calculated in the given state subset
    firstFluxCall  => io_varSubstep % firstFluxCall,  & ! intent(inout): flag to define the first flux call
    fluxCount      => io_varSubstep % fluxCount,      & ! intent(inout): number of times that the flux is updated (should equal nSubsteps)
    ixSaturation   => io_varSubstep % ixSaturation,   & ! intent(inout): index of the lowest saturated layer (NOTE: only computed on the first iteration)
    ! model decisions
    ixNumericalMethod       => model_decisions(iLookDECISIONS%num_method)%iDecision   ,& ! intent(in):    [i4b]    choice of numerical solver
    ixNrgConserv            => model_decisions(iLookDECISIONS%nrgConserv)%iDecision   ,& ! intent(in):    [i4b]    choice of variable in either energy backward Euler residual or IDA state variable
    ! number of layers
    nSnow                   => indx_data%var(iLookINDEX%nSnow)%dat(1)                 ,& ! intent(in):    [i4b]    number of snow layers
    nSoil                   => indx_data%var(iLookINDEX%nSoil)%dat(1)                 ,& ! intent(in):    [i4b]    number of soil layers
    nLayers                 => indx_data%var(iLookINDEX%nLayers)%dat(1)               ,& ! intent(in):    [i4b]    total number of layers
    nSoilOnlyHyd            => indx_data%var(iLookINDEX%nSoilOnlyHyd )%dat(1)         ,& ! intent(in):    [i4b]    number of hydrology variables in the soil domain
    mLayerDepth             => prog_data%var(iLookPROG%mLayerDepth)%dat               ,& ! intent(in):    [dp(:)]  depth of each layer in the snow-soil sub-domain (m)
    ! get indices for balances
    ixCasNrg                => indx_data%var(iLookINDEX%ixCasNrg)%dat(1)              ,& ! intent(in):    [i4b]    index of canopy air space energy state variable
    ixVegNrg                => indx_data%var(iLookINDEX%ixVegNrg)%dat(1)              ,& ! intent(in):    [i4b]    index of canopy energy state variable
    ixVegHyd                => indx_data%var(iLookINDEX%ixVegHyd)%dat(1)              ,& ! intent(in):    [i4b]    index of canopy hydrology state variable (mass)
    ixTopNrg                => indx_data%var(iLookINDEX%ixTopNrg)%dat(1)              ,& ! intent(in):    [i4b]    index of upper-most energy state in the snow+soil subdomain
    ixTopHyd                => indx_data%var(iLookINDEX%ixTopHyd)%dat(1)              ,& ! intent(in):    [i4b]    index of upper-most hydrology state in the snow+soil subdomain
    ixAqWat                 => indx_data%var(iLookINDEX%ixAqWat)%dat(1)               ,& ! intent(in):    [i4b]    index of water storage in the aquifer
    ixSoilOnlyHyd           => indx_data%var(iLookINDEX%ixSoilOnlyHyd)%dat            ,& ! intent(in):    [i4b(:)] index in the state subset for hydrology state variables in the soil domain
    ixSnowSoilHyd           => indx_data%var(iLookINDEX%ixSnowSoilHyd)%dat            ,& ! intent(in):    [i4b(:)] index in the state subset for hydrology state variables in the snow+soil domain
    ixSnowSoilNrg           => indx_data%var(iLookINDEX%ixSnowSoilNrg)%dat            ,& ! intent(in):    [i4b(:)] index in the state subset for energy state variables in the snow+soil domain
    nSnowSoilNrg            => indx_data%var(iLookINDEX%nSnowSoilNrg)%dat(1)          ,& ! intent(in):    [i4b]    number of energy state variables in the snow+soil domain
    nSnowSoilHyd            => indx_data%var(iLookINDEX%nSnowSoilHyd)%dat(1)          ,& ! intent(in):    [i4b]    number of hydrology state variables in the snow+soil domain
    ! mapping between state vectors and control volumes
    ixLayerActive           => indx_data%var(iLookINDEX%ixLayerActive)%dat            ,& ! intent(in):    [i4b(:)] list of indices for all active layers (inactive=integerMissing)
    ixMapFull2Subset        => indx_data%var(iLookINDEX%ixMapFull2Subset)%dat         ,& ! intent(in):    [i4b(:)] mapping of full state vector to the state subset
    ixControlVolume         => indx_data%var(iLookINDEX%ixControlVolume)%dat          ,& ! intent(in):    [i4b(:)] index of control volume for different domains (veg, snow, soil)
    ! model state variables (vegetation canopy)
    scalarCanairTemp        => prog_data%var(iLookPROG%scalarCanairTemp)%dat(1)       ,& ! intent(inout): [dp]     temperature of the canopy air space (K)
    scalarCanopyTemp        => prog_data%var(iLookPROG%scalarCanopyTemp)%dat(1)       ,& ! intent(inout): [dp]     temperature of the vegetation canopy (K)
    scalarCanopyIce         => prog_data%var(iLookPROG%scalarCanopyIce)%dat(1)        ,& ! intent(inout): [dp]     mass of ice on the vegetation canopy (kg m-2)
    scalarCanopyLiq         => prog_data%var(iLookPROG%scalarCanopyLiq)%dat(1)        ,& ! intent(inout): [dp]     mass of liquid water on the vegetation canopy (kg m-2)
    scalarCanopyWat         => prog_data%var(iLookPROG%scalarCanopyWat)%dat(1)        ,& ! intent(inout): [dp]     mass of total water on the vegetation canopy (kg m-2)
    ! model state variables (snow and soil domains)
    mLayerTemp              => prog_data%var(iLookPROG%mLayerTemp)%dat                ,& ! intent(inout): [dp(:)]  temperature of each snow/soil layer (K)
    mLayerVolFracIce        => prog_data%var(iLookPROG%mLayerVolFracIce)%dat          ,& ! intent(inout): [dp(:)]  volumetric fraction of ice (-)
    mLayerVolFracLiq        => prog_data%var(iLookPROG%mLayerVolFracLiq)%dat          ,& ! intent(inout): [dp(:)]  volumetric fraction of liquid water (-)
    mLayerVolFracWat        => prog_data%var(iLookPROG%mLayerVolFracWat)%dat          ,& ! intent(inout): [dp(:)]  volumetric fraction of total water (-)
    mLayerMatricHead        => prog_data%var(iLookPROG%mLayerMatricHead)%dat          ,& ! intent(inout): [dp(:)]  matric head (m)
    mLayerMatricHeadLiq     => diag_data%var(iLookDIAG%mLayerMatricHeadLiq)%dat       ,& ! intent(inout): [dp(:)]  matric potential of liquid water (m)
    ! model control
    dtMultiplier      => out_varSubstep % dtMultiplier             ,& ! intent(out): substep multiplier (-)
    nSubsteps         => out_varSubstep % nSubsteps                ,& ! intent(out): number of substeps taken for a given split
    failedMinimumStep => out_varSubstep % failedMinimumStep        ,& ! intent(out): flag to denote success of substepping for a given split
    reduceCoupledStep => out_varSubstep % reduceCoupledStep        ,& ! intent(out): flag to denote need to reduce the length of the coupled step
    tooMuchMelt       => out_varSubstep % tooMuchMelt              ,& ! intent(out): flag to denote that ice is insufficient to support melt
    err               => out_varSubstep % err                      ,& ! intent(out): error code
    message           => out_varSubstep % cmessage                  & ! intent(out): error message
    )  ! end association with variables in the data structures
    ! *********************************************************************************************************************************************************

    ! initialize flag for the success of the substepping
    failedMinimumStep=.false.

    ! set the flag to compute enthalpy, may want to have this true always if want to output enthalpy
    computeEnthTemp  = .false.
    enthalpyStateVec = .false.
    use_lookup       = .false.
    if((ixNrgConserv .ne. closedForm .or. computNrgBalance) .and. ixNumericalMethod .ne. ida) computeEnthTemp = .true. ! use enthTemp to conserve energy or compute energy balance
    if(ixNrgConserv .ne. closedForm .and. ixNumericalMethod==ida) enthalpyStateVec = .true. ! enthalpy as state variable
    if(ixNrgConserv==enthalpyFormLU) use_lookup = .true. ! use lookup tables for soil enthalpy instead of analytical solution

    ! initialize the length of the substep
    dtSubstep = dtInit

    ! change maxstep with hard code here to make only the newton step loop in systemSolv* happen more frequently
    !   NOTE: this may just be amplifying the splitting error if maxstep is smaller than the full possible step
    maxstep = mpar_data%var(iLookPARAM%maxstep)%dat(1)  ! maximum time step (s).

    ! allocate space for the temporary model flux structure
    call allocLocal(flux_meta(:),flux_temp,nSnow,nSoil,err,cmessage)
    if(err/=0)then; err=20; message=trim(message)//trim(cmessage); return; endif

    ! initialize the model fluxes (some model fluxes are not computed in the iterations)
    do iVar=1,size(flux_data%var)
      flux_temp%var(iVar)%dat(:) = flux_data%var(iVar)%dat(:)
    end do

    ! initialize the total energy fluxes (modified in updateProg)
    sumCanopyEvaporation = 0._rkind  ! canopy evaporation/condensation (kg m-2 s-1)
    sumLatHeatCanopyEvap = 0._rkind  ! latent heat flux for evaporation from the canopy to the canopy air space (W m-2)
    sumSenHeatCanopy     = 0._rkind  ! sensible heat flux from the canopy to the canopy air space (W m-2)
    sumSoilCompress      = 0._rkind  ! total soil compression
    allocate(sumLayerCompress(nSoil)); sumLayerCompress = 0._rkind ! soil compression by layer

    ! initialize balances
    sumBalance = 0._rkind

    ! define the first flux call in a splitting operation
    firstSplitOper = (.not.scalarSolution .or. iStateSplit==1)

    ! initialize subStep
    dtSum     = 0._rkind  ! keep track of the portion of the time step that is completed
    nSubsteps = 0

    ! loop through substeps
    ! NOTE: continuous do statement with exit clause
    substeps: do
      dtSubstep = min(dtSubstep,maxstep)

      ! -----
      ! * populate state vectors...
      ! ---------------------------

      ! initialize state vectors
      call popStateVec(&
                      ! input
                      nState,           & ! intent(in):  number of desired state variables
                      enthalpyStateVec, & ! intent(in):  flag to use enthalpy as a state variable
                      prog_data,        & ! intent(in):  model prognostic variables for a local HRU
                      diag_data,        & ! intent(in):  model diagnostic variables for a local HRU
                      indx_data,        & ! intent(in):  indices defining model states and layers
                      ! output
                      stateVecInit,     & ! intent(out): initial model state vector (mixed units)
                      err,cmessage)       ! intent(out): error control
      if(err/=0)then; message=trim(message)//trim(cmessage); return; endif  ! (check for errors)

      ! -----
      ! * iterative solution...
      ! -----------------------
      ! solve the system of equations for a given state subset
      call systemSolv(&
                      ! input: model control
                      dtSubstep,         & ! intent(in):    time step (s)
                      whole_step,        & ! intent(in):    entire time step (s)
                      nState,            & ! intent(in):    total number of state variables
                      nLayers,           & ! intent(in):    total number of layers
                      firstSubStep,      & ! intent(in):    flag to denote first sub-step
                      firstFluxCall,     & ! intent(inout): flag to indicate if we are processing the first flux call
                      firstSplitOper,    & ! intent(in):    flag to indicate if we are processing the first flux call in a splitting operation
                      computeVegFlux,    & ! intent(in):    flag to denote if computing energy flux over vegetation
                      scalarSolution,    & ! intent(in):    flag to denote if implementing the scalar solution
                      computMassBalance, & ! intent(in):    flag to compute mass balance
                      computNrgBalance,  & ! intent(in):    flag to compute energy balance
                      ! input/output: data structures
                      lookup_data,       & ! intent(in):    lookup tables
                      type_data,         & ! intent(in):    type of vegetation and soil
                      attr_data,         & ! intent(in):    spatial attributes
                      forc_data,         & ! intent(in):    model forcing data
                      mpar_data,         & ! intent(in):    model parameters
                      indx_data,         & ! intent(inout): index data
                      prog_data,         & ! intent(inout): model prognostic variables for a local HRU
                      diag_data,         & ! intent(inout): model diagnostic variables for a local HRU
                      flux_temp,         & ! intent(inout): model fluxes for a local HRU
                      bvar_data,         & ! intent(in):    model variables for the local basin
                      model_decisions,   & ! intent(in):    model decisions
                      stateVecInit,      & ! intent(in):    initial state vector
                      ! output: model control
                      deriv_data,        & ! intent(inout): derivatives in model fluxes w.r.t. relevant state variables
                      ixSaturation,      & ! intent(inout): index of the lowest saturated layer (NOTE: only computed on the first iteration)
                      stateVecTrial,     & ! intent(out):   updated state vector
                      stateVecPrime,     & ! intent(out):   updated state vector if need the prime space (ida)
                      fluxVec,           & ! intent(out):   model flux vector
                      resSink,           & ! intent(out):   additional (sink) terms on the RHS of the state equation
                      resVec,            & ! intent(out):   residual vector
                      untappedMelt,      & ! intent(out):   un-tapped melt energy (J m-3 s-1)
                      ! output: balances (only computed at this level for ida)
                      balance,           & ! intent(out):   balance per state variable
                      ! output  model control
                      niter,             & ! intent(out):   number of iterations taken (numrec)
                      nSteps,            & ! intent(out):   number of time steps taken in solver
                      reduceCoupledStep, & ! intent(out):   flag to reduce the length of the coupled step
                      tooMuchMelt,       & ! intent(out):   flag to denote that ice is insufficient to support melt
                      err,cmessage)        ! intent(out):   error code and error message
      if(err/=0)then ! (check for errors, but do not fail yet)
        message=trim(message)//trim(cmessage)
        if(err>0) return
      endif
 
      ! if too much melt or need to reduce length of the coupled step then return
      ! NOTE: need to go all the way back to coupled_em and merge snow layers, as all splitting operations need to occur with the same layer geometry
      if(tooMuchMelt .or. reduceCoupledStep)then 
        deallocate(sumLayerCompress)
        return
      endif

      ! identify failure
      failedSubstep = (err<0)

      ! check
      if(globalPrintFlag)then
        print*, 'niter, failedSubstep, dtSubstep = ', niter, failedSubstep, dtSubstep
        print*, trim(cmessage)
      endif

      ! reduce step based on failure
      if(failedSubstep)then
        err=0; message='varSubstep/'  ! recover from failed convergence
        dtMultiplier  = 0.5_rkind        ! system failure: step halving
      else
        ! ** implicit Euler: adjust step length based on iteration count
        if(niter<n_inc)then
          dtMultiplier = F_inc
        elseif(niter>n_dec)then
          dtMultiplier = F_dec
        else
          dtMultiplier = 1._rkind
        endif
      endif  ! switch between failure and success

      ! check if we failed the substep
      if(failedSubstep)then

        ! check that the substep is greater than the minimum step
        if(dtSubstep*dtMultiplier<dt_min)then
          ! --> exit, and either (1) try another solution method; or (2) reduce coupled step
          failedMinimumStep=.true.
          exit subSteps

        else ! step is still OK
          dtSubstep = dtSubstep*dtMultiplier
          cycle subSteps
        endif  ! if step is less than the minimum

      endif  ! if failed the substep

      ! -----
      ! * update model fluxes...
      ! ------------------------

      ! NOTE: if we get to here then we are accepting the step of dtSubstep
      if(err/=0)then
        message=trim(message)//'expect err=0 if updating fluxes'
        return
      endif

      ! update prognostic variables, update balances, and check them for possible step reduction if numrec or kinsol
      call updateProg(dtSubstep,nSnow,nSoil,nLayers,untappedMelt,stateVecTrial,stateVecPrime,                                    & ! input: states
                      doAdjustTemp,computeVegFlux,computMassBalance,computNrgBalance,computeEnthTemp,enthalpyStateVec,use_lookup,& ! input: model control
                      model_decisions,lookup_data,mpar_data,indx_data,flux_temp,prog_data,diag_data,deriv_data,                  & ! input-output: data structures
                      fluxVec,resVec,balance,waterBalanceError,nrgFluxModified,err,message)                                        ! output: balances, flags, and error control
      if(err/=0)then
        message=trim(message)//trim(cmessage)
        if(err>0) return
      endif

      ! if water balance error then reduce the length of the coupled step
      if(waterBalanceError)then
        message=trim(message)//'water balance error'
        reduceCoupledStep=.true.
        deallocate(sumLayerCompress)
        err=-20; return
      endif

      if(globalPrintFlag)&
      print*, trim(cmessage)//': dt = ', dtSubstep

      ! recover from errors in prognostic update
      if(err<0)then

        ! modify step
        err=0  ! error recovery
        dtSubstep = dtSubstep/2._rkind 

        ! check minimum: fail minimum step if there is an error in the update
        if(dtSubstep<dt_min)then
          failedMinimumStep=.true.
          exit subSteps
        ! minimum OK -- try again
        else
          cycle substeps
        endif

      endif  ! if errors in prognostic update
      
      ! add balances to the total balances
      if(ixCasNrg/=integerMissing) sumBalance(ixCasNrg) = sumBalance(ixCasNrg) + dtSubstep*balance(ixCasNrg)
      if(ixVegNrg/=integerMissing) sumBalance(ixVegNrg) = sumBalance(ixVegNrg) + dtSubstep*balance(ixVegNrg)
      if(nSnowSoilNrg>0) then
        do concurrent (ixLayer=1:nLayers,ixSnowSoilNrg(ixLayer)/=integerMissing)
          if(ixSnowSoilNrg(ixLayer)/=integerMissing) sumBalance(ixSnowSoilNrg(ixLayer)) = sumBalance(ixSnowSoilNrg(ixLayer)) + dtSubstep*balance(ixSnowSoilNrg(ixLayer))
        end do
      endif
      if(ixVegHyd/=integerMissing) sumBalance(ixVegHyd) = sumBalance(ixVegHyd) + dtSubstep*balance(ixVegHyd)
      if(nSnowSoilHyd>0) then
        do concurrent (ixLayer=1:nLayers,ixSnowSoilHyd(ixLayer)/=integerMissing)
          if(ixSnowSoilHyd(ixLayer)/=integerMissing) sumBalance(ixSnowSoilHyd(ixLayer)) = sumBalance(ixSnowSoilHyd(ixLayer)) + dtSubstep*balance(ixSnowSoilHyd(ixLayer))
        end do
      endif
      if(ixAqWat/=integerMissing) sumBalance(ixAqWat) = sumBalance(ixAqWat) + dtSubstep*balance(ixAqWat)

      ! get the total energy fluxes (modified in updateProg), have to do differently
      if(nrgFluxModified .or. ixVegNrg/=integerMissing)then
        sumCanopyEvaporation  = sumCanopyEvaporation  + dtSubstep*flux_temp%var(iLookFLUX%scalarCanopyEvaporation)%dat(1)  ! canopy evaporation/condensation (kg m-2 s-1)
        sumLatHeatCanopyEvap  = sumLatHeatCanopyEvap  + dtSubstep*flux_temp%var(iLookFLUX%scalarLatHeatCanopyEvap)%dat(1)  ! latent heat flux for evaporation from the canopy to the canopy air space (W m-2)
        sumSenHeatCanopy      = sumSenHeatCanopy      + dtSubstep*flux_temp%var(iLookFLUX%scalarSenHeatCanopy)%dat(1)      ! sensible heat flux from the canopy to the canopy air space (W m-2)
      else
        sumCanopyEvaporation  = sumCanopyEvaporation  + dtSubstep*flux_data%var(iLookFLUX%scalarCanopyEvaporation)%dat(1)  ! canopy evaporation/condensation (kg m-2 s-1)
        sumLatHeatCanopyEvap  = sumLatHeatCanopyEvap  + dtSubstep*flux_data%var(iLookFLUX%scalarLatHeatCanopyEvap)%dat(1)  ! latent heat flux for evaporation from the canopy to the canopy air space (W m-2)
        sumSenHeatCanopy      = sumSenHeatCanopy      + dtSubstep*flux_data%var(iLookFLUX%scalarSenHeatCanopy)%dat(1)      ! sensible heat flux from the canopy to the canopy air space (W m-2)
      endif  ! if energy fluxes were modified

      ! get the total soil compression
      if (count(ixSoilOnlyHyd/=integerMissing)>0) then
        ! scalar compression
        if(.not.scalarSolution .or. iStateSplit==nSoil)&
        sumSoilCompress = sumSoilCompress + dtSubstep*diag_data%var(iLookDIAG%scalarSoilCompress)%dat(1) ! total soil compression
        ! vector compression
        do iSoil=1,nSoil
          if(ixSoilOnlyHyd(iSoil)/=integerMissing)&
          sumLayerCompress(iSoil) = sumLayerCompress(iSoil) + dtSubstep*diag_data%var(iLookDIAG%mLayerCompress)%dat(iSoil) ! soil compression in layers
        end do
      endif

      ! print progress
      if(globalPrintFlag)&
      write(*,'(a,1x,3(f13.2,1x))') 'updating: dtSubstep, dtSum, dt = ', dtSubstep, dtSum, dt

     ! increment fluxes
      dt_wght = dtSubstep/dt ! define weight applied to each sub-step
      do iVar=1,size(flux_meta)
        if(count(fluxMask%var(iVar)%dat)>0) then

          ! ** no domain splitting
          if(count(ixLayerActive/=integerMissing)==nLayers)then
            flux_mean%var(iVar)%dat(:) = flux_mean%var(iVar)%dat(:) + flux_temp%var(iVar)%dat(:)*dt_wght
            fluxCount%var(iVar)%dat(:) = fluxCount%var(iVar)%dat(:) + 1

          ! ** domain splitting
          else
            ixMin=lbound(flux_data%var(iVar)%dat)
            ixMax=ubound(flux_data%var(iVar)%dat)
            do ixLayer=ixMin(1),ixMax(1)
              if(fluxMask%var(iVar)%dat(ixLayer)) then
                ! special case of the transpiration sink from soil layers: only computed for the top soil layer
                if(iVar==iLookFLUX%mLayerTranspire)then
                  if(ixLayer==1) flux_mean%var(iVar)%dat(:) = flux_mean%var(iVar)%dat(:) + flux_temp%var(iVar)%dat(:)*dt_wght
                ! standard case
                else
                  flux_mean%var(iVar)%dat(ixLayer) = flux_mean%var(iVar)%dat(ixLayer) + flux_temp%var(iVar)%dat(ixLayer)*dt_wght
                endif
                fluxCount%var(iVar)%dat(ixLayer) = fluxCount%var(iVar)%dat(ixLayer) + 1
              endif
            end do
          endif  ! (domain splitting)

        endif   ! (if the flux is desired)
      end do  ! (loop through fluxes)

      ! increment the number of substeps
      nSubsteps = nSubsteps + nSteps

      ! increment the sub-step legth
      dtSum = dtSum + dtSubstep

      ! check that we have completed the sub-step
      if(dtSum >= dt-verySmall)then
        failedMinimumStep=.false.
        exit subSteps
      endif

      ! adjust length of the sub-step (make sure that we don't exceed the step)
      dtSubstep = min(dt - dtSum, max(dtSubstep*dtMultiplier, dt_min) )

    end do substeps  ! time steps for variable-dependent sub-stepping
    ! NOTE: if we get to here then we are accepting then dtSum should dt

    ! save the fluxes as averages
    do iVar=1,size(flux_meta)
      if(count(fluxMask%var(iVar)%dat)>0) flux_data%var(iVar)%dat(:) = flux_mean%var(iVar)%dat(:)
    enddo

    ! save the energy fluxes as averages
    flux_data%var(iLookFLUX%scalarCanopyEvaporation)%dat(1) = sumCanopyEvaporation /dt      ! canopy evaporation/condensation (kg m-2 s-1)
    flux_data%var(iLookFLUX%scalarLatHeatCanopyEvap)%dat(1) = sumLatHeatCanopyEvap /dt      ! latent heat flux for evaporation from the canopy to the canopy air space (W m-2)
    flux_data%var(iLookFLUX%scalarSenHeatCanopy)%dat(1)     = sumSenHeatCanopy     /dt      ! sensible heat flux from the canopy to the canopy air space (W m-2)

    ! save the soil compression diagnostics as averages
    diag_data%var(iLookDIAG%scalarSoilCompress)%dat(1) = sumSoilCompress/dt
    do iSoil=1,nSoil
      if(ixSoilOnlyHyd(iSoil)/=integerMissing)&
      diag_data%var(iLookDIAG%mLayerCompress)%dat(iSoil) = sumLayerCompress(iSoil)/dt
    end do
    deallocate(sumLayerCompress)

    ! save the balance diagnostics as averages
    if(ixCasNrg/=integerMissing) diag_data%var(iLookDIAG%balanceCasNrg)%dat(1) = sumBalance(ixCasNrg)/dt
    if(ixVegNrg/=integerMissing) diag_data%var(iLookDIAG%balanceVegNrg)%dat(1) = sumBalance(ixVegNrg)/dt
    if(nSnowSoilNrg>0) then
      do concurrent (ixLayer=1:nLayers,ixSnowSoilNrg(ixLayer)/=integerMissing)
        diag_data%var(iLookDIAG%balanceLayerNrg)%dat(ixLayer) = sumBalance(ixSnowSoilNrg(ixLayer))/dt
      end do
    endif
    if(ixVegHyd/=integerMissing) diag_data%var(iLookDIAG%balanceVegMass)%dat(1) = sumBalance(ixVegHyd)/dt
    if(nSnowSoilHyd>0) then
      do concurrent (ixLayer=1:nLayers,ixSnowSoilHyd(ixLayer)/=integerMissing)
        diag_data%var(iLookDIAG%balanceLayerMass)%dat(ixLayer) = sumBalance(ixSnowSoilHyd(ixLayer))/dt
      end do
    endif 
    if(ixAqWat/=integerMissing) diag_data%var(iLookDIAG%balanceAqMass)%dat(1) = sumBalance(ixAqWat)/dt

    ! update error codes
    if (failedMinimumStep) then
      err=-20 ! negative = recoverable error
      message=trim(message)//'failed minimum step'
    end if
  ! end associate statements
  end associate globalVars
end subroutine varSubstep


! **********************************************************************************************************
! private subroutine updateProg: update prognostic variables
! **********************************************************************************************************
subroutine updateProg(dt,nSnow,nSoil,nLayers,untappedMelt,stateVecTrial,stateVecPrime,                                           & ! input: states
                      doAdjustTemp,computeVegFlux,computMassBalance,computNrgBalance,computeEnthTemp,enthalpyStateVec,use_lookup,& ! input: model control
                      model_decisions,lookup_data,mpar_data,indx_data,flux_data,prog_data,diag_data,deriv_data,                  & ! input-output: data structures
                      fluxVec,resVec,balance,waterBalanceError,nrgFluxModified,err,message)                                        ! input-output: balances, flags, and error control
USE getVectorz_module,only:varExtract                              ! extract variables from the state vector
#ifdef SUNDIALS_ACTIVE
  USE updateVarsWithPrime_module,only:updateVarsWithPrime          ! update prognostic variables
#endif
  USE updateVars_module,only:updateVars                            ! update prognostic variables
<<<<<<< HEAD
  USE enthalpyTemp_module,only:T2enthTemp                          ! compute enthalpy
  USE enthalpyTemp_module,only:enthTemp2enthalpy                   ! add phase change terms to delta temperature component of enthalpy
=======
  USE enthalpyTemp_module,only:enthTemp_or_enthalpy                ! add phase change terms to delta temperature component of enthalpy
>>>>>>> a9e519e4
  implicit none
  ! model control
  real(rkind)      ,intent(in)    :: dt                            ! time step (s)
  integer(i4b)     ,intent(in)    :: nSnow                         ! number of snow layers
  integer(i4b)     ,intent(in)    :: nSoil                         ! number of soil layers
  integer(i4b)     ,intent(in)    :: nLayers                       ! total number of layers
  logical(lgt)     ,intent(in)    :: doAdjustTemp                  ! flag to indicate if we adjust the temperature
  logical(lgt)     ,intent(in)    :: computeVegFlux                ! flag to compute the vegetation flux
  real(rkind)      ,intent(in)    :: untappedMelt(:)               ! un-tapped melt energy (J m-3 s-1)
  real(rkind)      ,intent(in)    :: stateVecTrial(:)              ! trial state vector (mixed units)
  real(rkind)      ,intent(in)    :: stateVecPrime(:)              ! trial state vector (mixed units)
  logical(lgt)     ,intent(in)    :: computMassBalance             ! flag to check the mass balance
  logical(lgt)     ,intent(in)    :: computNrgBalance              ! flag to check the energy balance
  logical(lgt)     ,intent(in)    :: computeEnthTemp               ! flag to compute enthalpy
  logical(lgt)     ,intent(in)    :: enthalpyStateVec              ! flag if enthalpy is a state variable (ida)
  logical(lgt)     ,intent(in)    :: use_lookup                    ! flag to use the lookup table for soil enthalpy, otherwise use analytical solution
  ! data structures
  type(model_options),intent(in)  :: model_decisions(:)            ! model decisions
  type(zLookup),intent(in)        :: lookup_data                   ! lookup tables
  type(var_dlength),intent(in)    :: mpar_data                     ! model parameters
  type(var_ilength),intent(in)    :: indx_data                     ! indices for a local HRU
  type(var_dlength),intent(inout) :: flux_data                     ! model fluxes for a local HRU
  type(var_dlength),intent(inout) :: prog_data                     ! prognostic variables for a local HRU
  type(var_dlength),intent(inout) :: diag_data                     ! diagnostic variables for a local HRU
  type(var_dlength),intent(inout) :: deriv_data                    ! derivatives in model fluxes w.r.t. relevant state variables
  ! balances, flags, and error control
  real(rkind)      ,intent(in)    :: fluxVec(:)                    ! flux vector (mixed units)
  real(qp)         ,intent(in)    :: resVec(:)    ! NOTE: qp       ! residual vector
  real(rkind)      ,intent(inout) :: balance(:)                    ! balance of energy per domain per second
  logical(lgt)     ,intent(out)   :: waterBalanceError             ! flag to denote that there is a water balance error
  logical(lgt)     ,intent(out)   :: nrgFluxModified               ! flag to denote that the energy fluxes were modified
  integer(i4b)     ,intent(out)   :: err                           ! error code
  character(*)     ,intent(out)   :: message                       ! error message
  ! ==================================================================================================================
  ! general
  integer(i4b)                    :: i                             ! indices
  integer(i4b)                    :: iState                        ! index of model state variable
  integer(i4b)                    :: ixSubset                      ! index within the state subset
  integer(i4b)                    :: ixFullVector                  ! index within full state vector
  integer(i4b)                    :: ixControlIndex                ! index within a given domain
  real(rkind)                     :: volMelt                       ! volumetric melt (kg m-3)
  real(rkind),parameter           :: verySmall=epsilon(1._rkind)   ! a very small number (deal with precision issues)
  real(rkind)                     :: verySmall_veg                 ! precision needs to vary based on set canopy water tolerance for IDA
  real(rkind)                     :: verySmall_snow                ! precision needs to vary based on set snow water tolerance for IDA
  ! mass balance
  real(rkind)                     :: canopyBalance0,canopyBalance1 ! canopy storage at start/end of time step
  real(rkind)                     :: soilBalance0,soilBalance1     ! soil storage at start/end of time step
  real(rkind)                     :: vertFlux                      ! change in storage due to vertical fluxes
  real(rkind)                     :: tranSink,baseSink,compSink    ! change in storage due to sink terms
  real(rkind)                     :: liqError                      ! water balance error
  real(rkind)                     :: fluxNet                       ! net water fluxes (kg m-2 s-1)
  real(rkind)                     :: superflousWat                 ! superflous water used for evaporation (kg m-2 s-1)
  real(rkind)                     :: superflousNrg                 ! superflous energy that cannot be used for evaporation (W m-2 [J m-2 s-1])
  character(LEN=256)              :: cmessage                      ! error message of downwind routine
  ! trial state variables
  real(rkind)                     :: scalarCanairTempTrial         ! trial value for temperature of the canopy air space (K)
  real(rkind)                     :: scalarCanopyTempTrial         ! trial value for temperature of the vegetation canopy (K)
  real(rkind)                     :: scalarCanopyWatTrial          ! trial value for liquid water storage in the canopy (kg m-2)
  real(rkind),dimension(nLayers)  :: mLayerTempTrial               ! trial vector of temperature of layers in the snow and soil domains (K)
  real(rkind),dimension(nLayers)  :: mLayerVolFracWatTrial         ! trial vector of volumetric fraction of total water (-)
  real(rkind),dimension(nSoil)    :: mLayerMatricHeadTrial         ! trial vector of total water matric potential (m)
  real(rkind),dimension(nSoil)    :: mLayerMatricHeadLiqTrial      ! trial vector of liquid water matric potential (m)
  real(rkind)                     :: scalarAquiferStorageTrial     ! trial value for storage of water in the aquifer (m)
  real(rkind)                     :: scalarCanairEnthalpyTrial     ! trial value for enthalpy of the canopy air space (J m-3)
  real(rkind)                     :: scalarCanopyEnthTempTrial     ! trial value for temperature component of enthalpy of the vegetation canopy (J m-3)
  real(rkind),dimension(nLayers)  :: mLayerEnthTempTrial           ! trial vector of temperature component of enthalpy of snow + soil (J m-3)
  real(rkind)                     :: scalarCanopyEnthalpyTrial     ! trial value for enthalpy of the vegetation canopy (J m-3)
  real(rkind),dimension(nLayers)  :: mLayerEnthalpyTrial           ! trial vector of enthalpy of each snow and soil layer (J m-3)
  ! diagnostic variables
  real(rkind)                     :: scalarCanopyLiqTrial          ! trial value for mass of liquid water on the vegetation canopy (kg m-2)
  real(rkind)                     :: scalarCanopyIceTrial          ! trial value for mass of ice on the vegetation canopy (kg m-2)
  real(rkind),dimension(nLayers)  :: mLayerVolFracLiqTrial         ! trial vector of volumetric fraction of liquid water (-)
  real(rkind),dimension(nLayers)  :: mLayerVolFracIceTrial         ! trial vector of volumetric fraction of ice (-)
  ! prime state variables
  real(rkind)                     :: scalarCanairTempPrime         ! trial value for temperature of the canopy air space (K)
  real(rkind)                     :: scalarCanopyTempPrime         ! trial value for temperature of the vegetation canopy (K)
  real(rkind)                     :: scalarCanopyWatPrime          ! trial value for liquid water storage in the canopy (kg m-2)
  real(rkind),dimension(nLayers)  :: mLayerTempPrime               ! trial vector of temperature of layers in the snow and soil domains (K)
  real(rkind),dimension(nLayers)  :: mLayerVolFracWatPrime         ! trial vector of volumetric fraction of total water (-)
  real(rkind),dimension(nSoil)    :: mLayerMatricHeadPrime         ! trial vector of total water matric potential (m)
  real(rkind),dimension(nSoil)    :: mLayerMatricHeadLiqPrime      ! trial vector of liquid water matric potential (m)
  real(rkind)                     :: scalarAquiferStoragePrime     ! trial value for storage of water in the aquifer (m)
  ! diagnostic prime or delta variables
  real(rkind)                     :: scalarCanopyLiqPrime          ! trial value for mass of liquid water on the vegetation canopy (kg m-2)
  real(rkind)                     :: scalarCanopyIcePrime          ! trial value for mass of ice on the vegetation canopy (kg m-2)
  real(rkind)                     :: scalarCanopyIceDelta          ! delta value for mass of ice on the vegetation canopy (kg m-2)
  real(rkind)                     :: scalarCanopyHDelta            ! delta value for enthalpy of the vegetation canopy (J m-3)
  real(rkind),dimension(nLayers)  :: mLayerVolFracLiqPrime         ! trial vector of volumetric fraction of liquid water (-)
  real(rkind),dimension(nLayers)  :: mLayerVolFracIcePrime         ! trial vector of volumetric fraction of ice (-)
  real(rkind),dimension(nLayers)  :: mLayerVolFracIceDelta         ! delta vector volumetric fraction of ice of snow + soil (-)
  real(rkind),dimension(nLayers)  :: mLayerHDelta                  ! delta vector of enthalpy of snow+soil (J m-3)
  ! dummy state variables
  real(rkind)                     :: scalarCanairNrgTrial        ! trial value for energy of the canopy air space
  real(rkind)                     :: scalarCanopyNrgTrial        ! trial value for energy of the vegetation canopy
  real(rkind),dimension(nLayers)  :: mLayerNrgTrial              ! trial vector of energy of each snow and soil layer
  real(rkind)                     :: scalarCanairNrgPrime        ! prime value for energy of the canopy air space
  real(rkind)                     :: scalarCanopyNrgPrime        ! prime value for energy of the vegetation canopy
  real(rkind),dimension(nLayers)  :: mLayerNrgPrime              ! prime vector of energy of each snow and soil layer
  ! -------------------------------------------------------------------------------------------------------------------
  ! -------------------------------------------------------------------------------------------------------------------
  ! point to flux variables in the data structure
  associate(&
    ! model decisions
    ixNumericalMethod         => model_decisions(iLookDECISIONS%num_method)%iDecision       ,& ! intent(in):  [i4b] choice of numerical solver
    ! get indices for balances
    ixCasNrg                  => indx_data%var(iLookINDEX%ixCasNrg)%dat(1)                  ,& ! intent(in)   : [i4b]    index of canopy air space energy state variable
    ixVegNrg                  => indx_data%var(iLookINDEX%ixVegNrg)%dat(1)                  ,& ! intent(in)   : [i4b]    index of canopy energy state variable
    ixVegHyd                  => indx_data%var(iLookINDEX%ixVegHyd)%dat(1)                  ,& ! intent(in)   : [i4b]    index of canopy hydrology state variable (mass)
    ixTopNrg                  => indx_data%var(iLookINDEX%ixTopNrg)%dat(1)                  ,& ! intent(in)   : [i4b]    index of upper-most energy state in the snow+soil subdomain
    ixTopHyd                  => indx_data%var(iLookINDEX%ixTopHyd)%dat(1)                  ,& ! intent(in)   : [i4b]    index of upper-most hydrology state in the snow+soil subdomain
    ixAqWat                   => indx_data%var(iLookINDEX%ixAqWat)%dat(1)                   ,& ! intent(in)   : [i4b]    index of water storage in the aquifer
    ixSoilOnlyHyd             => indx_data%var(iLookINDEX%ixSoilOnlyHyd)%dat                ,& ! intent(in)   : [i4b(:)] index in the state subset for hydrology state variables in the soil domain
    ixSnowSoilNrg             => indx_data%var(iLookINDEX%ixSnowSoilNrg)%dat                ,& ! intent(in)   : [i4b(:)] index in the state subset for energy state variables in the snow+soil domain
    ixSnowSoilHyd             => indx_data%var(iLookINDEX%ixSnowSoilHyd)%dat                ,& ! intent(in)   : [i4b(:)] index in the state subset for hydrology state variables in the snow+soil domain
    nSnowSoilNrg              => indx_data%var(iLookINDEX%nSnowSoilNrg)%dat(1)              ,& ! intent(in)   : [i4b]    number of energy state variables in the snow+soil domain
    nSnowSoilHyd              => indx_data%var(iLookINDEX%nSnowSoilHyd)%dat(1)              ,& ! intent(in)   : [i4b]    number of hydrology state variables in the snow+soil domain
    ! get indices for the un-tapped melt
    ixNrgOnly                 => indx_data%var(iLookINDEX%ixNrgOnly)%dat                    ,& ! intent(in)   : [i4b(:)] list of indices for all energy states
    ixDomainType              => indx_data%var(iLookINDEX%ixDomainType)%dat                 ,& ! intent(in)   : [i4b(:)] indices defining the domain of the state (iname_veg, iname_snow, iname_soil)
    ixControlVolume           => indx_data%var(iLookINDEX%ixControlVolume)%dat              ,& ! intent(in)   : [i4b(:)] index of the control volume for different domains (veg, snow, soil)
    ixMapSubset2Full          => indx_data%var(iLookINDEX%ixMapSubset2Full)%dat             ,& ! intent(in)   : [i4b(:)] [state subset] list of indices of the full state vector in the state subset
    ! water fluxes
    scalarRainfall            => flux_data%var(iLookFLUX%scalarRainfall)%dat(1)             ,& ! intent(in)   : [dp]     rainfall rate (kg m-2 s-1)
    scalarThroughfallRain     => flux_data%var(iLookFLUX%scalarThroughfallRain)%dat(1)      ,& ! intent(in)   : [dp]     rain reaches ground without touching the canopy (kg m-2 s-1)
    scalarCanopyEvaporation   => flux_data%var(iLookFLUX%scalarCanopyEvaporation)%dat(1)    ,& ! intent(in)   : [dp]     canopy evaporation/condensation (kg m-2 s-1)
    scalarCanopyLiqDrainage   => flux_data%var(iLookFLUX%scalarCanopyLiqDrainage)%dat(1)    ,& ! intent(in)   : [dp]     drainage liquid water from vegetation canopy (kg m-2 s-1)
    iLayerLiqFluxSoil         => flux_data%var(iLookFLUX%iLayerLiqFluxSoil)%dat             ,& ! intent(in)   : [dp(0:)] vertical liquid water flux at soil layer interfaces (-)
    iLayerNrgFlux             => flux_data%var(iLookFLUX%iLayerNrgFlux)%dat                 ,& ! intent(in)   :
    mLayerNrgFlux             => flux_data%var(iLookFLUX%mLayerNrgFlux)%dat                 ,& ! intent(out)  : [dp]     net energy flux for each layer within the snow+soil domain (J m-3 s-1)
    mLayerTranspire           => flux_data%var(iLookFLUX%mLayerTranspire)%dat               ,& ! intent(in)   : [dp(:)]  transpiration loss from each soil layer (m s-1)
    mLayerBaseflow            => flux_data%var(iLookFLUX%mLayerBaseflow)%dat                ,& ! intent(in)   : [dp(:)]  baseflow from each soil layer (m s-1)
    mLayerCompress            => diag_data%var(iLookDIAG%mLayerCompress)%dat                ,& ! intent(in)   : [dp(:)]  change in storage associated with compression of the soil matrix (-)
    ! energy fluxes
    scalarLatHeatCanopyEvap   => flux_data%var(iLookFLUX%scalarLatHeatCanopyEvap)%dat(1)    ,& ! intent(in)   : [dp]     latent heat flux for evaporation from the canopy to the canopy air space (W m-2)
    scalarSenHeatCanopy       => flux_data%var(iLookFLUX%scalarSenHeatCanopy)%dat(1)        ,& ! intent(in)   : [dp]     sensible heat flux from the canopy to the canopy air space (W m-2)
    ! domain depth
    canopyDepth               => diag_data%var(iLookDIAG%scalarCanopyDepth)%dat(1)          ,& ! intent(in)   : [dp   ]  canopy depth (m)
    mLayerDepth               => prog_data%var(iLookPROG%mLayerDepth)%dat                   ,& ! intent(in)   : [dp(:)]  depth of each layer in the snow-soil sub-domain (m)
    ! model state variables (vegetation canopy)
    scalarCanairTemp          => prog_data%var(iLookPROG%scalarCanairTemp)%dat(1)           ,& ! intent(inout): [dp]     temperature of the canopy air space (K)
    scalarCanopyTemp          => prog_data%var(iLookPROG%scalarCanopyTemp)%dat(1)           ,& ! intent(inout): [dp]     temperature of the vegetation canopy (K)
    scalarCanopyIce           => prog_data%var(iLookPROG%scalarCanopyIce)%dat(1)            ,& ! intent(inout): [dp]     mass of ice on the vegetation canopy (kg m-2)
    scalarCanopyLiq           => prog_data%var(iLookPROG%scalarCanopyLiq)%dat(1)            ,& ! intent(inout): [dp]     mass of liquid water on the vegetation canopy (kg m-2)
    scalarCanopyWat           => prog_data%var(iLookPROG%scalarCanopyWat)%dat(1)            ,& ! intent(inout): [dp]     mass of total water on the vegetation canopy (kg m-2)
    ! model state variables (snow and soil domains)
    mLayerTemp                => prog_data%var(iLookPROG%mLayerTemp)%dat                    ,& ! intent(inout): [dp(:)]  temperature of each snow/soil layer (K)
    mLayerVolFracIce          => prog_data%var(iLookPROG%mLayerVolFracIce)%dat              ,& ! intent(inout): [dp(:)]  volumetric fraction of ice (-)
    mLayerVolFracLiq          => prog_data%var(iLookPROG%mLayerVolFracLiq)%dat              ,& ! intent(inout): [dp(:)]  volumetric fraction of liquid water (-)
    mLayerVolFracWat          => prog_data%var(iLookPROG%mLayerVolFracWat)%dat              ,& ! intent(inout): [dp(:)]  volumetric fraction of total water (-)
    mLayerMatricHead          => prog_data%var(iLookPROG%mLayerMatricHead)%dat              ,& ! intent(inout): [dp(:)]  matric head (m)
    mLayerMatricHeadLiq       => diag_data%var(iLookDIAG%mLayerMatricHeadLiq)%dat           ,& ! intent(inout): [dp(:)]  matric potential of liquid water (m)
    ! enthalpy
    scalarCanairEnthalpy      => diag_data%var(iLookDIAG%scalarCanairEnthalpy)%dat(1)       ,& ! intent(inout): [dp]     enthalpy of the canopy air space (J m-3)
    scalarCanopyEnthalpy      => diag_data%var(iLookDIAG%scalarCanopyEnthalpy)%dat(1)       ,& ! intent(inout): [dp]     enthalpy of the vegetation canopy (J m-3)
    scalarCanopyEnthTemp      => diag_data%var(iLookDIAG%scalarCanopyEnthTemp)%dat(1)       ,& ! intent(inout): [dp]     temperature component of enthalpy of the vegetation canopy (J m-3)
    mLayerEnthalpy            => diag_data%var(iLookDIAG%mLayerEnthalpy)%dat                ,& ! intent(inout): [dp(:)]  enthalpy of the snow+soil layers (J m-3)
    mLayerEnthTemp            => diag_data%var(iLookDIAG%mLayerEnthTemp)%dat                ,& ! intent(inout): [dp(:)]  temperature component of enthalpy of the snow+soil layers (J m-3)
    ! model state variables (aquifer)
    scalarAquiferStorage      => prog_data%var(iLookPROG%scalarAquiferStorage)%dat(1)       ,& ! intent(inout): [dp(:)]  storage of water in the aquifer (m)
    ! error tolerance
    absConvTol_liquid         => mpar_data%var(iLookPARAM%absConvTol_liquid)%dat(1)          & ! intent(in)   : [dp]     absolute convergence tolerance for vol frac liq water (-)
    ) ! associating flux variables in the data structure
    ! -------------------------------------------------------------------------------------------------------------------
    ! initialize error control
    err=0; message='updateProg/'

    ! initialize flags for water balance error and energy flux modification
    waterBalanceError=.false.
    nrgFluxModified = .false.

    ! get storage at the start of the step
    canopyBalance0 = merge(scalarCanopyLiq + scalarCanopyIce, realMissing, computeVegFlux)
    soilBalance0   = sum( (mLayerVolFracLiq(nSnow+1:nLayers) + mLayerVolFracIce(nSnow+1:nLayers)  )*mLayerDepth(nSnow+1:nLayers) )

    ! -----
    ! * update states...
    ! ------------------

    ! initialize to state variable from the last update
    scalarCanairTempTrial     = scalarCanairTemp
    scalarCanairEnthalpyTrial = scalarCanairEnthalpy
    scalarCanopyTempTrial     = scalarCanopyTemp
    scalarCanopyEnthalpyTrial = scalarCanopyEnthalpy
    scalarCanopyEnthTempTrial = scalarCanopyEnthTemp
    scalarCanopyWatTrial      = scalarCanopyWat
    scalarCanopyLiqTrial      = scalarCanopyLiq
    scalarCanopyIceTrial      = scalarCanopyIce
    mLayerTempTrial           = mLayerTemp
    mLayerEnthalpyTrial       = mLayerEnthalpy
    mLayerEnthTempTrial       = mLayerEnthTemp
    mLayerVolFracWatTrial     = mLayerVolFracWat
    mLayerVolFracLiqTrial     = mLayerVolFracLiq
    mLayerVolFracIceTrial     = mLayerVolFracIce
    mLayerMatricHeadTrial     = mLayerMatricHead
    mLayerMatricHeadLiqTrial  = mLayerMatricHeadLiq
    scalarAquiferStorageTrial = scalarAquiferStorage

    if(enthalpyStateVec)then ! use state variable as enthalpy
      scalarCanairNrgTrial = scalarCanairEnthalpy
      scalarCanopyNrgTrial = realMissing ! currently not splitting in ida so no need to update
      mLayerNrgTrial       = realMissing ! currently not splitting in ida so no need to update
    else
      scalarCanairNrgTrial = scalarCanairTemp
      scalarCanopyNrgTrial = scalarCanopyTemp
      mLayerNrgTrial       = mLayerTemp
    endif
      
    ! extract states from the state vector
    call varExtract(&
                    ! input
                    stateVecTrial,             & ! intent(in):    model state vector (mixed units)
                    diag_data,                 & ! intent(in):    model diagnostic variables for a local HRU
                    prog_data,                 & ! intent(in):    model prognostic variables for a local HRU
                    indx_data,                 & ! intent(in):    indices defining model states and layers
                    ! output: variables for the vegetation canopy
                    scalarCanairNrgTrial,      & ! intent(inout): trial value of energy of the canopy air space, temperature (K) or enthalpy (J m-3)
                    scalarCanopyNrgTrial,      & ! intent(inout): trial value of energy of the vegetation canopy, temperature (K) or enthalpy (J m-3)
                    scalarCanopyWatTrial,      & ! intent(inout): trial value of canopy total water (kg m-2)
                    scalarCanopyLiqTrial,      & ! intent(inout): trial value of canopy liquid water (kg m-2)
                    ! output: variables for the snow-soil domain
                    mLayerNrgTrial,            & ! intent(inout): trial vector of energy, temperature (K) or enthalpy (J m-3)
                    mLayerVolFracWatTrial,     & ! intent(inout): trial vector of volumetric total water content (-)
                    mLayerVolFracLiqTrial,     & ! intent(inout): trial vector of volumetric liquid water content (-)
                    mLayerMatricHeadTrial,     & ! intent(inout): trial vector of total water matric potential (m)
                    mLayerMatricHeadLiqTrial,  & ! intent(inout): trial vector of liquid water matric potential (m)
                    ! output: variables for the aquifer
                    scalarAquiferStorageTrial, & ! intent(inout): trial value of storage of water in the aquifer (m)
                    ! output: error control
                    err,cmessage)               ! intent(out):   error control
    if(err/=0)then; message=trim(message)//trim(cmessage); return; end if  ! (check for errors)
  
    if(enthalpyStateVec)then ! use state variable as enthalpy
      scalarCanairEnthalpyTrial = scalarCanairNrgTrial
      scalarCanopyEnthalpyTrial = scalarCanopyNrgTrial
      mLayerEnthalpyTrial       = mLayerNrgTrial
    else
      scalarCanairTempTrial = scalarCanairNrgTrial
      scalarCanopyTempTrial = scalarCanopyNrgTrial
      mLayerTempTrial       = mLayerNrgTrial
    endif

    ! Placeholder: if we decide to use splitting, we need to pass all the previous values of the state variables
    scalarCanairNrgPrime      = realMissing
    scalarCanopyNrgPrime      = realMissing
    scalarCanopyWatPrime      = realMissing
    scalarCanopyLiqPrime      = realMissing
    scalarCanopyIcePrime      = realMissing
    mLayerNrgPrime            = realMissing
    mLayerVolFracWatPrime     = realMissing
    mLayerVolFracLiqPrime     = realMissing
    mLayerVolFracIcePrime     = realMissing
    mLayerMatricHeadPrime     = realMissing
    mLayerMatricHeadLiqPrime  = realMissing
    scalarAquiferStoragePrime = realMissing

    ! set the default precision for the very small number
    verySmall_veg  = verySmall*2._rkind
    verySmall_snow = verySmall*2._rkind

    select case(ixNumericalMethod)
      case(ida)
#ifdef SUNDIALS_ACTIVE
        ! IDA precision needs to vary based on set tolerances
        verySmall_veg = mpar_data%var(iLookPARAM%absTolWatVeg)%dat(1)*2._rkind
        verySmall_snow = mpar_data%var(iLookPARAM%absTolWatSnow)%dat(1)*2._rkind

        ! extract the derivatives from the state vector
        call varExtract(&
                  ! input
                  stateVecPrime,             & ! intent(in):    derivative of model state vector (mixed units)
                  diag_data,                 & ! intent(in):    model diagnostic variables for a local HRU
                  prog_data,                 & ! intent(in):    model prognostic variables for a local HRU
                  indx_data,                 & ! intent(in):    indices defining model states and layers
                  ! output: variables for the vegetation canopy
                  scalarCanairNrgPrime,      & ! intent(inout): derivative of energy of the canopy air space, temperature (K s-1) or enthalpy (W m-3)
                  scalarCanopyNrgPrime,      & ! intent(inout): derivative of energy of the vegetation canopy, temperature (K s-1) or enthalpy (W m-3)
                  scalarCanopyWatPrime,      & ! intent(inout): derivative of canopy total water (kg m-2 s-1)
                  scalarCanopyLiqPrime,      & ! intent(inout): derivative of canopy liquid water (kg m-2 s-1)
                  ! output: variables for the snow-soil domain
                  mLayerNrgPrime,            & ! intent(inout): derivative of energy of each snow and soil layer, temperature (K s-1) or enthalpy (W m-3)
                  mLayerVolFracWatPrime,     & ! intent(inout):   derivative of volumetric total water content (-)
                  mLayerVolFracLiqPrime,     & ! intent(inout):   derivative of volumetric liquid water content (-)
                  mLayerMatricHeadPrime,     & ! intent(inout):   derivative of total water matric potential (m)
                  mLayerMatricHeadLiqPrime,  & ! intent(inout):   derivative of liquid water matric potential (m)
                  ! output: variables for the aquifer
                  scalarAquiferStoragePrime, & ! intent(inout):   derivative of storage of water in the aquifer (m)
                  ! output: error control
                  err,cmessage)               ! intent(out):   error control
        if(err/=0)then; message=trim(message)//trim(cmessage); return; end if  ! (check for errors)

        if(enthalpyStateVec)then ! use state variable as enthalpy, need to compute temperature
          ! do not use these variables
          scalarCanairTempPrime = realMissing
          scalarCanopyTempPrime = realMissing
          mLayerTempPrime       = realMissing
        else ! use state variable as temperature
          scalarCanairTempPrime = scalarCanairNrgPrime
          scalarCanopyTempPrime = scalarCanopyNrgPrime
          mLayerTempPrime       = mLayerNrgPrime   
        endif !(choice of how conservation of energy is implemented)
    
        ! update diagnostic variables
        call updateVarsWithPrime(&
                    ! input
                    enthalpyStateVec,                 & ! intent(in):    flag if enthalpy is used as state variable
                    use_lookup,                       & ! intent(in):    flag to use the lookup table for soil enthalpy
                    .false.,                          & ! intent(in):    logical flag if computing for Jacobian update
                    doAdjustTemp,                     & ! intent(in):    logical flag to adjust temperature to account for the energy used in melt+freeze
                    mpar_data,                        & ! intent(in):    model parameters for a local HRU
                    indx_data,                        & ! intent(in):    indices defining model states and layers
                    prog_data,                        & ! intent(in):    model prognostic variables for a local HRU
                    diag_data,                        & ! intent(inout): model diagnostic variables for a local HRU
                    deriv_data,                       & ! intent(inout): derivatives in model fluxes w.r.t. relevant state variables
                    lookup_data,                      & ! intent(in):    lookup table data structure
                    ! input: enthalpy state variables  
                    scalarCanairEnthalpyTrial,        & ! intent(in):    trial value for enthalpy of the canopy air space (J m-3)
                    scalarCanopyEnthalpyTrial,        & ! intent(in):    trial value for enthalpy of the vegetation canopy (J m-3)
                    mLayerEnthalpyTrial,              & ! intent(in):    trial vector of enthalpy of each snow+soil layer (J m-3)                      
                    ! output: variables for the vegetation canopy
                    scalarCanairTempTrial,            & ! intent(inout): trial value of canopy air space temperature (K)
                    scalarCanopyTempTrial,            & ! intent(inout): trial value of canopy temperature (K)
                    scalarCanopyWatTrial,             & ! intent(inout): trial value of canopy total water (kg m-2)
                    scalarCanopyLiqTrial,             & ! intent(inout): trial value of canopy liquid water (kg m-2)
                    scalarCanopyIceTrial,             & ! intent(inout): trial value of canopy ice content (kg m-2)
                    scalarCanopyTempPrime,            & ! intent(inout): trial value of canopy temperature (K)
                    scalarCanopyWatPrime,             & ! intent(inout): trial value of canopy total water (kg m-2)
                    scalarCanopyLiqPrime,             & ! intent(inout): trial value of canopy liquid water (kg m-2)
                    scalarCanopyIcePrime,             & ! intent(inout): trial value of canopy ice content (kg m-2)
                    ! output: variables for the snow-soil domain
                    mLayerTempTrial,                  & ! intent(inout): trial vector of layer temperature (K)
                    mLayerVolFracWatTrial,            & ! intent(inout): trial vector of volumetric total water content (-)
                    mLayerVolFracLiqTrial,            & ! intent(inout): trial vector of volumetric liquid water content (-)
                    mLayerVolFracIceTrial,            & ! intent(inout): trial vector of volumetric ice water content (-)
                    mLayerMatricHeadTrial,            & ! intent(inout): trial vector of total water matric potential (m)
                    mLayerMatricHeadLiqTrial,         & ! intent(inout): trial vector of liquid water matric potential (m)
                    mLayerTempPrime,                  & !
                    mLayerVolFracWatPrime,            & ! intent(inout): Prime vector of volumetric total water content (-)
                    mLayerVolFracLiqPrime,            & ! intent(inout): Prime vector of volumetric liquid water content (-)
                    mLayerVolFracIcePrime,            & !
                    mLayerMatricHeadPrime,            & ! intent(inout): Prime vector of total water matric potential (m)
                    mLayerMatricHeadLiqPrime,         & ! intent(inout): Prime vector of liquid water matric potential (m)
                    ! output: error control
                    err,cmessage)                       ! intent(out):   error control
#endif
      case(kinsol, numrec)
        ! update diagnostic variables
        call updateVars(&
                 ! input
                 computeEnthTemp,           & ! intent(in):    flag if computing temperature component of enthalpy
                 use_lookup,                & ! intent(in):    flag to use the lookup table for soil enthalpy
                 doAdjustTemp,              & ! intent(in):    logical flag to adjust temperature to account for the energy used in melt+freeze
                 mpar_data,                 & ! intent(in):    model parameters for a local HRU
                 indx_data,                 & ! intent(in):    indices defining model states and layers
                 prog_data,                 & ! intent(in):    model prognostic variables for a local HRU
                 diag_data,                 & ! intent(inout): model diagnostic variables for a local HRU
                 deriv_data,                & ! intent(inout): derivatives in model fluxes w.r.t. relevant state variables
                 lookup_data,               & ! intent(in):    lookup table data structure
                 scalarCanairTempTrial,     & ! intent(in):    trial value of canopy air space temperature (K)
                 ! output: variables for the vegetation canopy
                 scalarCanopyTempTrial,     & ! intent(inout): trial value of canopy temperature (K)
                 scalarCanopyWatTrial,      & ! intent(inout): trial value of canopy total water (kg m-2)
                 scalarCanopyLiqTrial,      & ! intent(inout): trial value of canopy liquid water (kg m-2)
                 scalarCanopyIceTrial,      & ! intent(inout): trial value of canopy ice content (kg m-2)
                 ! output: variables for the snow-soil domain
                 mLayerTempTrial,           & ! intent(inout): trial vector of layer temperature (K)
                 mLayerVolFracWatTrial,     & ! intent(inout): trial vector of volumetric total water content (-)
                 mLayerVolFracLiqTrial,     & ! intent(inout): trial vector of volumetric liquid water content (-)
                 mLayerVolFracIceTrial,     & ! intent(inout): trial vector of volumetric ice water content (-)
                 mLayerMatricHeadTrial,     & ! intent(inout): trial vector of total water matric potential (m)
                 mLayerMatricHeadLiqTrial,  & ! intent(inout): trial vector of liquid water matric potential (m)
                 ! output: enthalpy state variables  
                 scalarCanairEnthalpyTrial, & ! intent(inout): trial value for enthalpy of the canopy air space (J m-3)
                 scalarCanopyEnthTempTrial, & ! intent(inout): trial value for temperature component of enthalpy of the vegetation canopy (J m-3)
                 mLayerEnthTempTrial,       & ! intent(inout): trial vector of temperature component of enthalpy of each snow+soil layer (J m-3)                     
                 ! output: error control
                 err,cmessage)                ! intent(out):   error control

    end select
    if(err/=0)then; message=trim(message)//trim(cmessage); return; end if  ! (check for errors)

    if(computNrgBalance)then
      ! compute energy balance if didn't do inside solver substeps
      select case(ixNumericalMethod)
        case(ida); ! do nothing, already computed
        case(kinsol, numrec)
          ! calculate delta ice
          scalarCanopyIceDelta  = scalarCanopyIceTrial - scalarCanopyIce
          mLayerVolFracIceDelta = mLayerVolFracIceTrial - mLayerVolFracIce(1:nLayers)

          ! initialize delta enthalpy (HDelta) to delta temperature component of enthalpy, no difference in canopy air space
          scalarCanopyHDelta = scalarCanopyEnthTempTrial - scalarCanopyEnthTemp
          mLayerHDelta       = mLayerEnthTempTrial - mLayerEnthTemp(1:nLayers)
          
          ! compute mixture enthalpy for current values, do on delta value so only have to do once
<<<<<<< HEAD
          call enthTemp2enthalpy(&
=======
          call enthTemp_or_enthalpy(&
>>>>>>> a9e519e4
                            ! input: data structures
                            .true.,                & ! intent(in):    flag to convert enthTemp to enthalpy
                            diag_data,             & ! intent(in):    model diagnostic variables for a local HRU
                            indx_data,             & ! intent(in):    model indices
                            ! input: ice content change
                            scalarCanopyIceDelta,  & ! intent(in):    delta value for canopy ice content (kg m-2)
                            mLayerVolFracIceDelta, & ! intent(in):    delta vector of volumetric ice water content (-)
                            ! input/output: enthalpy
                            scalarCanopyHDelta,    & ! intent(inout): delta value for enthalpy of the vegetation canopy (J m-3)
                            mLayerHDelta,          & ! intent(inout): delta vector of enthalpy of each snow+soil layer (J m-3)
                            ! output: error control    
                            err,cmessage)             ! intent(out): error control
          if(err/=0)then; message=trim(message)//trim(cmessage); return; endif

          ! compute energy balance, maybe should use to check for step reduction
          if(ixCasNrg/=integerMissing) balance(ixCasNrg) = (scalarCanairEnthalpyTrial - scalarCanairEnthalpy)/dt - fluxVec(ixCasNrg)
          if(ixVegNrg/=integerMissing) balance(ixVegNrg) = scalarCanopyHDelta/dt - fluxVec(ixVegNrg)
          if(nSnowSoilNrg>0)then
            do concurrent (i=1:nLayers,ixSnowSoilNrg(i)/=integerMissing)
              balance(ixSnowSoilNrg(i)) = mLayerHDelta(i)/dt - fluxVec(ixSnowSoilNrg(i))
            enddo
          endif
          ! This is equivalent to above if, and only if, ixNrgConserv.ne.closedForm
          !!if(ixCasNrg/=integerMissing) balance(ixCasNrg) = resVec(ixCasNrg)/dt
          !if(ixVegNrg/=integerMissing) balance(ixVegNrg) = resVec(ixVegNrg)/dt
          !if(nSnowSoilNrg>0)then
          !  do concurrent (i=1:nLayers,ixSnowSoilNrg(i)/=integerMissing)
          !    balance(ixSnowSoilNrg(i)) = resVec(ixSnowSoilNrg(i))/dt
          !  enddo
          !endif

      end select
    else ! if not checking energy balance set balance to missing
      if(ixCasNrg/=integerMissing) balance(ixCasNrg) = realMissing
      if(ixVegNrg/=integerMissing) balance(ixVegNrg) = realMissing
      if(nSnowSoilNrg>0)then
        do concurrent (i=1:nLayers,ixSnowSoilNrg(i)/=integerMissing)
          balance(ixSnowSoilNrg(i)) = realMissing
        enddo
      endif
    endif  ! if checking energy balance

    ! -----
    ! * check mass balance...
    ! -----------------------

    ! NOTE: currently this will only fail with kinsol solver, since mass balance is checked in the numrec solver and not checked for ida solver
    !   Negative error code will mean step will be failed and retried with smaller step size
    if(computMassBalance)then

      if(ixVegHyd/=integerMissing)then ! check for complete drainage

        ! handle cases where fluxes empty the canopy
        fluxNet = scalarRainfall + scalarCanopyEvaporation - scalarThroughfallRain - scalarCanopyLiqDrainage
        if(-fluxNet*dt > canopyBalance0)then

          ! --> first add water
          canopyBalance1 = canopyBalance0 + (scalarRainfall - scalarThroughfallRain)*dt

          ! --> next, remove canopy evaporation -- put the unsatisfied evap into sensible heat
          canopyBalance1 = canopyBalance1 + scalarCanopyEvaporation*dt
          if(canopyBalance1 < 0._rkind)then
            ! * get superfluous water and energy
            superflousWat = -canopyBalance1/dt     ! kg m-2 s-1
            superflousNrg = superflousWat*LH_vap   ! W m-2 (J m-2 s-1)
            ! * update fluxes and states
            canopyBalance1          = 0._rkind
            scalarCanopyEvaporation = scalarCanopyEvaporation + superflousWat
            scalarLatHeatCanopyEvap = scalarLatHeatCanopyEvap + superflousNrg
            scalarSenHeatCanopy     = scalarSenHeatCanopy - superflousNrg
          endif

          ! --> next, remove canopy drainage
          canopyBalance1 = canopyBalance1 -scalarCanopyLiqDrainage*dt
          if(canopyBalance1 < 0._rkind)then
            superflousWat           = -canopyBalance1/dt     ! kg m-2 s-1
            canopyBalance1          = 0._rkind
            scalarCanopyLiqDrainage = scalarCanopyLiqDrainage + superflousWat
          endif

          ! update the trial state
          scalarCanopyWatTrial = canopyBalance1

          ! set the modification flag
          nrgFluxModified = .true.

        else
          canopyBalance1  = canopyBalance0 + fluxNet*dt
          nrgFluxModified = .false.
        endif  ! cases where fluxes empty the canopy
      
      endif ! check for complete drainage

      ! compute mass balance if didn't do inside solver substeps
      select case(ixNumericalMethod)
        case(ida); ! do nothing
        case(kinsol, numrec)
          ! old mass balance checks
          if(ixVegHyd/=integerMissing)then
            ! check the mass balance for the canopy for step reduction (ida and kinsol should have done this already unless modified canopy water above)
            fluxNet  = scalarRainfall + scalarCanopyEvaporation - scalarThroughfallRain - scalarCanopyLiqDrainage
            liqError = (canopyBalance0 + fluxNet*dt) - scalarCanopyWatTrial
            if(abs(liqError) > absConvTol_liquid*10._rkind)then  ! *10 because of precision issues
              !write(*,'(a,1x,f20.10)') 'dt = ', dt
              !write(*,'(a,1x,f20.10)') 'scalarCanopyWatTrial         = ', scalarCanopyWatTrial
              !write(*,'(a,1x,f20.10)') 'canopyBalance0               = ', canopyBalance0
              !write(*,'(a,1x,f20.10)') 'canopyBalance1               = ', canopyBalance1
              !write(*,'(a,1x,f20.10)') 'scalarRainfall*dt            = ', scalarRainfall*dt
              !write(*,'(a,1x,f20.10)') 'scalarCanopyLiqDrainage*dt   = ', scalarCanopyLiqDrainage*dt
              !write(*,'(a,1x,f20.10)') 'scalarCanopyEvaporation*dt   = ', scalarCanopyEvaporation*dt
              !write(*,'(a,1x,f20.10)') 'scalarThroughfallRain*dt     = ', scalarThroughfallRain*dt
              !write(*,'(a,1x,f20.10)') 'liqError                     = ', liqError
              waterBalanceError = .true.
              return
            endif  ! if there is a water balance error
          endif  ! if veg canopy

          ! check mass balance for soil domain for step reduction (ida and kinsol should have done this already 
          if(count(ixSoilOnlyHyd/=integerMissing)==nSoil)then
            soilBalance1 = sum( (mLayerVolFracLiqTrial(nSnow+1:nLayers) + mLayerVolFracIceTrial(nSnow+1:nLayers) )*mLayerDepth(nSnow+1:nLayers) )
            vertFlux     = -(iLayerLiqFluxSoil(nSoil) - iLayerLiqFluxSoil(0))*dt           ! m s-1 --> m
            tranSink     = sum(mLayerTranspire)*dt                                         ! m s-1 --> m
            baseSink     = sum(mLayerBaseflow)*dt                                          ! m s-1 --> m
            compSink     = sum(mLayerCompress(1:nSoil) * mLayerDepth(nSnow+1:nLayers) )*dt ! m s-1 --> m
            liqError     = soilBalance1 - (soilBalance0 + vertFlux + tranSink - baseSink - compSink)
            if(abs(liqError) > absConvTol_liquid*10._rkind)then   ! *10 because of precision issues
              !write(*,'(a,1x,f20.10)') 'dt = ', dt
              !write(*,'(a,1x,f20.10)') 'soilBalance0      = ', soilBalance0
              !write(*,'(a,1x,f20.10)') 'soilBalance1      = ', soilBalance1
              !write(*,'(a,1x,f20.10)') 'vertFlux          = ', vertFlux
              !write(*,'(a,1x,f20.10)') 'tranSink          = ', tranSink
              !write(*,'(a,1x,f20.10)') 'baseSink          = ', baseSink
              !write(*,'(a,1x,f20.10)') 'compSink          = ', compSink
              !write(*,'(a,1x,f20.10)') 'liqError          = ', liqError
              waterBalanceError = .true.
              return
            endif  ! if there is a water balance error
          endif  ! if hydrology states exist in the soil domain

          ! compute mass balance, maybe should use to check for step reduction
          ! resVec is the residual vector from the solver over dt
          if(ixVegHyd/=integerMissing) balance(ixVegHyd) = resVec(ixVegHyd)/dt
          if(nSnowSoilHyd>0)then
            do concurrent (i=1:nLayers,ixSnowSoilHyd(i)/=integerMissing)
              balance(ixSnowSoilHyd(i)) = resVec(ixSnowSoilHyd(i))/dt
            end do
          endif
          if(ixAqWat/=integerMissing) balance(ixAqWat) = resVec(ixAqWat)/dt

      end select
    else ! if not checking mass balance set balance to missing
      if(ixVegHyd/=integerMissing) balance(ixVegHyd) = realMissing
      if(nSnowSoilHyd>0)then
        do concurrent (i=1:nLayers,ixSnowSoilHyd(i)/=integerMissing)
          balance(ixSnowSoilHyd(i)) = realMissing
        end do
      endif
      if(ixAqWat/=integerMissing) balance(ixAqWat) = realMissing
    endif  ! if checking the mass balance

    ! -----
    ! * remove untapped melt energy... always 0 at the moment but if use should be in solved as affects state
    ! --------------------------------

    ! only work with energy state variables
    if(size(ixNrgOnly)>0)then  ! energy state variables exist

      ! loop through energy state variables
      do iState=1,size(ixNrgOnly)

        ! get index of the control volume within the domain
        ixSubset       = ixNrgOnly(iState)             ! index within the state subset
        ixFullVector   = ixMapSubset2Full(ixSubset)    ! index within full state vector
        ixControlIndex = ixControlVolume(ixFullVector) ! index within a given domain

        ! compute volumetric melt (kg m-3)
        volMelt = dt*untappedMelt(ixSubset)/LH_fus  ! (kg m-3)

        ! update ice content
        select case( ixDomainType(ixFullVector) )
          case(iname_cas);  cycle ! do nothing, since there is no snow stored in the canopy air space
          case(iname_veg);  scalarCanopyIceTrial                        = scalarCanopyIceTrial                        - volMelt*canopyDepth  ! (kg m-2)
          case(iname_snow); mLayerVolFracIceTrial(ixControlIndex)       = mLayerVolFracIceTrial(ixControlIndex)       - volMelt/iden_ice     ! (-)
          case(iname_soil); mLayerVolFracIceTrial(ixControlIndex+nSnow) = mLayerVolFracIceTrial(ixControlIndex+nSnow) - volMelt/iden_water   ! (-)
          case default; err=20; message=trim(message)//'unable to identify domain type [remove untapped melt energy]'; return
        end select

        ! update liquid water content
        select case( ixDomainType(ixFullVector) )
          case(iname_cas);  cycle ! do nothing, since there is no snow stored in the canopy air space
          case(iname_veg);  scalarCanopyLiqTrial                        = scalarCanopyLiqTrial                        + volMelt*canopyDepth  ! (kg m-2)
          case(iname_snow); mLayerVolFracLiqTrial(ixControlIndex)       = mLayerVolFracLiqTrial(ixControlIndex)       + volMelt/iden_water   ! (-)
          case(iname_soil); mLayerVolFracLiqTrial(ixControlIndex+nSnow) = mLayerVolFracLiqTrial(ixControlIndex+nSnow) + volMelt/iden_water   ! (-)
          case default; err=20; message=trim(message)//'unable to identify domain type [remove untapped melt energy]'; return
        end select

      end do  ! looping through energy variables

      ! ========================================================================================================

      ! *** ice

      ! --> check if we removed too much water
      if(scalarCanopyIceTrial < 0._rkind  .or. any(mLayerVolFracIceTrial < 0._rkind) )then

        ! **
        ! canopy within numerical precision
        if(scalarCanopyIceTrial < 0._rkind)then

          if(scalarCanopyIceTrial > -verySmall_veg)then
            scalarCanopyLiqTrial = scalarCanopyLiqTrial - scalarCanopyIceTrial
            scalarCanopyIceTrial = 0._rkind

          ! encountered an inconsistency: spit the dummy
          else
            print*, 'dt = ', dt
            print*, 'untappedMelt          = ', untappedMelt
            print*, 'untappedMelt*dt       = ', untappedMelt*dt
            print*, 'scalarCanopyiceTrial  = ', scalarCanopyIceTrial
            message=trim(message)//'melted more than the available water'
            err=20; return
          endif  ! (inconsistency)

        endif  ! if checking the canopy
        ! **
        ! snow+soil within numerical precision
        do iState=1,size(mLayerVolFracIceTrial)

          ! snow layer within numerical precision
          if(mLayerVolFracIceTrial(iState) < 0._rkind)then

            if(mLayerVolFracIceTrial(iState) > -verySmall_snow)then
              mLayerVolFracLiqTrial(iState) = mLayerVolFracLiqTrial(iState) - mLayerVolFracIceTrial(iState)
              mLayerVolFracIceTrial(iState) = 0._rkind

            ! encountered an inconsistency: spit the dummy
            else
              print*, 'dt = ', dt
              print*, 'untappedMelt          = ', untappedMelt
              print*, 'untappedMelt*dt       = ', untappedMelt*dt
              print*, 'mLayerVolFracIceTrial = ', mLayerVolFracIceTrial
              message=trim(message)//'melted more than the available water'
              err=20; return
            endif  ! (inconsistency)

          endif  ! if checking a snow layer

        end do ! (looping through state variables)

      endif  ! (if we removed too much water)

      ! ========================================================================================================

      ! *** liquid water

      ! --> check if we removed too much water
      if(scalarCanopyLiqTrial < 0._rkind  .or. any(mLayerVolFracLiqTrial < 0._rkind) )then

        ! **
        ! canopy within numerical precision
        if(scalarCanopyLiqTrial < 0._rkind)then

          if(scalarCanopyLiqTrial > -verySmall_veg)then
            scalarCanopyIceTrial = scalarCanopyIceTrial - scalarCanopyLiqTrial
            scalarCanopyLiqTrial = 0._rkind

          ! encountered an inconsistency: spit the dummy
          else
            print*, 'dt = ', dt
            print*, 'untappedMelt          = ', untappedMelt
            print*, 'untappedMelt*dt       = ', untappedMelt*dt
            print*, 'scalarCanopyLiqTrial  = ', scalarCanopyLiqTrial
            message=trim(message)//'frozen more than the available water'
            err=20; return
          endif  ! (inconsistency)
        endif  ! checking the canopy

        ! **
        ! snow+soil within numerical precision
        do iState=1,size(mLayerVolFracLiqTrial)

          ! snow layer within numerical precision
          if(mLayerVolFracLiqTrial(iState) < 0._rkind)then

            if(mLayerVolFracLiqTrial(iState) > -verySmall_snow)then
              mLayerVolFracIceTrial(iState) = mLayerVolFracIceTrial(iState) - mLayerVolFracLiqTrial(iState)
              mLayerVolFracLiqTrial(iState) = 0._rkind

            ! encountered an inconsistency: spit the dummy
            else
              print*, 'dt = ', dt
              print*, 'untappedMelt          = ', untappedMelt
              print*, 'untappedMelt*dt       = ', untappedMelt*dt
              print*, 'mLayerVolFracLiqTrial = ', mLayerVolFracLiqTrial
              message=trim(message)//'frozen more than the available water'
              err=20; return
            endif  ! (inconsistency)

          endif  ! checking a snow layer

        end do ! (looping through state variables)

      endif  ! (if we removed too much water)

    endif  ! (if energy state variables exist)

    ! -----
    ! * update enthalpy as a diagnostic variable... 
    !   if computeEnthTemp then enthTemp will change, if enthalpyStateVec then enthalpy will change
    ! --------------------------------
    scalarCanairEnthalpy = scalarCanairEnthalpyTrial ! equivalent to scalarCanairEnthTemp
    scalarCanopyEnthTemp = scalarCanopyEnthTempTrial
    scalarCanopyEnthalpy = scalarCanopyEnthalpyTrial
    mLayerEnthTemp       = mLayerEnthTempTrial
    mLayerEnthalpy       = mLayerEnthalpyTrial

    ! -----
    ! * update prognostic variables...
    ! --------------------------------
    ! update state variables for the vegetation canopy
    scalarCanairTemp    = scalarCanairTempTrial    ! trial value of canopy air temperature (K)
    scalarCanopyTemp    = scalarCanopyTempTrial    ! trial value of canopy temperature (K)
    scalarCanopyWat     = scalarCanopyWatTrial     ! trial value of canopy total water (kg m-2)
    scalarCanopyLiq     = scalarCanopyLiqTrial     ! trial value of canopy liquid water (kg m-2)
    scalarCanopyIce     = scalarCanopyIceTrial     ! trial value of canopy ice content (kg m-2)

    ! update state variables for the snow+soil domain
    mLayerTemp          = mLayerTempTrial          ! trial vector of layer temperature (K)
    mLayerVolFracWat    = mLayerVolFracWatTrial    ! trial vector of volumetric total water content (-)
    mLayerVolFracLiq    = mLayerVolFracLiqTrial    ! trial vector of volumetric liquid water content (-)
    mLayerVolFracIce    = mLayerVolFracIceTrial    ! trial vector of volumetric ice water content (-)
    mLayerMatricHead    = mLayerMatricHeadTrial    ! trial vector of matric head (m)
    mLayerMatricHeadLiq = mLayerMatricHeadLiqTrial ! trial vector of matric head (m)

    ! update state variables for the aquifer
    scalarAquiferStorage = scalarAquiferStorageTrial

    ! end associations to info in the data structures
  end associate

end subroutine updateProg

end module varSubstep_module<|MERGE_RESOLUTION|>--- conflicted
+++ resolved
@@ -635,12 +635,7 @@
   USE updateVarsWithPrime_module,only:updateVarsWithPrime          ! update prognostic variables
 #endif
   USE updateVars_module,only:updateVars                            ! update prognostic variables
-<<<<<<< HEAD
-  USE enthalpyTemp_module,only:T2enthTemp                          ! compute enthalpy
-  USE enthalpyTemp_module,only:enthTemp2enthalpy                   ! add phase change terms to delta temperature component of enthalpy
-=======
   USE enthalpyTemp_module,only:enthTemp_or_enthalpy                ! add phase change terms to delta temperature component of enthalpy
->>>>>>> a9e519e4
   implicit none
   ! model control
   real(rkind)      ,intent(in)    :: dt                            ! time step (s)
@@ -1035,11 +1030,7 @@
           mLayerHDelta       = mLayerEnthTempTrial - mLayerEnthTemp(1:nLayers)
           
           ! compute mixture enthalpy for current values, do on delta value so only have to do once
-<<<<<<< HEAD
-          call enthTemp2enthalpy(&
-=======
           call enthTemp_or_enthalpy(&
->>>>>>> a9e519e4
                             ! input: data structures
                             .true.,                & ! intent(in):    flag to convert enthTemp to enthalpy
                             diag_data,             & ! intent(in):    model diagnostic variables for a local HRU
