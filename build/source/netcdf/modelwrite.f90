! SUMMA - Structure for Unifying Multiple Modeling Alternatives
! Copyright (C) 2014-2015 NCAR/RAL
!
! This file is part of SUMMA
!
! For more information see: http://www.ral.ucar.edu/projects/summa
!
! This program is free software: you can redistribute it and/or modify
! it under the terms of the GNU General Public License as published by
! the Free Software Foundation, either version 3 of the License, or
! (at your option) any later version.
!
! This program is distributed in the hope that it will be useful,
! but WITHOUT ANY WARRANTY; without even the implied warranty of
! MERCHANTABILITY or FITNESS FOR A PARTICULAR PURPOSE.  See the
! GNU General Public License for more details.
!
! You should have received a copy of the GNU General Public License
! along with this program.  If not, see <http://www.gnu.org/licenses/>.

module modelwrite_module

! NetCDF types
USE netcdf
USE netcdf_util_module,only:netcdf_err                    ! netcdf error handling function

! top-level data types
USE nrtype

! missing values
USE globalData, only: integerMissing, realMissing

! provide access to global data
USE globalData,only:gru_struc                             ! gru->hru mapping structure

! provide access to the derived types to define the data structures
USE data_types,only:&
                    ! final data vectors
                    dlength,             & ! var%dat
                    ilength,             & ! var%dat
                    ! no spatial dimension
                    var_i,               & ! x%var(:)            (i4b)
                    var_d,               & ! x%var(:)            (dp)
                    var_ilength,         & ! x%var(:)%dat        (i4b)
                    var_dlength,         & ! x%var(:)%dat        (dp)
                    ! no variable dimension
                    hru_i,               & ! x%hru(:)            (i4b)
                    hru_d,               & ! x%hru(:)            (dp)
                    ! gru dimension
                    gru_int,             & ! x%gru(:)%var(:)     (i4b)
                    gru_double,          & ! x%gru(:)%var(:)     (dp)
                    gru_intVec,          & ! x%gru(:)%var(:)%dat (i4b)
                    gru_doubleVec,       & ! x%gru(:)%var(:)%dat (dp)
                    ! gru+hru dimension
                    gru_hru_int,         & ! x%gru(:)%hru(:)%var(:)     (i4b)
                    gru_hru_double,      & ! x%gru(:)%hru(:)%var(:)     (dp)
                    gru_hru_intVec,      & ! x%gru(:)%hru(:)%var(:)%dat (i4b)
                    gru_hru_doubleVec      ! x%gru(:)%hru(:)%var(:)%dat (dp)

implicit none
private
public::writeParm
public::writeData
public::writeBasin
public::writeTime
public::writeRestart
! define dimension lengths
integer(i4b),parameter      :: maxSpectral=2              ! maximum number of spectral bands
contains

 ! **********************************************************************************************************
 ! public subroutine writeParm: write model parameters
 ! **********************************************************************************************************
 subroutine writeParm(iSpatial,struct,meta,err,message)
 USE globalData,only:ncid                        ! netcdf file ids
 USE data_types,only:var_info                    ! metadata info
 USE var_lookup,only:iLookStat                   ! to index into write flag
 implicit none

 ! declare input variables
 integer(i4b)  ,intent(in)   :: iSpatial         ! hydrologic response unit
 class(*)      ,intent(in)   :: struct           ! data structure
 type(var_info),intent(in)   :: meta(:)          ! metadata structure
 integer(i4b)  ,intent(out)  :: err              ! error code
 character(*)  ,intent(out)  :: message          ! error message
 ! local variables
 integer(i4b)                :: iVar             ! loop through variables
 integer(i4b)  ,parameter    :: modelTime=1      ! these particular data are only output in the timestep file

 ! initialize error control
 err=0;message="writeParm/"

 ! loop through local column model parameters
 do iVar = 1,size(meta)

  ! check that the variable is desired
  if (.not.meta(iVar)%statFlag(iLookStat%inst)) cycle

  ! initialize message
  message=trim(message)//trim(meta(iVar)%varName)//'/'

<<<<<<< HEAD
  ! write data
  if (iSpatial.ne.integerMissing) then
   select type (struct)
    type is (var_i)
     err = nf90_put_var(ncid(modelTime),meta(iVar)%ncVarID(iLookStat%inst),(/struct%var(iVar)/),start=(/iSpatial/),count=(/1/))
    type is (var_d)
     err = nf90_put_var(ncid(modelTime),meta(iVar)%ncVarID(iLookStat%inst),(/struct%var(iVar)/),start=(/iSpatial/),count=(/1/))
    type is (var_dlength)
     err = nf90_put_var(ncid(modelTime),meta(iVar)%ncVarID(iLookStat%inst),(/struct%var(iVar)%dat/),start=(/iSpatial,1/),count=(/1,size(struct%var(iVar)%dat)/))
    class default; err=20; message=trim(message)//'unkonwn variable type (with HRU)'; return
=======
  ! HRU data
  if (iHRU/=integerMissing) then
   select type (struct)
    class is (var_i)
     err = nf90_put_var(ncid(modelTime),meta(iVar)%ncVarID(iLookStat%inst),(/struct%var(iVar)/),start=(/iHRU/),count=(/1/))
    class is (var_d)
     err = nf90_put_var(ncid(modelTime),meta(iVar)%ncVarID(iLookStat%inst),(/struct%var(iVar)/),start=(/iHRU/),count=(/1/))
    class is (var_dlength)
     err = nf90_put_var(ncid(modelTime),meta(iVar)%ncVarID(iLookStat%inst),(/struct%var(iVar)%dat/),start=(/iHRU,1/),count=(/1,size(struct%var(iVar)%dat)/))
    class default; err=20; message=trim(message)//'unknown variable type (with HRU)'; return
>>>>>>> 7b4e140d
   end select

  ! GRU data
  else
   select type (struct)
    class is (var_d)
     err = nf90_put_var(ncid(modelTime),meta(iVar)%ncVarID(iLookStat%inst),(/struct%var(iVar)/),start=(/1/),count=(/1/))
    class default; err=20; message=trim(message)//'unknown variable type (no HRU)'; return
   end select
  end if
  call netcdf_err(err,message); if (err/=0) return

  ! re-initialize message
  message="writeParm/"
 end do  ! looping through local column model parameters

 end subroutine writeParm

 ! **************************************************************************************
 ! public subroutine writeData: write model time-dependent data
 ! **************************************************************************************
 subroutine writeData(modelTimestep,outputTimestep,nHRUrun,maxLayers,meta,stat,dat,map,indx,err,message)
 USE data_types,only:var_info                       ! metadata type
 USE var_lookup,only:maxVarStat                     ! index into stats structure
 USE var_lookup,only:iLookVarType                   ! index into type structure
 USE var_lookup,only:iLookIndex                     ! index into index structure
 USE var_lookup,only:iLookStat                      ! index into stat structure
 USE globalData,only:outFreq,nFreq,ncid             ! output file information
 USE get_ixName_module,only:get_varTypeName         ! to access type strings for error messages
 USE get_ixName_module,only:get_statName            ! to access type strings for error messages
 implicit none
 ! declare dummy variables
 integer(i4b)  ,intent(in)        :: modelTimestep     ! model time step
 integer(i4b)  ,intent(in)        :: outputTimestep(:) ! output time step
 integer(i4b)  ,intent(in)        :: nHRUrun           ! number of HRUs in the run domain
 integer(i4b)  ,intent(in)        :: maxLayers         ! maximum number of layers
 type(var_info),intent(in)        :: meta(:)           ! meta data
 class(*)      ,intent(in)        :: stat              ! stats data
 class(*)      ,intent(in)        :: dat               ! timestep data
 integer(i4b)  ,intent(in)        :: map(:)            ! map into stats child struct
 type(gru_hru_intVec) ,intent(in) :: indx              ! index data
 integer(i4b)  ,intent(out)       :: err               ! error code
 character(*)  ,intent(out)       :: message           ! error message
 ! local variables
 integer(i4b)                     :: iGRU              ! grouped response unit
 integer(i4b)                     :: iHRU              ! hydrologic response unit
 integer(i4b)                     :: iVar              ! variable index
 integer(i4b)                     :: iStat             ! statistics index
 integer(i4b)                     :: iFreq             ! frequency index
 integer(i4b)                     :: ncVarID           ! used only for time
 integer(i4b)                     :: nSnow             ! number of snow layers
 integer(i4b)                     :: nSoil             ! number of soil layers
 integer(i4b)                     :: nLayers           ! total number of layers
 ! output arrays
 integer(i4b)                     :: datLength         ! length of each data vector
 integer(i4b)                     :: maxLength         ! maximum length of each data vector
 real(dp)                         :: realVec(nHRUrun)  ! real vector for all HRUs in the run domain
 real(dp)                         :: realArray(nHRUrun,maxLayers+1)  ! real array for all HRUs in the run domain
 integer(i4b)                     :: intArray(nHRUrun,maxLayers+1)   ! integer array for all HRUs in the run domain
 integer(i4b)                     :: dataType          ! type of data
 integer(i4b),parameter           :: ixInteger=1001    ! named variable for integer
 integer(i4b),parameter           :: ixReal=1002       ! named variable for real
 ! initialize error control
 err=0;message="writeData/"

 ! loop through output frequencies
 do iFreq=1,nFreq

  ! check that the timestep is desired
  if (mod(modelTimestep,outFreq(iFreq)).ne.0) cycle

  ! loop through model variables
  do iVar = 1,size(meta)

   ! handle time first
   if (meta(iVar)%varName=='time')then
    ! get variable index
    err = nf90_inq_varid(ncid(iFreq),trim(meta(iVar)%varName),ncVarID)
    call netcdf_err(err,message); if (err/=0) return
    ! define HRUs and GRUs (only write once)
    iGRU=1; iHRU=1
    ! data bound write
    select type(dat) ! forcStruc
<<<<<<< HEAD
     type is (gru_hru_double)   ! x%gru(:)%hru(:)%var(:)
      err = nf90_put_var(ncid(iFreq),ncVarID,(/dat%gru(iGRU)%hru(iHRU)%var(iVar)/),start=(/outputTimestep(iFreq)/),count=(/1/))
=======
     class is (gru_hru_double)   ! x%gru(:)%hru(:)%var(:)
      err = nf90_put_var(ncid(iFreq),ncVarID,(/dat%gru(iGRU)%hru(iHRU)%var(iVar)/),start=(/outputTimestep(iFreq)/),count=(/1,1/))
>>>>>>> 7b4e140d
      call netcdf_err(err,message); if (err/=0) return
      cycle ! move onto the next variable
     class default; err=20; message=trim(message)//'time variable must be of type gru_hru_double (forcing data structure)'; return
    end select
   end if  ! id time

   ! check that the variable is desired
   if(meta(iVar)%outFreq.ne.iFreq) cycle

   ! loop through output stats
   do iStat=1,maxVarStat

    ! check that the variable is desired
    if ((.not.meta(iVar)%statFlag(iStat)).or.(trim(meta(iVar)%varName)=='unknown')) cycle

    ! stats output: only scalar variable type
    if(meta(iVar)%varType==iLookVarType%scalarv) then
     select type(stat)
      class is (gru_hru_doubleVec)
       ! loop through HRUs and GRUs, and place data in the single vector
       do iGRU=1,size(gru_struc)
        do iHRU=1,gru_struc(iGRU)%hruCount
         realVec(gru_struc(iGRU)%hruInfo(iHRU)%hru_ix) = stat%gru(iGRU)%hru(iHRU)%var(map(iVar))%dat(iStat)
        end do
       end do
       ! write data
       err = nf90_put_var(ncid(iFreq),meta(iVar)%ncVarID(iStat),realVec,start=(/1,outputTimestep(iFreq)/),count=(/nHRUrun,1/))
      class default; err=20; message=trim(message)//'stats must be scalarv and of type gru_hru_doubleVec'; return
     end select  ! stat

    ! non-scalar variables: regular data structures
    else

     ! initialize the data vectors
     select type (dat)
      class is (gru_hru_doubleVec); realArray(:,:) = realMissing;    dataType=ixReal
      class is (gru_hru_intVec);     intArray(:,:) = integerMissing; dataType=ixInteger
      class default; err=20; message=trim(message)//'data must not be scalarv and either of type gru_hru_doubleVec or gru_hru_intVec'; return
     end select

     ! loop thru GRUs and HRUs
     do iGRU=1,size(gru_struc)
      do iHRU=1,gru_struc(iGRU)%hruCount

       ! get the model layers
       nSoil   = indx%gru(iGRU)%hru(iHRU)%var(iLookIndex%nSoil)%dat(1)
       nSnow   = indx%gru(iGRU)%hru(iHRU)%var(iLookIndex%nSnow)%dat(1)
       nLayers = indx%gru(iGRU)%hru(iHRU)%var(iLookIndex%nLayers)%dat(1)

       ! get the length of each data vector
       select case (meta(iVar)%varType)
        case(iLookVarType%wLength); datLength = maxSpectral
        case(iLookVarType%midToto); datLength = nLayers
        case(iLookVarType%midSnow); datLength = nSnow
        case(iLookVarType%midSoil); datLength = nSoil
        case(iLookVarType%ifcToto); datLength = nLayers+1
        case(iLookVarType%ifcSnow); datLength = nSnow+1
        case(iLookVarType%ifcSoil); datLength = nSoil+1
        case default; cycle
       end select ! vartype

       ! get the data vectors
       select type (dat)
        class is (gru_hru_doubleVec); realArray(gru_struc(iGRU)%hruInfo(iHRU)%hru_ix,1:datLength) = dat%gru(iGRU)%hru(iHRU)%var(iVar)%dat(:)
        class is (gru_hru_intVec);     intArray(gru_struc(iGRU)%hruInfo(iHRU)%hru_ix,1:datLength) = dat%gru(iGRU)%hru(iHRU)%var(iVar)%dat(:)
        class default; err=20; message=trim(message)//'data must not be scalarv and either of type gru_hru_doubleVec or gru_hru_intVec'; return
       end select

      end do  ! HRU loop
     end do  ! GRU loop

     ! get the maximum length of each data vector
     select case (meta(iVar)%varType)
      case(iLookVarType%wLength); maxLength = maxSpectral
      case(iLookVarType%midToto); maxLength = maxLayers
      case(iLookVarType%midSnow); maxLength = maxLayers-nSoil
      case(iLookVarType%midSoil); maxLength = nSoil
      case(iLookVarType%ifcToto); maxLength = maxLayers+1
      case(iLookVarType%ifcSnow); maxLength = (maxLayers-nSoil)+1
      case(iLookVarType%ifcSoil); maxLength = nSoil+1
      case default; cycle
     end select ! vartype

     ! write the data vectors
     select case(dataType)
      case(ixReal);    err = nf90_put_var(ncid(iFreq),meta(iVar)%ncVarID(iStat),realArray(1:nHRUrun,1:maxLength),start=(/1,1,outputTimestep(iFreq)/),count=(/nHRUrun,maxLength,1/))
      case(ixInteger); err = nf90_put_var(ncid(iFreq),meta(iVar)%ncVarID(iStat),intArray(1:nHRUrun,1:maxLength),start=(/1,1,outputTimestep(iFreq)/),count=(/nHRUrun,maxLength,1/))
      case default; err=20; message=trim(message)//'data must be of type integer or real'; return
     end select ! data type

    end if ! not scalarv

    ! process error code
    if (err/=0) message=trim(message)//trim(meta(iVar)%varName)//'_'//trim(get_statName(iStat))
    call netcdf_err(err,message); if (err/=0) return

   end do ! iStat
  end do ! iVar
 end do ! iFreq

 end subroutine writeData

 ! **************************************************************************************
 ! public subroutine writeBasin: write basin-average variables
 ! **************************************************************************************
 subroutine writeBasin(iGRU,modelTimestep,outputTimestep,meta,stat,dat,map,err,message)
 USE data_types,only:var_info                       ! metadata type
 USE var_lookup,only:maxVarStat                     ! index into stats structure
 USE var_lookup,only:iLookVarType                   ! index into type structure
 USE globalData,only:outFreq,nFreq,ncid             ! output file information
 USE get_ixName_module,only:get_varTypeName         ! to access type strings for error messages
 USE get_ixName_module,only:get_statName            ! to access type strings for error messages
 implicit none

 ! declare dummy variables
 integer(i4b)  ,intent(in)     :: iGRU              ! GRU index
 integer(i4b)  ,intent(in)     :: modelTimestep     ! model time step
 integer(i4b)  ,intent(in)     :: outputTimestep(:) ! output time step
 type(var_info),intent(in)     :: meta(:)           ! meta data
 type(dlength) ,intent(in)     :: stat(:)           ! stats data
 type(dlength) ,intent(in)     :: dat(:)            ! timestep data
 integer(i4b)  ,intent(in)     :: map(:)            ! map into stats child struct
 integer(i4b)  ,intent(out)    :: err               ! error code
 character(*)  ,intent(out)    :: message           ! error message
 ! local variables
 integer(i4b)                  :: iVar              ! variable index
 integer(i4b)                  :: iStat             ! statistics index
 integer(i4b)                  :: iFreq             ! frequency index
 ! initialize error control
 err=0;message="f-writeBasin/"

 do iFreq = 1,nFreq
  ! check that the timestep is desired
  if (mod(modelTimestep,outFreq(iFreq)).ne.0) cycle

   ! loop through model variables
   do iVar = 1,size(meta)

    ! check that the variable is desired
    if (meta(iVar)%outFreq.ne.iFreq) cycle

    ! loop through output stats
    do iStat = 1,maxVarStat
     ! check that the variable is desired
     if ((.not.meta(iVar)%statFlag(iStat)).or.(trim(meta(iVar)%varName)=='unknown')) cycle

     ! stats/dats output - select data type
     select case (meta(iVar)%varType)

      case (iLookVarType%scalarv)
       err = nf90_put_var(ncid(iFreq),meta(iVar)%ncVarID(iStat),(/stat(map(iVar))%dat(iStat)/),start=(/iGRU,outputTimestep(iFreq)/),count=(/1,1/))

      case (iLookVarType%routing)
       if (modelTimestep==1) then
        err = nf90_put_var(ncid(iFreq),meta(iVar)%ncVarID(iStat),(/dat(iVar)%dat/),start=(/1/),count=(/1000/))
       end if

      case default
       err=40; message=trim(message)//"unknownVariableType[name='"//trim(meta(iVar)%varName)//"';type='"//trim(get_varTypeName(meta(iVar)%varType))//    "']"; return
      end select ! variable type

     ! process error code
     if (err.ne.0) message=trim(message)//trim(meta(iVar)%varName)//'_'//trim(get_statName    (iStat))
     call netcdf_err(err,message); if (err/=0) return

    end do ! iStat
   end do ! iVar
  end do ! iFreq

 end subroutine writeBasin

 ! **************************************************************************************
 ! public subroutine writeTime: write current time to all files
 ! **************************************************************************************
 subroutine writeTime(modelTimestep,outputTimestep,meta,dat,err,message)
 USE data_types,only:var_info                       ! metadata type
 USE globalData,only:outFreq,nFreq,ncid             ! output file information
 USE var_lookup,only:iLookStat                      ! index into stat structure
 implicit none

 ! declare dummy variables
 type(var_info),intent(in)     :: meta(:)           ! meta data
 integer       ,intent(in)     :: dat(:)            ! timestep data
 integer(i4b)  ,intent(in)     :: modelTimestep     ! model time step
 integer(i4b)  ,intent(in)     :: outputTimestep(:) ! output time step
 integer(i4b)  ,intent(out)    :: err               ! error code
 character(*)  ,intent(out)    :: message           ! error message
 ! local variables
 integer(i4b)                  :: iVar              ! variable index
 integer(i4b)                  :: iFreq             ! frequency index
 integer(i4b)                  :: ncVarID           ! used only for time
 ! initialize error control
 err=0;message="f-writeTime/"

 do iFreq = 1,nFreq
  ! check that the timestep is desired
  if (mod(modelTimestep,outFreq(iFreq)).ne.0) cycle

   ! loop through model variables
   do iVar = 1,size(meta)

    ! if variable is desired
    if (.not.meta(iVar)%statFlag(iLookStat%inst)) cycle

    ! get variable id in file
    err = nf90_inq_varid(ncid(iFreq),trim(meta(iVar)%varName),ncVarID)
    if (err/=0) message=trim(message)//trim(meta(iVar)%varName)
    call netcdf_err(err,message)
    if (err/=0) then; err=20; return; end if

    ! add to file
    err = nf90_put_var(ncid(iFreq),ncVarID,(/dat(iVar)/),start=(/outputTimestep(iFreq)/),count=(/1/))
    if (err/=0) message=trim(message)//trim(meta(iVar)%varName)
    call netcdf_err(err,message)
    if (err/=0) then; err=20; return; end if

   end do ! iVar
  end do ! iFreq

 end subroutine writeTime

 ! *********************************************************************************************************
 ! public subroutine printRestartFile: print a re-start file
 ! *********************************************************************************************************
 subroutine writeRestart(filename,         & ! intent(in): name of restart file
                         nGRU,             & ! intent(in): number of GRUs
                         nHRU,             & ! intent(in): number of HRUs
                         prog_meta,        & ! intent(in): prognostics metadata
                         prog_data,        & ! intent(in): prognostics data
                         maxLayers,        & ! intent(in): maximum number of layers
                         maxSnowLayers,    & ! intent(in): maximum number of snow layers
                         indx_meta,        & ! intent(in): index metadata
                         indx_data,        & ! intent(in): index data
                         err,message)        ! intent(out): error control
 ! --------------------------------------------------------------------------------------------------------
 ! --------------------------------------------------------------------------------------------------------
 ! access the derived types to define the data structures
 USE data_types,only:var_info               ! metadata
 ! access named variables defining elements in the data structures
 USE var_lookup,only:iLookINDEX             ! named variables for structure elements
 USE var_lookup,only:iLookVarType           ! named variables for structure elements
 ! constants
 USE globalData,only:gru_struc              ! gru-hru mapping structures
 ! external routines
 USE netcdf_util_module,only:nc_file_close  ! close netcdf file
 USE netcdf_util_module,only:nc_file_open   ! open netcdf file
 implicit none
 ! --------------------------------------------------------------------------------------------------------
 ! input
 character(len=256),intent(in)      :: filename      ! name of the restart file
 integer(i4b),intent(in)            :: nGRU          ! number of GRUs
 integer(i4b),intent(in)            :: nHRU          ! number of HRUs
 type(var_info),intent(in)          :: prog_meta(:)  ! metadata
 type(gru_hru_doubleVec),intent(in) :: prog_data     ! prognostic vars
 type(var_info),intent(in)          :: indx_meta(:)  ! metadata
 type(gru_hru_intVec),intent(in)    :: indx_data     ! indexing vars
 ! output: error control
 integer(i4b),intent(out)           :: err           ! error code
 character(*),intent(out)           :: message       ! error message
 ! --------------------------------------------------------------------------------------------------------
 ! dummy variables
 integer(i4b), intent(in)           :: maxLayers     ! maximum number of total layers
 integer(i4b), intent(in)           :: maxSnowLayers ! maximum number of snow layers

 ! local variables
 integer(i4b)                       :: ncid          ! netcdf file id
 integer(i4b),allocatable           :: ncVarID(:)    ! netcdf variable id
 integer(i4b)                       :: ncSnowID      ! index variable id
 integer(i4b)                       :: ncSoilID      ! index variable id

 integer(i4b)                       :: nSoil         ! number of soil layers
 integer(i4b)                       :: nSnow         ! number of snow layers
 integer(i4b)                       :: maxSnow       ! maximum number of snow layers
 integer(i4b)                       :: maxSoil       ! maximum number of soil layers
 integer(i4b)                       :: nLayers       ! number of total layers
 integer(i4b),parameter             :: nSpectral=2   ! number of spectal bands
 integer(i4b),parameter             :: nScalar=1     ! size of a scalar

 integer(i4b)                       :: hruDimID      ! variable dimension ID
 integer(i4b)                       :: scalDimID     ! variable dimension ID
 integer(i4b)                       :: specDimID     ! variable dimension ID
 integer(i4b)                       :: midSnowDimID  ! variable dimension ID
 integer(i4b)                       :: midSoilDimID  ! variable dimension ID
 integer(i4b)                       :: midTotoDimID  ! variable dimension ID
 integer(i4b)                       :: ifcSnowDimID  ! variable dimension ID
 integer(i4b)                       :: ifcSoilDimID  ! variable dimension ID
 integer(i4b)                       :: ifcTotoDimID  ! variable dimension ID

 character(len=32),parameter        :: hruDimName    ='hru'      ! dimension name for HRUs
 character(len=32),parameter        :: scalDimName   ='scalarv'  ! dimension name for scalar data
 character(len=32),parameter        :: specDimName   ='spectral' ! dimension name for spectral bands
 character(len=32),parameter        :: midSnowDimName='midSnow'  ! dimension name for snow-only layers
 character(len=32),parameter        :: midSoilDimName='midSoil'  ! dimension name for soil-only layers
 character(len=32),parameter        :: midTotoDimName='midToto'  ! dimension name for layered varaiables
 character(len=32),parameter        :: ifcSnowDimName='ifcSnow'  ! dimension name for snow-only layers
 character(len=32),parameter        :: ifcSoilDimName='ifcSoil'  ! dimension name for soil-only layers
 character(len=32),parameter        :: ifcTotoDimName='ifcToto'  ! dimension name for layered varaiables

 integer(i4b)                       :: cHRU          ! count of HRUs
 integer(i4b)                       :: iHRU          ! index of HRUs
 integer(i4b)                       :: iGRU          ! index of GRUs
 integer(i4b)                       :: iVar          ! variable index
 logical(lgt)                       :: okLength      ! flag to check if the vector length is OK
 character(len=256)                 :: cmessage      ! downstream error message
 ! --------------------------------------------------------------------------------------------------------

 ! initialize error control
 err=0; message='writeRestart/'

 ! size of prog vector
 allocate(ncVarID(size(prog_meta)))

 ! maximum number of soil layers
 maxSoil = gru_struc(1)%hruInfo(1)%nSoil

 ! maximum number of snow layers
 maxSnow = maxSnowLayers

 ! create file
 err = nf90_create(trim(filename),nf90_classic_model,ncid)
 message='iCreate[create]'; call netcdf_err(err,message); if(err/=0)return

 ! define dimensions
                err = nf90_def_dim(ncid,trim(hruDimName)    ,nHRU       ,   hruDimID) ; message='iCreate[hru]'     ;call netcdf_err(err,message); if(err/=0)return
                err = nf90_def_dim(ncid,trim(scalDimName)   ,nScalar    ,   scalDimID); message='iCreate[scalar]'  ;call netcdf_err(err,message); if(err/=0)return
                err = nf90_def_dim(ncid,trim(specDimName)   ,nSpectral  ,   specDimID); message='iCreate[spectral]';call netcdf_err(err,message); if(err/=0)return
                err = nf90_def_dim(ncid,trim(midSoilDimName),maxSoil    ,midSoilDimID); message='iCreate[ifcSoil]' ;call netcdf_err(err,message); if(err/=0)return
                err = nf90_def_dim(ncid,trim(midTotoDimName),maxLayers  ,midTotoDimID); message='iCreate[midToto]' ;call netcdf_err(err,message); if(err/=0)return
                err = nf90_def_dim(ncid,trim(ifcSoilDimName),maxSoil+1  ,ifcSoilDimID); message='iCreate[ifcSoil]' ;call netcdf_err(err,message); if(err/=0)return
                err = nf90_def_dim(ncid,trim(ifcTotoDimName),maxLayers+1,ifcTotoDimID); message='iCreate[ifcToto]' ;call netcdf_err(err,message); if(err/=0)return
 if (maxSnow>0) err = nf90_def_dim(ncid,trim(midSnowDimName),maxSnow    ,midSnowDimID); message='iCreate[ifcSnow]' ;call netcdf_err(err,message); if(err/=0)return
 if (maxSnow>0) err = nf90_def_dim(ncid,trim(ifcSnowDimName),maxSnow+1  ,ifcSnowDimID); message='iCreate[ifcSnow]' ;call netcdf_err(err,message); if(err/=0)return
 ! re-initialize error control
 err=0; message='writeRestart/'

 ! define prognostic variables
 do iVar = 1,size(prog_meta)
  if (prog_meta(iVar)%varType==iLookvarType%unknown) cycle

  ! define variable
  select case(prog_meta(iVar)%varType)
   case(iLookvarType%scalarv);                err = nf90_def_var(ncid,trim(prog_meta(iVar)%varname),nf90_double,(/hruDimID,  scalDimID /),ncVarID(iVar))
   case(iLookvarType%wLength);                err = nf90_def_var(ncid,trim(prog_meta(iVar)%varname),nf90_double,(/hruDimID,  specDimID /),ncVarID(iVar))
   case(iLookvarType%midSoil);                err = nf90_def_var(ncid,trim(prog_meta(iVar)%varname),nf90_double,(/hruDimID,midSoilDimID/),ncVarID(iVar))
   case(iLookvarType%midToto);                err = nf90_def_var(ncid,trim(prog_meta(iVar)%varname),nf90_double,(/hruDimID,midTotoDimID/),ncVarID(iVar))
   case(iLookvarType%ifcSoil);                err = nf90_def_var(ncid,trim(prog_meta(iVar)%varname),nf90_double,(/hruDimID,ifcSoilDimID/),ncVarID(iVar))
   case(iLookvarType%ifcToto);                err = nf90_def_var(ncid,trim(prog_meta(iVar)%varname),nf90_double,(/hruDimID,ifcTotoDimID/),ncVarID(iVar))
   case(iLookvarType%midSnow); if (maxSnow>0) err = nf90_def_var(ncid,trim(prog_meta(iVar)%varname),nf90_double,(/hruDimID,midSnowDimID/),ncVarID(iVar))
   case(iLookvarType%ifcSnow); if (maxSnow>0) err = nf90_def_var(ncid,trim(prog_meta(iVar)%varname),nf90_double,(/hruDimID,ifcSnowDimID/),ncVarID(iVar))
  end select

  ! check errors
  if(err/=0)then
   message=trim(message)//trim(cmessage)//' [variable '//trim(prog_meta(iVar)%varName)//']'
   return
  end if

  ! add parameter description
  err = nf90_put_att(ncid,ncVarID(iVar),'long_name',trim(prog_meta(iVar)%vardesc))
  call netcdf_err(err,message)

  ! add parameter units
  err = nf90_put_att(ncid,ncVarID(iVar),'units',trim(prog_meta(iVar)%varunit))
  call netcdf_err(err,message)

 end do ! iVar

 ! define index variables - snow
 err = nf90_def_var(ncid,trim(indx_meta(iLookIndex%nSnow)%varName),nf90_int,(/hruDimID/),ncSnowID); call netcdf_err(err,message)
 err = nf90_put_att(ncid,ncSnowID,'long_name',trim(indx_meta(iLookIndex%nSnow)%vardesc));           call netcdf_err(err,message)
 err = nf90_put_att(ncid,ncSnowID,'units'    ,trim(indx_meta(iLookIndex%nSnow)%varunit));           call netcdf_err(err,message)

 ! define index variables - soil
 err = nf90_def_var(ncid,trim(indx_meta(iLookIndex%nSoil)%varName),nf90_int,(/hruDimID/),ncSoilID); call netcdf_err(err,message)
 err = nf90_put_att(ncid,ncSoilID,'long_name',trim(indx_meta(iLookIndex%nSoil)%vardesc));           call netcdf_err(err,message)
 err = nf90_put_att(ncid,ncSoilID,'units'    ,trim(indx_meta(iLookIndex%nSoil)%varunit));           call netcdf_err(err,message)

 ! end definition phase
 err = nf90_enddef(ncid); call netcdf_err(err,message); if (err/=0) return

 ! write variables
 do iGRU = 1,nGRU
  do iHRU = 1,gru_struc(iGRU)%hruCount
   cHRU = gru_struc(iGRU)%hruInfo(iHRU)%hru_ix
   do iVar = 1,size(prog_meta)

    ! excape if this variable is not used
    if (prog_meta(iVar)%varType==iLookvarType%unknown) cycle

    ! actual number of layers
    nSnow = gru_struc(iGRU)%hruInfo(iHRU)%nSnow
    nSoil = gru_struc(iGRU)%hruInfo(iHRU)%nSoil
    nLayers = nSoil + nSnow

    ! check size
    ! NOTE: this may take time that we do not wish to use
    okLength=.true.
    select case (prog_meta(iVar)%varType)
     case(iLookVarType%scalarv);              okLength = (size(prog_data%gru(iGRU)%hru(iHRU)%var(iVar)%dat) == nScalar  )
     case(iLookVarType%wlength);              okLength = (size(prog_data%gru(iGRU)%hru(iHRU)%var(iVar)%dat) == nSpectral)
     case(iLookVarType%midSoil);              okLength = (size(prog_data%gru(iGRU)%hru(iHRU)%var(iVar)%dat) == nSoil    )
     case(iLookVarType%midToto);              okLength = (size(prog_data%gru(iGRU)%hru(iHRU)%var(iVar)%dat) == nLayers  )
     case(iLookVarType%ifcSoil);              okLength = (size(prog_data%gru(iGRU)%hru(iHRU)%var(iVar)%dat) == nSoil+1  )
     case(iLookVarType%ifcToto);              okLength = (size(prog_data%gru(iGRU)%hru(iHRU)%var(iVar)%dat) == nLayers+1)
     case(iLookVarType%midSnow); if (nSnow>0) okLength = (size(prog_data%gru(iGRU)%hru(iHRU)%var(iVar)%dat) == nSnow    )
     case(iLookVarType%ifcSnow); if (nSnow>0) okLength = (size(prog_data%gru(iGRU)%hru(iHRU)%var(iVar)%dat) == nSnow+1  )
     case default; err=20; message=trim(message)//'unknown var type'; return
    end select

    ! error check
    if(.not.okLength)then
     message=trim(message)//'bad vector length for variable '//trim(prog_meta(iVar)%varname)
     err=20; return
    endif

    ! write data
    select case (prog_meta(iVar)%varType)
     case(iLookVarType%scalarv);              err=nf90_put_var(ncid,ncVarID(iVar),(/prog_data%gru(iGRU)%hru(iHRU)%var(iVar)%dat/),start=(/cHRU,1/),count=(/1,nScalar  /))
     case(iLookVarType%wlength);              err=nf90_put_var(ncid,ncVarID(iVar),(/prog_data%gru(iGRU)%hru(iHRU)%var(iVar)%dat/),start=(/cHRU,1/),count=(/1,nSpectral/))
     case(iLookVarType%midSoil);              err=nf90_put_var(ncid,ncVarID(iVar),(/prog_data%gru(iGRU)%hru(iHRU)%var(iVar)%dat/),start=(/cHRU,1/),count=(/1,nSoil    /))
     case(iLookVarType%midToto);              err=nf90_put_var(ncid,ncVarID(iVar),(/prog_data%gru(iGRU)%hru(iHRU)%var(iVar)%dat/),start=(/cHRU,1/),count=(/1,nLayers  /))
     case(iLookVarType%ifcSoil);              err=nf90_put_var(ncid,ncVarID(iVar),(/prog_data%gru(iGRU)%hru(iHRU)%var(iVar)%dat/),start=(/cHRU,1/),count=(/1,nSoil+1  /))
     case(iLookVarType%ifcToto);              err=nf90_put_var(ncid,ncVarID(iVar),(/prog_data%gru(iGRU)%hru(iHRU)%var(iVar)%dat/),start=(/cHRU,1/),count=(/1,nLayers+1/))
     case(iLookVarType%midSnow); if (nSnow>0) err=nf90_put_var(ncid,ncVarID(iVar),(/prog_data%gru(iGRU)%hru(iHRU)%var(iVar)%dat/),start=(/cHRU,1/),count=(/1,nSnow    /))
     case(iLookVarType%ifcSnow); if (nSnow>0) err=nf90_put_var(ncid,ncVarID(iVar),(/prog_data%gru(iGRU)%hru(iHRU)%var(iVar)%dat/),start=(/cHRU,1/),count=(/1,nSnow+1  /))
     case default; err=20; message=trim(message)//'unknown var type'; return
    end select

    ! error check
    if (err.ne.0) message=trim(message)//'writing variable:'//trim(prog_meta(iVar)%varName)
    call netcdf_err(err,message); if (err/=0) return
    err=0; message='writeRestart/'

   end do ! iVar

   ! write index variables
   err=nf90_put_var(ncid,ncSnowID,(/indx_data%gru(iGRU)%hru(iHRU)%var(iLookIndex%nSnow)%dat/),start=(/cHRU/),count=(/1/))
   err=nf90_put_var(ncid,ncSoilID,(/indx_data%gru(iGRU)%hru(iHRU)%var(iLookIndex%nSoil)%dat/),start=(/cHRU/),count=(/1/))

  end do ! iGRU
 end do ! iHRU

 ! close file
 call nc_file_close(ncid,err,cmessage)
 if(err/=0)then;message=trim(message)//trim(cmessage);return;end if

 ! cleanup
 deallocate(ncVarID)

 end subroutine writeRestart

end module modelwrite_module<|MERGE_RESOLUTION|>--- conflicted
+++ resolved
@@ -99,7 +99,6 @@
   ! initialize message
   message=trim(message)//trim(meta(iVar)%varName)//'/'
 
-<<<<<<< HEAD
   ! write data
   if (iSpatial.ne.integerMissing) then
    select type (struct)
@@ -110,18 +109,7 @@
     type is (var_dlength)
      err = nf90_put_var(ncid(modelTime),meta(iVar)%ncVarID(iLookStat%inst),(/struct%var(iVar)%dat/),start=(/iSpatial,1/),count=(/1,size(struct%var(iVar)%dat)/))
     class default; err=20; message=trim(message)//'unkonwn variable type (with HRU)'; return
-=======
-  ! HRU data
-  if (iHRU/=integerMissing) then
-   select type (struct)
-    class is (var_i)
-     err = nf90_put_var(ncid(modelTime),meta(iVar)%ncVarID(iLookStat%inst),(/struct%var(iVar)/),start=(/iHRU/),count=(/1/))
-    class is (var_d)
-     err = nf90_put_var(ncid(modelTime),meta(iVar)%ncVarID(iLookStat%inst),(/struct%var(iVar)/),start=(/iHRU/),count=(/1/))
-    class is (var_dlength)
-     err = nf90_put_var(ncid(modelTime),meta(iVar)%ncVarID(iLookStat%inst),(/struct%var(iVar)%dat/),start=(/iHRU,1/),count=(/1,size(struct%var(iVar)%dat)/))
-    class default; err=20; message=trim(message)//'unknown variable type (with HRU)'; return
->>>>>>> 7b4e140d
+
    end select
 
   ! GRU data
@@ -205,13 +193,10 @@
     iGRU=1; iHRU=1
     ! data bound write
     select type(dat) ! forcStruc
-<<<<<<< HEAD
+
      type is (gru_hru_double)   ! x%gru(:)%hru(:)%var(:)
       err = nf90_put_var(ncid(iFreq),ncVarID,(/dat%gru(iGRU)%hru(iHRU)%var(iVar)/),start=(/outputTimestep(iFreq)/),count=(/1/))
-=======
-     class is (gru_hru_double)   ! x%gru(:)%hru(:)%var(:)
-      err = nf90_put_var(ncid(iFreq),ncVarID,(/dat%gru(iGRU)%hru(iHRU)%var(iVar)/),start=(/outputTimestep(iFreq)/),count=(/1,1/))
->>>>>>> 7b4e140d
+
       call netcdf_err(err,message); if (err/=0) return
       cycle ! move onto the next variable
      class default; err=20; message=trim(message)//'time variable must be of type gru_hru_double (forcing data structure)'; return
