! SUMMA - Structure for Unifying Multiple Modeling Alternatives
! Copyright (C) 2014-2015 NCAR/RAL
!
! This file is part of SUMMA
!
! For more information see: http://www.ral.ucar.edu/projects/summa
!
! This program is free software: you can redistribute it and/or modify
! it under the terms of the GNU General Public License as published by
! the Free Software Foundation, either version 3 of the License, or
! (at your option) any later version.
!
! This program is distributed in the hope that it will be useful,
! but WITHOUT ANY WARRANTY; without even the implied warranty of
! MERCHANTABILITY or FITNESS FOR A PARTICULAR PURPOSE.  See the
! GNU General Public License for more details.
!
! You should have received a copy of the GNU General Public License
! along with this program.  If not, see <http://www.gnu.org/licenses/>.

module def_output_module
USE netcdf
USE netcdf_util_module,only:netcdf_err        ! netcdf error handling function
USE nrtype, integerMissing=>nr_integerMissing ! top-level data types
USE f2008funcs_module,only:cloneStruc         ! used to "clone" data structures -- temporary replacement of the intrinsic allocate(a, source=b)
implicit none
private
public :: def_output

! define dimension names
character(len=32),parameter :: gru_DimName      = 'gru'              ! dimension name for the GRUs
character(len=32),parameter :: hru_DimName      = 'hru'              ! dimension name for the HRUs
character(len=32),parameter :: depth_DimName    = 'depth'            ! dimension name for soil depth
character(len=32),parameter :: scalar_DimName   = 'scalar'           ! dimension name for scalar variables
character(len=32),parameter :: wLength_dimName  = 'spectral_bands'   ! dimension name for the number of spectral bands
character(len=32),parameter :: timestep_DimName = 'time'             ! dimension name for the time step
character(len=32),parameter :: routing_DimName  = 'timeDelayRouting' ! dimension name for the time delay routing vectors
character(len=32),parameter :: midSnow_DimName  = 'midSnow'          ! dimension name for midSnow
character(len=32),parameter :: midSoil_DimName  = 'midSoil'          ! dimension name for midSoil
character(len=32),parameter :: midToto_DimName  = 'midToto'          ! dimension name for midToto
character(len=32),parameter :: ifcSnow_DimName  = 'ifcSnow'          ! dimension name for ifcSnow
character(len=32),parameter :: ifcSoil_DimName  = 'ifcSoil'          ! dimension name for ifcSoil
character(len=32),parameter :: ifcToto_DimName  = 'ifcToto'          ! dimension name for ifcToto

! define the dimension IDs
integer(i4b)                :: gru_DimID                             ! dimension name for the GRUs
integer(i4b)                :: hru_DimID                             ! dimension name for the HRUs
integer(i4b)                :: depth_DimID                           ! dimension name for the soil depth
integer(i4b)                :: scalar_DimID                          ! dimension name for scalar variables
integer(i4b)                :: wLength_dimID                         ! dimension name for the number of spectral bands
integer(i4b)                :: timestep_DimID                        ! dimension name for the time step
integer(i4b)                :: routing_DimID                         ! dimension name for thetime delay routing vectors
integer(i4b)                :: midSnow_DimID                         ! dimension name for midSnow
integer(i4b)                :: midSoil_DimID                         ! dimension name for midSoil
integer(i4b)                :: midToto_DimID                         ! dimension name for midToto
integer(i4b)                :: ifcSnow_DimID                         ! dimension name for ifcSnow
integer(i4b)                :: ifcSoil_DimID                         ! dimension name for ifcSoil
integer(i4b)                :: ifcToto_DimID                         ! dimension name for ifcToto

! define named variables to specify dimensions
integer(i4b),parameter  :: needGRU=0,needHRU=1,noHRU=2    ! define if there is an HRU dimension
integer(i4b),parameter  :: needTime=1,noTime=2            ! define if there is a time dimension

contains

 ! **********************************************************************************************************
 ! public subroutine def_output: define model output file
 ! **********************************************************************************************************
<<<<<<< HEAD
 subroutine def_output(summaVersion,buildTime,gitBranch,gitHash,nHRU,nSoil,infile,err,message)
=======
 subroutine def_output(nGRU,nHRU,nSoil,infile,err,message)
>>>>>>> a9cf34e2
 USE globalData,only:structInfo                               ! information on the data structures
 USE globalData,only:forc_meta,attr_meta,type_meta            ! metaData structures
 USE globalData,only:prog_meta,diag_meta,flux_meta,deriv_meta ! metaData structures
 USE globalData,only:mpar_meta,indx_meta                      ! metaData structures
 USE globalData,only:bpar_meta,bvar_meta,time_meta            ! metaData structures
 USE globalData,only:model_decisions                          ! model decisions
 USE globalData,only:ncid
 USE globalData,only:nFreq,outFreq                            ! output frequencies
 ! declare dummy variables
<<<<<<< HEAD
 character(*),intent(in)     :: summaVersion                  ! SUMMA version
 character(*),intent(in)     :: buildTime                     ! build time
 character(*),intent(in)     :: gitBranch                     ! git branch
 character(*),intent(in)     :: gitHash                       ! git hash
=======
 integer(i4b),intent(in)     :: nGRU                          ! number of GRUs
>>>>>>> a9cf34e2
 integer(i4b),intent(in)     :: nHRU                          ! number of HRUs
 integer(i4b),intent(in)     :: nSoil                         ! number of soil layers in the first HRU (used to define fixed length dimensions)
 character(*),intent(in)     :: infile                        ! file suffix
 integer(i4b),intent(out)    :: err                           ! error code
 character(*),intent(out)    :: message                       ! error message
 ! local variables
 integer(i4b)                :: ivar                          ! loop through model decisions
 integer(i4b)                :: iFreq                         ! loop through output frequencies
 integer(i4b)                :: iStruct                       ! loop through structure types
 integer(i4b),parameter      :: modelTime=1                   ! model timestep output frequency
 character(len=5)            :: fstring                       ! string to hold model output freuqnecy
 character(len=1000)         :: fname                         ! temporary filename
 character(len=256)          :: cmessage                      ! temporary error message

 ! initialize errors
 err=0; message="def_output/"

 ! create initial file
 ! each file will have a master name with a frequency appended at the end:
 ! e.g., xxxxxxxxx_1.nc  (for output at every model timestep)
 ! e.g., xxxxxxxxx_24.nc (for daily output with hourly model timestep)
 do iFreq = 1,nFreq

  ! create file
  write(fstring,'(i5)') outFreq(iFreq)
  fstring = adjustl(fstring)
  fname = trim(infile)//'_'//trim(fstring)//'.nc'
  call ini_create(nGRU,nHRU,nSoil,trim(fname),ncid(iFreq),err,cmessage)
  if(err/=0)then; message=trim(message)//trim(cmessage); return; end if
  print "(A,A)",'Created output file:',trim(fname)

  ! define SUMMA version
  do iVar=1,4
   ! write attributes
   if(iVar==1) call put_attrib(ncid(modelTime),'summaVersion', summaVersion, err, cmessage)  ! SUMMA version
   if(iVar==2) call put_attrib(ncid(modelTime),'buildTime'   , buildTime   , err, cmessage)  ! build time
   if(iVar==3) call put_attrib(ncid(modelTime),'gitBranch'   , gitBranch   , err, cmessage)  ! git branch
   if(iVar==4) call put_attrib(ncid(modelTime),'gitHash'     , gitHash     , err, cmessage)  ! git hash
   ! check errors
   if(err/=0)then; message=trim(message)//trim(cmessage); return; end if
  end do

  ! define model decisions
  do iVar = 1,size(model_decisions)
   if(model_decisions(iVar)%iDecision.ne.integerMissing)then
    call put_attrib(ncid(modelTime),model_decisions(iVar)%cOption,model_decisions(iVar)%cDecision,err,cmessage)
    if(err/=0)then; message=trim(message)//trim(cmessage); return; end if
   end if
  end do

  ! ensure that all time variables are written to all files
  time_meta(:)%outFreq = iFreq

  ! define variables
  do iStruct = 1,size(structInfo)
   select case (trim(structInfo(iStruct)%structName))
    case('attr' ); call def_variab(ncid(iFreq),iFreq,needHRU,  noTime,attr_meta, nf90_double,err,cmessage)  ! local attributes HRU
    case('type' ); call def_variab(ncid(iFreq),iFreq,needHRU,  noTime,type_meta, nf90_int,   err,cmessage)  ! local classification
    case('mpar' ); call def_variab(ncid(iFreq),iFreq,needHRU,  noTime,mpar_meta, nf90_double,err,cmessage)  ! model parameters
    case('bpar' ); call def_variab(ncid(iFreq),iFreq,needGRU,  noTime,bpar_meta, nf90_double,err,cmessage)  ! basin-average param
    case('indx' ); call def_variab(ncid(iFreq),iFreq,needHRU,needTime,indx_meta, nf90_int,   err,cmessage)  ! model variables
    case('deriv'); call def_variab(ncid(iFreq),iFreq,needHRU,needTime,deriv_meta,nf90_double,err,cmessage)  ! model derivatives
    case('time' ); call def_variab(ncid(iFreq),iFreq,  noHRU,needTime,time_meta,nf90_int,    err,cmessage)  ! model derivatives
    case('forc' ); call def_variab(ncid(iFreq),iFreq,needHRU,needTime,forc_meta, nf90_double,err,cmessage)  ! model forcing data
    case('prog' ); call def_variab(ncid(iFreq),iFreq,needHRU,needTime,prog_meta, nf90_double,err,cmessage)  ! model prognostics
    case('diag' ); call def_variab(ncid(iFreq),iFreq,needHRU,needTime,diag_meta, nf90_double,err,cmessage)  ! model diagnostic variables
    case('flux' ); call def_variab(ncid(iFreq),iFreq,needHRU,needTime,flux_meta, nf90_double,err,cmessage)  ! model fluxes
    case('bvar' ); call def_variab(ncid(iFreq),iFreq,needGRU,needTime,bvar_meta, nf90_double,err,cmessage)  ! basin-average variables
    case default; err=20; message=trim(message)//'unable to identify lookup structure';
   end select
   ! error handling
   if(err/=0)then;err=20;message=trim(message)//trim(cmessage)//'[structure =  '//trim(structInfo(iStruct)%structName);return;end if
  end do ! iStruct

  ! write HRU dimension for each output file
  call write_hru_dim(ncid(iFreq), err, cmessage); if(err/=0) then; message=trim(message)//trim(cmessage); return; end if
 end do ! iFreq

 end subroutine def_output

 ! **********************************************************************************************************
 ! private subroutine ini_create: initial create
 ! **********************************************************************************************************
 subroutine ini_create(nGRU,nHRU,nSoil,infile,ncid,err,message)
 ! variables to define number of steps per file (total number of time steps, step length, etc.)
 USE multiconst,only:secprday           ! number of seconds per day
 ! model decisions
 USE globalData,only:model_decisions    ! model decision structure
 USE var_lookup,only:iLookDECISIONS     ! named variables for elements of the decision structure
 USE mDecisions_module,only:&
  sameRulesAllLayers, & ! SNTHERM option: same combination/sub-dividion rules applied to all layers
  rulesDependLayerIndex ! CLM option: combination/sub-dividion rules depend on layer index
 implicit none
 ! declare dummy variables
 integer(i4b),intent(in)     :: nGRU                       ! number of GRUs
 integer(i4b),intent(in)     :: nHRU                       ! number of HRUs
 integer(i4b),intent(in)     :: nSoil                      ! number of soil layers in the first HRU (used to define fixed length dimensions)
 character(*),intent(in)     :: infile                     ! filename
 integer(i4b),intent(out)    :: ncid                       ! netcdf file id
 integer(i4b),intent(out)    :: err                        ! error code
 character(*),intent(out)    :: message                    ! error message
 ! define local variables
 integer(i4b)                :: maxRouting=1000            ! maximum length of routing vector
 integer(i4b),parameter      :: maxSpectral=2              ! maximum number of spectral bands
 integer(i4b),parameter      :: scalarLength=1             ! length of scalar variable
 integer(i4b)                :: maxSnowLayers              ! maximum number of snow layers
 ! initialize error control
 err=0;message="f-iniCreate/"
 ! identify length of the variable vector
 select case(model_decisions(iLookDECISIONS%snowLayers)%iDecision)
  case(sameRulesAllLayers);    maxSnowLayers = 100
  case(rulesDependLayerIndex); maxSnowLayers = 5
  case default; err=20; message=trim(message)//'unable to identify option to combine/sub-divide snow layers'; return
 end select ! (option to combine/sub-divide snow layers)

 ! create output file
 err = nf90_create(trim(infile),NF90_64BIT_OFFSET,ncid)
 message='iCreate[create]'; call netcdf_err(err,message); if (err/=0) return

 ! create dimensions
 err = nf90_def_dim(ncid, trim(     gru_DimName), nGRU,                      gru_DimID); message='iCreate[GRU]';      call netcdf_err(err,message); if (err/=0) return
 err = nf90_def_dim(ncid, trim(     hru_DimName), nHRU,                      hru_DimID); message='iCreate[HRU]';      call netcdf_err(err,message); if (err/=0) return
 err = nf90_def_dim(ncid, trim(timestep_DimName), nf90_unlimited,       timestep_DimID); message='iCreate[time]';     call netcdf_err(err,message); if (err/=0) return
 err = nf90_def_dim(ncid, trim(   depth_DimName), nSoil,                   depth_DimID); message='iCreate[depth]';    call netcdf_err(err,message); if (err/=0) return
 err = nf90_def_dim(ncid, trim(  scalar_DimName), scalarLength,           scalar_DimID); message='iCreate[scalar]';   call netcdf_err(err,message); if (err/=0) return
 err = nf90_def_dim(ncid, trim( wLength_DimName), maxSpectral,           wLength_DimID); message='iCreate[spectral]'; call netcdf_err(err,message); if (err/=0) return
 err = nf90_def_dim(ncid, trim( routing_DimName), maxRouting,            routing_DimID); message='iCreate[routing]';  call netcdf_err(err,message); if (err/=0) return
 err = nf90_def_dim(ncid, trim( midSnow_DimName), maxSnowLayers,         midSnow_DimID); message='iCreate[midSnow]';  call netcdf_err(err,message); if (err/=0) return
 err = nf90_def_dim(ncid, trim( midSoil_DimName), nSoil,                 midSoil_DimID); message='iCreate[midSoil]';  call netcdf_err(err,message); if (err/=0) return
 err = nf90_def_dim(ncid, trim( midToto_DimName), nSoil+maxSnowLayers,   midToto_DimID); message='iCreate[midToto]';  call netcdf_err(err,message); if (err/=0) return
 err = nf90_def_dim(ncid, trim( ifcSnow_DimName), maxSnowLayers+1,       ifcSnow_DimID); message='iCreate[ifcSnow]';  call netcdf_err(err,message); if (err/=0) return
 err = nf90_def_dim(ncid, trim( ifcSoil_DimName), nSoil+1,               ifcSoil_DimID); message='iCreate[ifcSoil]';  call netcdf_err(err,message); if (err/=0) return
 err = nf90_def_dim(ncid, trim( ifcToto_DimName), nSoil+maxSnowLayers+1, ifcToto_DimID); message='iCreate[ifcToto]';  call netcdf_err(err,message); if (err/=0) return

 ! Leave define mode of NetCDF files
 err = nf90_enddef(ncid);  message='nf90_enddef'; call netcdf_err(err,message); if (err/=0) return

 end subroutine ini_create

 ! **********************************************************************************************************
 ! private subroutine put_attrib: put global attributes as character string
 ! **********************************************************************************************************
 subroutine put_attrib(ncid,attname,attvalue,err,message)
 USE data_types,only:var_info              ! derived type for metaData
 implicit none
 ! declare dummy variables
 integer(i4b), intent(in)   :: ncid        ! netcdf file ID
 character(*), intent(in)   :: attname     ! attribute name
 character(*), intent(in)   :: attvalue    ! attribute vaue
 integer(i4b),intent(out)   :: err         ! error code
 character(*),intent(out)   :: message     ! error message
 ! initialize error control
 err=0;message="put_attrib/"//trim(attname)//"/"//trim(attvalue)//"/"
 ! allow re-definition of variables
 err = nf90_redef(ncid); call netcdf_err(err,message); if (err/=0) return
 ! put the attribute
 err = nf90_put_att(ncid,nf90_global,trim(attname),trim(attvalue))
 call netcdf_err(err,message); if (err/=0) return
 ! close output file
 err = nf90_enddef(ncid); call netcdf_err(err,message); if (err/=0) return
 end subroutine put_attrib

 ! **********************************************************************************************************
 ! private subroutine def_variab: define variables
 ! **********************************************************************************************************
 subroutine def_variab(ncid,iFreq,spatialDesire,timeDesire,metaData,ivtype,err,message)
 USE var_lookup,only:iLookvarType                   ! look up structure for variable typed
 USE data_types,only:var_info                       ! derived type for metaData
 USE var_lookup,only:iLookStat                      ! index into stats structure
 USE var_lookup,only:maxVarStat                     ! # of available stats
 USE get_ixName_module,only:get_varTypeName         ! to access type strings for error messages
 USE get_ixname_module,only:get_statName            ! statistics names for variable defs in output file
 implicit none
 ! input
 integer(i4b)  ,intent(in)     :: ncid              ! netcdf file id
 integer(i4b)  ,intent(in)     :: iFreq             ! frequency of current file
 integer(i4b)  ,intent(in)     :: spatialDesire     ! variable to define if we desire the HRU dimension
 integer(i4b)  ,intent(in)     :: timeDesire        ! variable to define if we desire the time dimension
 type(var_info),intent(inout)  :: metaData(:)       ! metaData structure for a given variable
 integer(i4b)  ,intent(in)     :: ivtype            ! variable type
 ! output
 integer(i4b),intent(out)      :: err               ! error code
 character(*),intent(out)      :: message           ! error message
 ! local
 integer(i4b)                  :: iVar              ! variable index
 integer(i4b)                  :: iStat             ! stat index
 integer(i4b),allocatable      :: dimensionIDs(:)   ! vector of dimension IDs
 integer(i4b)                  :: iVarId            ! variable ID
! integer                       :: index             ! intrinsic function to find substring index
 integer(i4b)                  :: timePosition      ! extrinsic variable to hold substring index
 character(LEN=256)            :: cmessage          ! error message of downwind routine
 character(LEN=256)            :: catName           ! full variable name
 ! initialize error control
 err=0; message='def_variab/'

 ! allow re-definition of variables
 err = nf90_redef(ncid); call netcdf_err(err,message); if (err/=0) return

 ! loop through metaData
 do iVar = 1,size(metaData)

  ! check that the variable is desired
  if (metaData(iVar)%varType==iLookvarType%unknown) cycle
  if ((iFreq.ne.metaData(iVar)%outFreq).and.(metaData(iVar)%varName.ne.'time')) cycle

  ! special case of the time variable
  if(metaData(iVar)%varName == 'time')then
   call cloneStruc(dimensionIDs, lowerBound=1, source=(/Timestep_DimID/),err=err,message=cmessage)
   if(err/=0)then; message=trim(message)//trim(cmessage)//' [variable '//trim(metaData(iVar)%varName)//']'; return; end if

  ! standard case
  else
   select case(metaData(iVar)%varType)
    ! (scalar variable -- many different types)
    case(iLookvarType%scalarv)
     if(spatialDesire==needGRU .and. timeDesire==needTime) call cloneStruc(dimensionIDs, lowerBound=1, source=(/     gru_DimID,Timestep_DimID/), err=err, message=cmessage)
     if(spatialDesire==needHRU .and. timeDesire==needTime) call cloneStruc(dimensionIDs, lowerBound=1, source=(/     hru_DimID,Timestep_DimID/), err=err, message=cmessage)
     if(spatialDesire==needHRU .and. timeDesire==  noTime) call cloneStruc(dimensionIDs, lowerBound=1, source=(/     hru_DimID/)               , err=err, message=cmessage)
     if(spatialDesire==  noHRU .and. timeDesire==needTime) call cloneStruc(dimensionIDs, lowerBound=1, source=(/Timestep_DimID/)               , err=err, message=cmessage)
     if(spatialDesire==  noHRU .and. timeDesire==  noTime) call cloneStruc(dimensionIDs, lowerBound=1, source=(/  scalar_DimID/)               , err=err, message=cmessage)

    ! (other variables)
    case(iLookvarType%wLength); call cloneStruc(dimensionIDs, lowerBound=1, source=(/hru_DimID, wLength_DimID, Timestep_DimID/), err=err, message=cmessage)
    case(iLookvarType%midSnow); call cloneStruc(dimensionIDs, lowerBound=1, source=(/hru_DimID, midSnow_DimID, Timestep_DimID/), err=err, message=cmessage)
    case(iLookvarType%midSoil); call cloneStruc(dimensionIDs, lowerBound=1, source=(/hru_DimID, midSoil_DimID, Timestep_DimID/), err=err, message=cmessage)
    case(iLookvarType%midToto); call cloneStruc(dimensionIDs, lowerBound=1, source=(/hru_DimID, midToto_DimID, Timestep_DimID/), err=err, message=cmessage)
    case(iLookvarType%ifcSnow); call cloneStruc(dimensionIDs, lowerBound=1, source=(/hru_DimID, ifcSnow_DimID, Timestep_DimID/), err=err, message=cmessage)
    case(iLookvarType%ifcSoil); call cloneStruc(dimensionIDs, lowerBound=1, source=(/hru_DimID, ifcSoil_DimID, Timestep_DimID/), err=err, message=cmessage)
    case(iLookvarType%ifcToto); call cloneStruc(dimensionIDs, lowerBound=1, source=(/hru_DimID, ifcToto_DimID, Timestep_DimID/), err=err, message=cmessage)
    case(iLookvarType%parSoil); call cloneStruc(dimensionIDs, lowerBound=1, source=(/hru_DimID, depth_DimID                  /), err=err, message=cmessage)
    case(iLookvarType%routing); call cloneStruc(dimensionIDs, lowerBound=1, source=(/routing_DimID                           /), err=err, message=cmessage)
   end select
   ! check errors
   if(err/=0)then
    message=trim(message)//trim(cmessage)//' [variable '//trim(metaData(iVar)%varName)//']'
    return
   end if
  end if  ! check if we are processing the time variable

  ! check that we got the shape
  if(.not.allocated(dimensionIDs))then
   message=trim(message)//'problem defining dimensions for variable '//trim(metaData(iVar)%varName)
   err=20; return
  end if

  ! loop through statistics
  do iStat=1,maxvarStat

   ! if requested
   if ((.not.metaData(iVar)%statFlag(iStat)).and.(metaData(iVar)%varName.ne.'time'))  cycle
   if ((metaData(iVar)%varName=='time').and.(iStat.ne.iLookStat%inst)) cycle

   ! create full variable name
   catName = trim(metaData(iVar)%varName)
   if (iStat.ne.iLookStat%inst) catName = trim(metaData(iVar)%varName)//'_'//trim(get_statName(iStat))

   ! define variable
   err = nf90_def_var(ncid,trim(catName),ivtype,dimensionIDs,iVarId)
   call netcdf_err(err,message); if (err/=0) return

   ! add parameter description
   catName = trim(metaData(iVar)%vardesc)//' ('//trim(get_statName(iStat))
   catName = trim(catName)//')'
   err = nf90_put_att(ncid,iVarId,'long_name',trim(catName))
   call netcdf_err(err,message); if (err/=0) return

   ! add parameter units
   catName = trim(metaData(iVar)%varunit)
   if (iStat==iLookStat%totl) then

    ! make sure that the units of this varaible allow for integration
    if ((index(catName,'s-1')<=0).and.(index(catName,'s-2')<=0).and.(index(catName,'W m-2')<=0)) then
     err=20
     message=trim(message)//'trying to integrate a non-time variable: '//trim(metaData(iVar)%varName)//' - units: '//trim(catName)
     return
    endif

    ! change to integrated units
    if (index(catName,'s-1')>0)       then
     timePosition = index(catName,'s-1')
     catName(timePosition:(timePosition+3)) = '   '
    elseif (index(catName,'s-2')>0)   then
     timePosition = index(catName,'s-2')
     catName(timePosition:(timePosition+3)) = 's-1'
    elseif (index(catName,'W m-2')>0) then
     timePosition = index(catName,'W')
     catName(timePosition:(timePosition+1)) = 'J'
    end if

   end if  ! if an integrated flux

   ! add attribute
   err = nf90_put_att(ncid,iVarId,'units',trim(catName))
   call netcdf_err(err,message); if (err/=0) return

   ! add file info to metadata structure
   metaData(iVar)%ncVarID(iStat) = iVarID

  end do ! looping through statistics
 end do  ! looping through variables

 ! close output file
 err = nf90_enddef(ncid); call netcdf_err(err,message); if (err/=0) return

 end subroutine def_variab

 ! **********************************************************************************************************
 ! internal subroutine write_hru_dim: write HRU dimension
 ! **********************************************************************************************************
 subroutine write_hru_dim(ncid, err, message)
 use globalData,only:gru_struc                    ! gru-hru mapping structures
 ! input
 integer(i4b)  ,intent(in)   :: ncid              ! netcdf file id
 ! output
 integer(i4b),intent(out)    :: err               ! error code
 character(*),intent(out)    :: message           ! error message
 ! define local variables
 integer(i4b)                :: iHRU              ! local HRU index
 integer(i4b)                :: iGRU              ! GRU index
 integer(i4b)                :: hruVarID          ! HRU varID in netcdf

 ! initialize error control
 err=0; message='write_hru_dim/'

 ! allow re-definition of variables
 err = nf90_redef(ncid); call netcdf_err(err, message); if (err/=nf90_NoErr) return

 ! define HRU var
 err = nf90_def_var(ncid, trim(hru_DimName), nf90_int, hru_DimID, hruVarID);     if (err/=nf90_NoErr) then; message=trim(message)//'nf90_define_hruVar'  ;  call netcdf_err(err,message); return; end if
 err = nf90_put_att(ncid, hruVarID, 'long_name', 'hru index in the input file'); if (err/=nf90_NoErr) then; message=trim(message)//'write_hruVar_longname'; call netcdf_err(err,message); return; end if
 err = nf90_put_att(ncid, hruVarID, 'units',     '-'                          ); if (err/=nf90_NoErr) then; message=trim(message)//'write_hruVar_unit';     call netcdf_err(err,message); return; end if

 ! Leave define mode of NetCDF files
 err = nf90_enddef(ncid);  message=trim(message)//'nf90_enddef'; call netcdf_err(err,message); if (err/=nf90_NoErr) return

 ! write the HRU dimension to record position in the input netcdf file for concatenation of outputs of a parallelized run.
 do iGRU = 1, size(gru_struc)
  do iHRU = 1, gru_struc(iGRU)%hruCount
   err = nf90_put_var(ncid, hruVarID, gru_struc(iGRU)%hruInfo(iHRU)%hru_nc, start=(/gru_struc(iGRU)%hruInfo(iHRU)%hru_ix/))
   if (err/=nf90_NoErr) then; message=trim(message)//'nf90_write_hruVar'; call netcdf_err(err,message); return; end if
  end do
 end do

 end subroutine

end module def_output_module<|MERGE_RESOLUTION|>--- conflicted
+++ resolved
@@ -66,11 +66,9 @@
  ! **********************************************************************************************************
  ! public subroutine def_output: define model output file
  ! **********************************************************************************************************
-<<<<<<< HEAD
- subroutine def_output(summaVersion,buildTime,gitBranch,gitHash,nHRU,nSoil,infile,err,message)
-=======
- subroutine def_output(nGRU,nHRU,nSoil,infile,err,message)
->>>>>>> a9cf34e2
+
+ subroutine def_output(summaVersion,buildTime,gitBranch,gitHash,nGRU,nHRU,nSoil,infile,err,message)
+
  USE globalData,only:structInfo                               ! information on the data structures
  USE globalData,only:forc_meta,attr_meta,type_meta            ! metaData structures
  USE globalData,only:prog_meta,diag_meta,flux_meta,deriv_meta ! metaData structures
@@ -80,14 +78,13 @@
  USE globalData,only:ncid
  USE globalData,only:nFreq,outFreq                            ! output frequencies
  ! declare dummy variables
-<<<<<<< HEAD
+
+ integer(i4b),intent(in)     :: nGRU                          ! number of GRUs
  character(*),intent(in)     :: summaVersion                  ! SUMMA version
  character(*),intent(in)     :: buildTime                     ! build time
  character(*),intent(in)     :: gitBranch                     ! git branch
  character(*),intent(in)     :: gitHash                       ! git hash
-=======
- integer(i4b),intent(in)     :: nGRU                          ! number of GRUs
->>>>>>> a9cf34e2
+
  integer(i4b),intent(in)     :: nHRU                          ! number of HRUs
  integer(i4b),intent(in)     :: nSoil                         ! number of soil layers in the first HRU (used to define fixed length dimensions)
  character(*),intent(in)     :: infile                        ! file suffix
