! SUMMA - Structure for Unifying Multiple Modeling Alternatives
! Copyright (C) 2014-2015 NCAR/RAL
!
! This file is part of SUMMA
!
! For more information see: http://www.ral.ucar.edu/projects/summa
!
! This program is free software: you can redistribute it and/or modify
! it under the terms of the GNU General Public License as published by
! the Free Software Foundation, either version 3 of the License, or
! (at your option) any later version.
!
! This program is distributed in the hope that it will be useful,
! but WITHOUT ANY WARRANTY; without even the implied warranty of
! MERCHANTABILITY or FITNESS FOR A PARTICULAR PURPOSE.  See the
! GNU General Public License for more details.
!
! You should have received a copy of the GNU General Public License
! along with this program.  If not, see <http://www.gnu.org/licenses/>.

program multi_driver
! used to evaluate different methods for simulating snow processes
! *****************************************************************************
! use desired modules
! *****************************************************************************
USE nrtype                                                  ! variable types, etc.
! provide access to subroutines and functions
USE summaFileManager,only:summa_SetDirsUndPhiles            ! sets directories and filenames
USE module_sf_noahmplsm,only:read_mp_veg_parameters         ! module to read NOAH vegetation tables
USE module_sf_noahmplsm,only:redprm                         ! module to assign more Noah-MP parameters
USE module_sf_noahmplsm,only:isWater                        ! parameter for water land cover type
USE nr_utility_module,only:arth                             ! get a sequence of numbers
USE ascii_util_module,only:file_open                        ! open ascii file
USE ascii_util_module,only:get_vlines                       ! read a vector of non-comment lines from an ASCII file
USE ascii_util_module,only:split_line                       ! extract the list of variable names from the character string
use time_utils_module,only:elapsedSec                       ! calculate the elapsed time
USE allocspace_module,only:allocGlobal                      ! module to allocate space for global data structures
USE allocspace_module,only:allocLocal                       ! module to allocate space for local data structures
USE childStruc_module,only:childStruc                       ! module to create a child data structure
USE mDecisions_module,only:mDecisions                       ! module to read model decisions
USE popMetadat_module,only:popMetadat                       ! module to populate metadata structures
USE flxMapping_module,only:flxMapping                       ! module to map fluxes to states
USE checkStruc_module,only:checkStruc                       ! module to check metadata structures
USE def_output_module,only:def_output                       ! module to define model output
USE ffile_info_module,only:ffile_info                       ! module to read information on forcing datafile
USE read_attrb_module,only:read_dimension                   ! module to read dimensions of GRU and HRU
USE read_attrb_module,only:read_attrb                       ! module to read local attributes
USE read_pinit_module,only:read_pinit                       ! module to read initial model parameter values
USE paramCheck_module,only:paramCheck                       ! module to check consistency of model parameters
USE check_icond_module,only:check_icond                     ! module to check initial conditions
USE read_icond_module,only:read_icond                       ! module to read initial conditions
USE read_icond_module,only:read_icond_nlayers               ! module to read initial conditions
USE pOverwrite_module,only:pOverwrite                       ! module to overwrite default parameter values with info from the Noah tables
USE read_param_module,only:read_param                       ! module to read model parameter sets
USE ConvE2Temp_module,only:E2T_lookup                       ! module to calculate a look-up table for the temperature-enthalpy conversion
USE var_derive_module,only:calcHeight                       ! module to calculate height at layer interfaces and layer mid-point
USE var_derive_module,only:v_shortcut                       ! module to calculate "short-cut" variables
USE var_derive_module,only:rootDensty                       ! module to calculate the vertical distribution of roots
USE var_derive_module,only:satHydCond                       ! module to calculate the saturated hydraulic conductivity in each soil layer
USE var_derive_module,only:fracFuture                       ! module to calculate the fraction of runoff in future time steps (time delay histogram)
USE read_force_module,only:read_force                       ! module to read model forcing data
USE derivforce_module,only:derivforce                       ! module to compute derived forcing data
USE modelwrite_module,only:writeParm,writeTime              ! module to write model attributes and parameters
USE modelwrite_module,only:writeData,writeBasin             ! module to write model output
USE modelwrite_module,only:writeRestart                     ! module to write model Restart
USE vegPhenlgy_module,only:vegPhenlgy                       ! module to compute vegetation phenology
USE coupled_em_module,only:coupled_em                       ! module to run the coupled energy and mass model
USE groundwatr_module,only:groundwatr                       ! module to simulate regional groundwater balance
USE qTimeDelay_module,only:qOverland                        ! module to route water through an "unresolved" river network
USE netcdf_util_module,only:nc_file_close                   ! module to handle netcdf stuff for inputs and outputs
! provide access to file paths
USE summaFileManager,only:SETNGS_PATH                       ! define path to settings files (e.g., Noah vegetation tables)
USE summaFileManager,only:MODEL_INITCOND                    ! name of model initial conditions file
USE summaFileManager,only:LOCAL_ATTRIBUTES                  ! name of model initial attributes file
USE summaFileManager,only:OUTPUT_PATH,OUTPUT_PREFIX         ! define output file
USE summaFileManager,only:LOCALPARAM_INFO,BASINPARAM_INFO   ! files defining the default values and constraints for model parameters
! provide access to the derived types to define the data structures
USE data_types,only:&
                    ! no spatial dimension
                    var_i,               & ! x%var(:)            (i4b)
                    var_d,               & ! x%var(:)            (dp)
                    var_ilength,         & ! x%var(:)%dat        (i4b)
                    var_dlength,         & ! x%var(:)%dat        (dp)
                    ! no variable dimension
                    hru_i,               & ! x%hru(:)            (i4b)
                    hru_d,               & ! x%hru(:)            (dp)
                    ! gru dimension
                    gru_int,             & ! x%gru(:)%var(:)     (i4b)
                    gru_double,          & ! x%gru(:)%var(:)     (dp)
                    gru_intVec,          & ! x%gru(:)%var(:)%dat (i4b)
                    gru_doubleVec,       & ! x%gru(:)%var(:)%dat (dp)
                    ! gru+hru dimension
                    gru_hru_int,         & ! x%gru(:)%hru(:)%var(:)     (i4b)
                    gru_hru_double,      & ! x%gru(:)%hru(:)%var(:)     (dp)
                    gru_hru_intVec,      & ! x%gru(:)%hru(:)%var(:)%dat (i4b)
                    gru_hru_doubleVec      ! x%gru(:)%hru(:)%var(:)%dat (dp)
USE data_types,only:extended_info          ! extended metadata structure
! provide access to metadata structures
USE globalData,only:time_meta,forc_meta,attr_meta,type_meta ! metadata structures
USE globalData,only:prog_meta,diag_meta,flux_meta           ! metadata structures
USE globalData,only:mpar_meta,indx_meta                     ! metadata structures
USE globalData,only:bpar_meta,bvar_meta                     ! metadata structures
USE globalData,only:averageFlux_meta                        ! metadata for time-step average fluxes
USE globalData,only:model_decisions                         ! model decision structure
! provide access to global data
USE globalData,only:refTime                                 ! reference time
USE globalData,only:startTime                               ! start time
USE globalData,only:finshTime                               ! end time
USE globalData,only:doJacobian                              ! flag to compute the Jacobian
USE globalData,only:gru_struc                               ! gru-hru mapping structures
USE globalData,only:localParFallback                        ! local column default parameters
USE globalData,only:basinParFallback                        ! basin-average default parameters
USE globalData,only:structInfo                              ! information on the data structures                  
USE globalData,only:numtim                                  ! number of time steps
USE globalData,only:urbanVegCategory                        ! vegetation category for urban areas
USE globalData,only:globalPrintFlag                         ! global print flag
USE multiconst,only:integerMissing                          ! missing integer value
! provide access to Noah-MP parameters
USE NOAHMP_VEG_PARAMETERS,only:SAIM,LAIM                    ! 2-d tables for stem area index and leaf area index (vegType,month)
USE NOAHMP_VEG_PARAMETERS,only:HVT,HVB                      ! height at the top and bottom of vegetation (vegType)
USE noahmp_globals,only:RSMIN                               ! minimum stomatal resistance (vegType)
USE var_lookup,only:maxvarForc,maxvarProg,maxvarDiag        ! size of variable vectors 
USE var_lookup,only:maxvarFlux,maxvarIndx,maxvarBvar        ! size of variable vectors 
! provide access to the named variables that describe elements of parent model structures
USE var_lookup,only:iLookTIME,iLookFORCE                    ! look-up values for time and forcing data structures
USE var_lookup,only:iLookTYPE                               ! look-up values for classification of veg, soils etc.
USE var_lookup,only:iLookATTR                               ! look-up values for local attributes
USE var_lookup,only:iLookPARAM                              ! look-up values for local column model parameters
USE var_lookup,only:iLookINDEX                              ! look-up values for local column index variables
USE var_lookup,only:iLookPROG                               ! look-up values for local column model prognostic (state) variables
USE var_lookup,only:iLookDIAG                               ! look-up values for local column model diagnostic variables 
USE var_lookup,only:iLookFLUX                               ! look-up values for local column model fluxes 
USE var_lookup,only:iLookBVAR                               ! look-up values for basin-average model variables
USE var_lookup,only:iLookDECISIONS                          ! look-up values for model decisions
USE var_lookup,only:iLookVarType                            ! look-up values for variable type structure
! provide access to the named variables that describe elements of child  model structures
USE var_lookup,only:childFLUX_MEAN                          ! look-up values for timestep-average model fluxes
! provide access to the named variables that describe model decisions
USE mDecisions_module,only:  &                              ! look-up values for method used to compute derivative
 numerical,   & ! numerical solution
 analytical     ! analytical solution
USE mDecisions_module,only:&                                ! look-up values for LAI decisions
 monthlyTable,& ! LAI/SAI taken directly from a monthly table for different vegetation classes
 specified      ! LAI/SAI computed from green vegetation fraction and winterSAI and summerLAI parameters
USE mDecisions_module,only:&                                ! look-up values for the choice of method for the spatial representation of groundwater
 localColumn, & ! separate groundwater representation in each local soil column
 singleBasin    ! single groundwater store over the entire basin
USE output_stats,only:calcStats                             ! module for compiling output statistics
USE globalData,only:nFreq,outFreq                           ! model output files
USE globalData,only:ncid                                    ! file id of netcdf output file
USE var_lookup,only:maxFreq                                 ! maximum # of output files 
implicit none

! *****************************************************************************
! (0) variable definitions
! *****************************************************************************
type(gru_hru_doubleVec)          :: forcStat                   ! x%gru(:)%hru(:)%var(:)%dat -- model forcing data
type(gru_hru_doubleVec)          :: progStat                   ! x%gru(:)%hru(:)%var(:)%dat -- model prognostic (state) variables
type(gru_hru_doubleVec)          :: diagStat                   ! x%gru(:)%hru(:)%var(:)%dat -- model diagnostic variables
type(gru_hru_doubleVec)          :: fluxStat                   ! x%gru(:)%hru(:)%var(:)%dat -- model fluxes
type(gru_hru_doubleVec)          :: indxStat                   ! x%gru(:)%hru(:)%var(:)%dat -- model indices
type(gru_doubleVec)              :: bvarStat                   ! x%gru(:)%var(:)%dat        -- basin-average variabl
! define the primary data structures (scalars)
type(var_i)                      :: timeStruct                 ! x%var(:)                   -- model time data
type(gru_hru_double)             :: forcStruct                 ! x%gru(:)%hru(:)%var(:)     -- model forcing data
type(gru_hru_double)             :: attrStruct                 ! x%gru(:)%hru(:)%var(:)     -- local attributes for each HRU
type(gru_hru_int)                :: typeStruct                 ! x%gru(:)%hru(:)%var(:)     -- local classification of soil veg etc. for each HRU
type(gru_hru_double)             :: mparStruct                 ! x%gru(:)%hru(:)%var(:)     -- model parameters
! define the primary data structures (variable length vectors)
type(gru_hru_intVec)             :: indxStruct                 ! x%gru(:)%hru(:)%var(:)%dat -- model indices
type(gru_hru_doubleVec)          :: progStruct                 ! x%gru(:)%hru(:)%var(:)%dat -- model prognostic (state) variables
type(gru_hru_doubleVec)          :: diagStruct                 ! x%gru(:)%hru(:)%var(:)%dat -- model diagnostic variables
type(gru_hru_doubleVec)          :: fluxStruct                 ! x%gru(:)%hru(:)%var(:)%dat -- model fluxes
! define the basin-average structures
type(gru_double)                 :: bparStruct                 ! x%gru(:)%var(:)            -- basin-average parameters
type(gru_doubleVec)              :: bvarStruct                 ! x%gru(:)%var(:)%dat        -- basin-average variables
! define the ancillary data structures
type(gru_hru_double)             :: dparStruct                 ! x%gru(:)%hru(:)%var(:)     -- default model parameters
! define indices
integer(i4b)                     :: iStruct                    ! loop through data structures
integer(i4b)                     :: iGRU
integer(i4b)                     :: iHRU,jHRU,kHRU             ! index of the hydrologic response unit
integer(i4b)                     :: nGRU                       ! number of grouped response units
integer(i4b)                     :: nHRU                       ! number of global hydrologic response units
integer(i4b)                     :: hruCount                   ! number of local hydrologic response units
integer(i4b)                     :: modelTimeStep=0            ! index of model time step
integer(i4b)                     :: waterYearTimeStep=0        ! index of water year
integer(i4b),dimension(maxFreq)  :: outputTimeStep=0           ! timestep in output files
! define the time output
logical(lgt)                     :: printProgress              ! flag to print progress
integer(i4b),parameter           :: ixProgress_im=1000         ! named variable to print progress once per month
integer(i4b),parameter           :: ixProgress_id=1001         ! named variable to print progress once per day
integer(i4b),parameter           :: ixProgress_ih=1002         ! named variable to print progress once per hour
integer(i4b),parameter           :: ixProgress_never=1003      ! named variable to print progress never
integer(i4b)                     :: ixProgress=ixProgress_never! define frequency to write progress
! define the re-start file
logical(lgt)                     :: printRestart               ! flag to print a re-start file
integer(i4b),parameter           :: ixRestart_iy=1000          ! named variable to print a re-start file once per year
integer(i4b),parameter           :: ixRestart_im=1001          ! named variable to print a re-start file once per month
integer(i4b),parameter           :: ixRestart_id=1002          ! named variable to print a re-start file once per day
integer(i4b),parameter           :: ixRestart_never=1003       ! named variable to print a re-start file never
integer(i4b)                     :: ixRestart=ixRestart_never  ! define frequency to write restart files
! define output file
integer(i4b)                     :: ctime1(8)                  ! initial time
character(len=256)               :: output_fileSuffix=''       ! suffix for the output file
character(len=256)               :: summaFileManagerFile=''    ! path/name of file defining directories and files
character(len=256)               :: fileout=''                 ! output filename
! define model control structures
integer(i4b)                     :: nLayers                    ! total number of layers
integer(i4b),parameter           :: no=0                       ! .false.
integer(i4b),parameter           :: yes=1                      ! .true.
logical(lgt)                     :: computeVegFluxFlag         ! flag to indicate if we are computing fluxes over vegetation (.false. means veg is buried with snow) 
type(hru_i),allocatable          :: computeVegFlux(:)          ! flag to indicate if we are computing fluxes over vegetation (.false. means veg is buried with snow) 
type(hru_d),allocatable          :: dt_init(:)                 ! used to initialize the length of the sub-step for each HRU
type(hru_d),allocatable          :: upArea(:)                  ! area upslope of each HRU 
! general local variables        
real(dp)                         :: fracHRU                    ! fractional area of a given HRU (-)
logical(lgt)                     :: flux_mask(maxvarFlux)      ! mask defining desired flux variables
integer(i4b)                     :: forcNcid=integerMissing    ! netcdf id for current netcdf forcing file
integer(i4b)                     :: iFile=1                    ! index of current forcing file from forcing file list
integer(i4b)                     :: forcingStep=integerMissing ! index of current time step in current forcing file
real(dp),allocatable             :: zSoilReverseSign(:)        ! height at bottom of each soil layer, negative downwards (m)
real(dp),dimension(12)           :: greenVegFrac_monthly       ! fraction of green vegetation in each month (0-1)
logical(lgt),parameter           :: overwriteRSMIN=.false.     ! flag to overwrite RSMIN
real(dp)                         :: notUsed_canopyDepth        ! NOT USED: canopy depth (m)
real(dp)                         :: notUsed_exposedVAI         ! NOT USED: exposed vegetation area index (m2 m-2)
! error control
integer(i4b)                     :: err=0                      ! error code
character(len=1024)              :: message=''                 ! error message
! output control 
integer(i4b)                     :: iFreq                      ! index for looping through output files
logical(lgt)                     :: statForc_mask(maxvarForc)  ! mask defining forc stats
logical(lgt)                     :: statProg_mask(maxvarProg)  ! mask defining prog stats
logical(lgt)                     :: statDiag_mask(maxvarDiag)  ! mask defining diag stats
logical(lgt)                     :: statFlux_mask(maxvarFlux)  ! mask defining flux stats
logical(lgt)                     :: statIndx_mask(maxvarIndx)  ! mask defining indx stats
logical(lgt)                     :: statBvar_mask(maxvarBvar)  ! mask defining bvar stats
integer(i4b),allocatable         :: forcChild_map(:)           ! index of the child data structure: stats forc
integer(i4b),allocatable         :: progChild_map(:)           ! index of the child data structure: stats prog
integer(i4b),allocatable         :: diagChild_map(:)           ! index of the child data structure: stats diag
integer(i4b),allocatable         :: fluxChild_map(:)           ! index of the child data structure: stats flux
integer(i4b),allocatable         :: indxChild_map(:)           ! index of the child data structure: stats indx
integer(i4b),allocatable         :: bvarChild_map(:)           ! index of the child data structure: stats bvar
type(extended_info),allocatable  :: statForc_meta(:)           ! child metadata for stats 
type(extended_info),allocatable  :: statProg_meta(:)           ! child metadata for stats 
type(extended_info),allocatable  :: statDiag_meta(:)           ! child metadata for stats 
type(extended_info),allocatable  :: statFlux_meta(:)           ! child metadata for stats 
type(extended_info),allocatable  :: statIndx_meta(:)           ! child metadata for stats 
type(extended_info),allocatable  :: statBvar_meta(:)           ! child metadata for stats 
! stuff for restart file
character(len=256)               :: timeString                 ! protion of restart file name that contains the write-out time
character(len=256)               :: restartFile                ! restart file name
character(len=256)               :: attrFile                   ! attributes file name
! parallelize the model run
integer(i4b)                     :: startGRU                   ! index of the starting GRU for parallelization run
integer(i4b)                     :: checkHRU                   ! index of the HRU for a single HRU run
integer(i4b)                     :: fileGRU                    ! number of GRUs in the input file
integer(i4b)                     :: fileHRU                    ! number of HRUs in the input file
integer(i4b)                     :: iRunMode                   ! define the current running mode
integer(i4b),parameter           :: iRunModeFull=1             ! named variable defining running mode as full run (all GRUs)
integer(i4b),parameter           :: iRunModeGRU=2              ! named variable defining running mode as GRU-parallelization run (GRU subset)
integer(i4b),parameter           :: iRunModeHRU=3              ! named variable defining running mode as single-HRU run (ONE HRU)
character(len=128)               :: fmtGruOutput               ! a format string used to write start and end GRU in output file names
! option to resume simulation even solver fails
logical(lgt)                     :: resumeFailSolver=.false.   ! flag to resume solver when it failed (not converged)
! *****************************************************************************
! (1) inital priming -- get command line arguments, identify files, etc.
! *****************************************************************************
! get the command line arguments
call getCommandArguments()

! get the initial time
call date_and_time(values=ctime1)
print "(A,I2.2,':',I2.2,':',I2.2)", 'start at ',ctime1(5:7)

! set directories and files -- summaFileManager used as command-line argument
call summa_SetDirsUndPhiles(summaFileManagerFile,err,message); call handle_err(err,message)

! initialize the Jacobian flag
doJacobian=.false.

! allocate time structures
call allocLocal(time_meta, refTime,   err=err, message=message); call handle_err(err,message)  ! reference time for the model simulation
call allocLocal(time_meta, startTime, err=err, message=message); call handle_err(err,message)  ! start time for the model simulation 
call allocLocal(time_meta, finshTime, err=err, message=message); call handle_err(err,message)  ! end time for the model simulation

! *****************************************************************************
! (2) populate/check metadata structures
! *****************************************************************************
! populate metadata for all model variables
call popMetadat(err,message); call handle_err(err,message)

! define mapping between fluxes and states
call flxMapping(err,message); call handle_err(err,message)

! check data structures
call checkStruc(err,message); call handle_err(err,message)

! define the mask to identify the subset of variables in the "child" data structure (just scalar variables)
flux_mask = (flux_meta(:)%vartype==iLookVarType%scalarv)

! create the averageFlux metadata structure
call childStruc(flux_meta, flux_mask, averageFlux_meta, childFLUX_MEAN, err, message)
call handle_err(err,message)

! *****************************************************************************
! (3a) read the number of GRUs and HRUs, and allocate the gru-hru mapping structures
! *****************************************************************************
! obtain the HRU and GRU dimensions in the LocalAttribute file 
attrFile = trim(SETNGS_PATH)//trim(LOCAL_ATTRIBUTES)
select case (iRunMode)
 case(iRunModeFull); call read_dimension(trim(attrFile),fileGRU,fileHRU,nGRU,nHRU,err,message)
 case(iRunModeGRU ); call read_dimension(trim(attrFile),fileGRU,fileHRU,nGRU,nHRU,err,message,startGRU=startGRU)
 case(iRunModeHRU ); call read_dimension(trim(attrFile),fileGRU,fileHRU,nGRU,nHRU,err,message,checkHRU=checkHRU)
end select
call handle_err(err,message)

! *****************************************************************************
! (3b) read model attributes 
! *****************************************************************************
! read number of snow and soil layers
restartFile = trim(SETNGS_PATH)//trim(MODEL_INITCOND)
call read_icond_nlayers(trim(restartFile),nGRU,indx_meta,err,message)
call handle_err(err,message)

! *****************************************************************************
! (3c) allocate space for other data structures
! *****************************************************************************
! loop through data structures
do iStruct=1,size(structInfo)
 ! allocate space
 select case(trim(structInfo(iStruct)%structName))
  case('time'); call allocGlobal(time_meta,  timeStruct,  err, message)   ! model forcing data
  case('forc'); call allocGlobal(forc_meta,  forcStruct,  err, message)   ! model forcing data
  case('attr'); call allocGlobal(attr_meta,  attrStruct,  err, message)   ! local attributes for each HRU
  case('type'); call allocGlobal(type_meta,  typeStruct,  err, message)   ! local classification of soil veg etc. for each HRU
  case('mpar'); call allocGlobal(mpar_meta,  mparStruct,  err, message)   ! model parameters
  case('indx'); call allocGlobal(indx_meta,  indxStruct,  err, message)   ! model variables
  case('prog'); call allocGlobal(prog_meta,  progStruct,  err, message)   ! model prognostic (state) variables
  case('diag'); call allocGlobal(diag_meta,  diagStruct,  err, message)   ! model diagnostic variables
  case('flux'); call allocGlobal(flux_meta,  fluxStruct,  err, message)   ! model fluxes
  case('bpar'); call allocGlobal(bpar_meta,  bparStruct,  err, message)   ! basin-average parameters
  case('bvar'); call allocGlobal(bvar_meta,  bvarStruct,  err, message)   ! basin-average variables
  case('deriv'); cycle
  case default; err=20; message='unable to find structure name: '//trim(structInfo(iStruct)%structName)
 end select
 ! check errors
 call handle_err(err,trim(message)//'[structure =  '//trim(structInfo(iStruct)%structName)//']')
end do  ! looping through data structures

! *****************************************************************************
! (3c) allocate space for other data structures
! allocate space for default model parameters
! NOTE: This is done here, rather than in the loop above, because dpar is not one of the "standard" data structures
! *****************************************************************************
call allocGlobal(mpar_meta,dparStruct,err,message)   ! default model parameters
call handle_err(err,trim(message)//' [problem allocating dparStruct]')

! allocate space for the time step and computeVegFlux flags (recycled for each GRU for subsequent calls to coupled_em)
allocate(dt_init(nGRU),upArea(nGRU),computeVegFlux(nGRU),stat=err)
call handle_err(err,'problem allocating space for dt_init, upArea, or computeVegFlux [GRU]')

! allocate space for the HRUs
do iGRU=1,nGRU
 hruCount = gru_struc(iGRU)%hruCount
 allocate(dt_init(iGRU)%hru(hruCount),upArea(iGRU)%hru(hruCount),computeVegFlux(iGRU)%hru(hruCount),stat=err)
 call handle_err(err,'problem allocating space for dt_init, upArea, or computeVegFlux [HRU]')
end do

! *****************************************************************************
! (4a) read local attributes for each HRU
! *****************************************************************************
call read_attrb(trim(attrFile),nGRU,attrStruct,typeStruct,err,message)
call handle_err(err,message)

! *****************************************************************************
! (4b) read description of model forcing datafile used in each HRU
! *****************************************************************************
call ffile_info(nGRU,err,message); call handle_err(err,message)

! *****************************************************************************
! (4c) read model decisions
! *****************************************************************************
call mDecisions(err,message); call handle_err(err,message)

! *****************************************************************************
! (4d) allocate space for output statistics data structures
! *****************************************************************************
! child metadata structures - so that we do not carry full stats structures around everywhere
! only carry stats for variables with output frequency > model time step
statForc_mask = ((forc_meta(:)%vartype==iLookVarType%scalarv).and.(forc_meta(:)%outfreq>0))
statProg_mask = ((prog_meta(:)%vartype==iLookVarType%scalarv).and.(prog_meta(:)%outfreq>0))
statDiag_mask = ((diag_meta(:)%vartype==iLookVarType%scalarv).and.(diag_meta(:)%outfreq>0))
statFlux_mask = ((flux_meta(:)%vartype==iLookVarType%scalarv).and.(flux_meta(:)%outfreq>0))
statIndx_mask = ((indx_meta(:)%vartype==iLookVarType%scalarv).and.(indx_meta(:)%outfreq>0))
statBvar_mask = ((bvar_meta(:)%vartype==iLookVarType%scalarv).and.(bvar_meta(:)%outfreq>0))

! create the stats metadata structures
do iStruct=1,size(structInfo)
 select case (trim(structInfo(iStruct)%structName))
  case('forc'); call childStruc(forc_meta,statForc_mask,statForc_meta,forcChild_map,err,message)  
  case('prog'); call childStruc(prog_meta,statProg_mask,statProg_meta,progChild_map,err,message)  
  case('diag'); call childStruc(diag_meta,statDiag_mask,statDiag_meta,diagChild_map,err,message)  
  case('flux'); call childStruc(flux_meta,statFlux_mask,statFlux_meta,fluxChild_map,err,message)  
  case('indx'); call childStruc(indx_meta,statIndx_mask,statIndx_meta,indxChild_map,err,message)  
  case('bvar'); call childStruc(bvar_meta,statBvar_mask,statBvar_meta,bvarChild_map,err,message)  
 end select
 ! check errors
 call handle_err(err,trim(message)//'[statistics for =  '//trim(structInfo(iStruct)%structName)//']')
end do ! iStruct

! set all stats metadata to correct var types
statForc_meta(:)%vartype = iLookVarType%outstat
statProg_meta(:)%vartype = iLookVarType%outstat
statDiag_meta(:)%vartype = iLookVarType%outstat
statFlux_meta(:)%vartype = iLookVarType%outstat
statIndx_meta(:)%vartype = iLookVarType%outstat
statBvar_meta(:)%vartype = iLookVarType%outstat

! loop through data structures
do iStruct=1,size(structInfo)
 ! allocate space
 select case(trim(structInfo(iStruct)%structName))
  case('forc'); call allocGlobal(statForc_meta(:)%var_info,forcStat,err,message)   ! model forcing data
  case('prog'); call allocGlobal(statProg_meta(:)%var_info,progStat,err,message)   ! model prognostic (state) variables
  case('diag'); call allocGlobal(statDiag_meta(:)%var_info,diagStat,err,message)   ! model diagnostic variables
  case('flux'); call allocGlobal(statFlux_meta(:)%var_info,fluxStat,err,message)   ! model fluxes
  case('indx'); call allocGlobal(statIndx_meta(:)%var_info,indxStat,err,message)   ! index vars
  case('bvar'); call allocGlobal(statBvar_meta(:)%var_info,bvarStat,err,message)   ! basin-average variables
  case default; cycle
 end select  
 ! check errors
 call handle_err(err,trim(message)//'[statistics for =  '//trim(structInfo(iStruct)%structName)//']')
end do ! iStruct

! *****************************************************************************
! (5a) read default model parameters
! *****************************************************************************
! read default values and constraints for model parameters (local column, and basin-average)
call read_pinit(LOCALPARAM_INFO,.TRUE., mpar_meta,localParFallback,err,message); call handle_err(err,message)
call read_pinit(BASINPARAM_INFO,.FALSE.,bpar_meta,basinParFallback,err,message); call handle_err(err,message)

! *****************************************************************************
! (5b) read Noah vegetation and soil tables
! *****************************************************************************
! define monthly fraction of green vegetation
greenVegFrac_monthly = (/0.01_dp, 0.02_dp, 0.03_dp, 0.07_dp, 0.50_dp, 0.90_dp, 0.95_dp, 0.96_dp, 0.65_dp, 0.24_dp, 0.11_dp, 0.02_dp/)

! read Noah soil and vegetation tables
call soil_veg_gen_parm(trim(SETNGS_PATH)//'VEGPARM.TBL',                              & ! filename for vegetation table
                       trim(SETNGS_PATH)//'SOILPARM.TBL',                             & ! filename for soils table
                       trim(SETNGS_PATH)//'GENPARM.TBL',                              & ! filename for general table
                       trim(model_decisions(iLookDECISIONS%vegeParTbl)%cDecision),    & ! classification system used for vegetation
                       trim(model_decisions(iLookDECISIONS%soilCatTbl)%cDecision))      ! classification system used for soils

! read Noah-MP vegetation tables
call read_mp_veg_parameters(trim(SETNGS_PATH)//'MPTABLE.TBL',                         & ! filename for Noah-MP table
                            trim(model_decisions(iLookDECISIONS%vegeParTbl)%cDecision)) ! classification system used for vegetation

! define urban vegetation category
select case(trim(model_decisions(iLookDECISIONS%vegeParTbl)%cDecision))
 case('USGS');                     urbanVegCategory =    1
 case('MODIFIED_IGBP_MODIS_NOAH'); urbanVegCategory =   13
 case('plumberCABLE');             urbanVegCategory = -999
 case('plumberCHTESSEL');          urbanVegCategory = -999
 case('plumberSUMMA');             urbanVegCategory = -999
 case default; call handle_err(30,'unable to identify vegetation category')
end select

! set default model parameters
do iGRU=1,nGRU
 do iHRU=1,gru_struc(iGRU)%hruCount
  ! set parmameters to their default value
  dparStruct%gru(iGRU)%hru(iHRU)%var(:) = localParFallback(:)%default_val         ! x%hru(:)%var(:)
  ! overwrite default model parameters with information from the Noah-MP tables
  call pOverwrite(typeStruct%gru(iGRU)%hru(iHRU)%var(iLookTYPE%vegTypeIndex),  &  ! vegetation category
                  typeStruct%gru(iGRU)%hru(iHRU)%var(iLookTYPE%soilTypeIndex), &  ! soil category
                  dparStruct%gru(iGRU)%hru(iHRU)%var,                          &  ! default model parameters
                  err,message); call handle_err(err,message)            ! error control
  ! copy over to the parameter structure
  mparStruct%gru(iGRU)%hru(iHRU)%var(:) = dparStruct%gru(iGRU)%hru(iHRU)%var(:)
 end do  ! looping through HRUs
 ! set default for basin-average parameters
 bparStruct%gru(iGRU)%var(:) = basinParFallback(:)%default_val
end do  ! looping through GRUs

! *****************************************************************************
! (5c) read trial model parameter values for each HRU, and populate initial data structures
! *****************************************************************************
call read_param(nHRU,typeStruct,mparStruct,bparStruct,err,message); call handle_err(err,message)

! *****************************************************************************
! (5d) compute derived model variables that are pretty much constant for the basin as a whole
! *****************************************************************************
! loop through GRUs
do iGRU=1,nGRU

 ! calculate the fraction of runoff in future time steps
 call fracFuture(bparStruct%gru(iGRU)%var,    &  ! vector of basin-average model parameters
                 bvarStruct%gru(iGRU),        &  ! data structure of basin-average variables
                 err,message)                    ! error control
 call handle_err(err,message)

 ! loop through local HRUs
 do iHRU=1,gru_struc(iGRU)%hruCount

  kHRU=0
  ! check the network topology (only expect there to be one downslope HRU)
  do jHRU=1,gru_struc(iGRU)%hruCount
   if(typeStruct%gru(iGRU)%hru(iHRU)%var(iLookTYPE%downHRUindex) == typeStruct%gru(iGRU)%hru(jHRU)%var(iLookTYPE%hruIndex))then
    if(kHRU==0)then  ! check there is a unique match
     kHRU=jHRU
    else
     call handle_err(20,'multi_driver: only expect there to be one downslope HRU')
    end if  ! (check there is a unique match)
   end if  ! (if identified a downslope HRU)
  end do
  
  ! check that the parameters are consistent
  call paramCheck(mparStruct%gru(iGRU)%hru(iHRU)%var,err,message); call handle_err(err,message)
  
  ! calculate a look-up table for the temperature-enthalpy conversion 
  call E2T_lookup(mparStruct%gru(iGRU)%hru(iHRU)%var,err,message); call handle_err(err,message)

 end do ! HRU
end do ! GRU

! read description of model initial conditions -- also initializes model structure components
! NOTE: at this stage the same initial conditions are used for all HRUs -- need to modify
call read_icond(restartFile,                   & ! name of initial conditions file
                nGRU,                          & ! number of response units
                prog_meta,                     & ! metadata
                progStruct,                    & ! model prognostic (state) variables
                indxStruct,                    & ! layer indexes
                err,message)                     ! error control
call handle_err(err,message)

! check initial conditions
call check_icond(nGRU,                          & ! number of response units
                 progStruct,                    & ! model prognostic (state) variables
                 mparStruct,                    & ! model parameters
                 indxStruct,                    & ! layer indexes
                 err,message)                     ! error control
call handle_err(err,message)

! loop through GRUs
do iGRU=1,nGRU
 ! loop through local HRUs
 do iHRU=1,gru_struc(iGRU)%hruCount

  ! re-calculate height of each layer
  call calcHeight(&
                  ! input/output: data structures
                  indxStruct%gru(iGRU)%hru(iHRU),   & ! intent(in): layer type
                  progStruct%gru(iGRU)%hru(iHRU),   & ! intent(inout): model prognostic (state) variables for a local HRU
                  ! output: error control
                  err,message); call handle_err(err,message)

  ! calculate vertical distribution of root density
  call rootDensty(mparStruct%gru(iGRU)%hru(iHRU)%var,& ! vector of model parameters
                  indxStruct%gru(iGRU)%hru(iHRU),    & ! data structure of model indices
                  progStruct%gru(iGRU)%hru(iHRU),    & ! data structure of model prognostic (state) variables
                  diagStruct%gru(iGRU)%hru(iHRU),    & ! data structure of model diagnostic variables
                  err,message)                         ! error control
  call handle_err(err,message) 

  ! calculate saturated hydraulic conductivity in each soil layer
  call satHydCond(mparStruct%gru(iGRU)%hru(iHRU)%var,& ! vector of model parameters
                  indxStruct%gru(iGRU)%hru(iHRU),    & ! data structure of model indices
                  progStruct%gru(iGRU)%hru(iHRU),    & ! data structure of model prognostic (state) variables
                  fluxStruct%gru(iGRU)%hru(iHRU),    & ! data structure of model fluxes 
                  err,message)                         ! error control
  call handle_err(err,message)

  ! calculate "short-cut" variables such as volumetric heat capacity
  call v_shortcut(mparStruct%gru(iGRU)%hru(iHRU)%var,& ! vector of model parameters
                  diagStruct%gru(iGRU)%hru(iHRU),    & ! data structure of model diagnostic variables
                  err,message)                         ! error control
  call handle_err(err,message)

  ! overwrite the vegetation height
  HVT(typeStruct%gru(iGRU)%hru(iHRU)%var(iLookTYPE%vegTypeIndex)) = mparStruct%gru(iGRU)%hru(iHRU)%var(iLookPARAM%heightCanopyTop)
  HVB(typeStruct%gru(iGRU)%hru(iHRU)%var(iLookTYPE%vegTypeIndex)) = mparStruct%gru(iGRU)%hru(iHRU)%var(iLookPARAM%heightCanopyBottom)

  ! overwrite the tables for LAI and SAI
  if(model_decisions(iLookDECISIONS%LAI_method)%iDecision == specified)then
   SAIM(typeStruct%gru(iGRU)%hru(iHRU)%var(iLookTYPE%vegTypeIndex),:) = mparStruct%gru(iGRU)%hru(iHRU)%var(iLookPARAM%winterSAI)
   LAIM(typeStruct%gru(iGRU)%hru(iHRU)%var(iLookTYPE%vegTypeIndex),:) = mparStruct%gru(iGRU)%hru(iHRU)%var(iLookPARAM%summerLAI)*greenVegFrac_monthly
  endif

  ! initialize canopy drip
  ! NOTE: canopy drip from the previous time step is used to compute throughfall for the current time step
  fluxStruct%gru(iGRU)%hru(iHRU)%var(iLookFLUX%scalarCanopyLiqDrainage)%dat(1) = 0._dp  ! not used  
 end do  ! (looping through HRUs)

 ! compute total area of the upstream HRUS that flow into each HRU
 do iHRU=1,gru_struc(iGRU)%hruCount
  upArea(iGRU)%hru(iHRU) = 0._dp
  do jHRU=1,gru_struc(iGRU)%hruCount
   ! check if jHRU flows into iHRU; assume no exchange between GRUs
   if(typeStruct%gru(iGRU)%hru(jHRU)%var(iLookTYPE%downHRUindex)==typeStruct%gru(iGRU)%hru(iHRU)%var(iLookTYPE%hruIndex))then
    upArea(iGRU)%hru(iHRU) = upArea(iGRU)%hru(iHRU) + attrStruct%gru(iGRU)%hru(jHRU)%var(iLookATTR%HRUarea)
   endif   ! (if jHRU is an upstream HRU)
  end do  ! jHRU
 end do  ! iHRU

 ! identify the total basin area for a GRU (m2)
 associate(totalArea => bvarStruct%gru(iGRU)%var(iLookBVAR%basin__totalArea)%dat(1) )
 totalArea = 0._dp
 do iHRU=1,gru_struc(iGRU)%hruCount
  totalArea = totalArea + attrStruct%gru(iGRU)%hru(iHRU)%var(iLookATTR%HRUarea)
 end do
 end associate

 ! initialize aquifer storage
 ! NOTE: this is ugly: need to add capabilities to initialize basin-wide state variables
 ! There are two options for groundwater:
 !  (1) where groundwater is included in the local column (i.e., the HRUs); and
 !  (2) where groundwater is included for the single basin (i.e., the GRUS, where multiple HRUS drain into a GRU).
 ! For water balance calculations it is important to ensure that the local aquifer storage is zero if groundwater is treated as a basin-average state variable (singleBasin);
 !  and ensure that basin-average aquifer storage is zero when groundwater is included in the local columns (localColumn).
 select case(model_decisions(iLookDECISIONS%spatial_gw)%iDecision)
  ! the basin-average aquifer storage is not used if the groundwater is included in the local column
  case(localColumn)
   bvarStruct%gru(iGRU)%var(iLookBVAR%basin__AquiferStorage)%dat(1) = 0._dp ! set to zero to be clear that there is no basin-average aquifer storage in this configuration 
  ! NOTE: the local column aquifer storage is not used if the groundwater is basin-average
  ! (i.e., where multiple HRUs drain to a basin-average aquifer)
  case(singleBasin)
   bvarStruct%gru(iGRU)%var(iLookBVAR%basin__AquiferStorage)%dat(1) = 1._dp
   do iHRU=1,gru_struc(iGRU)%hruCount
    progStruct%gru(iGRU)%hru(iHRU)%var(iLookPROG%scalarAquiferStorage)%dat(1) = 0._dp  ! set to zero to be clear that there is no local aquifer storage in this configuration
   end do
  case default; call handle_err(20,'unable to identify decision for regional representation of groundwater')
 end select

 ! initialize time step length for each HRU
 do iHRU=1,gru_struc(iGRU)%hruCount
  dt_init(iGRU)%hru(iHRU) = progStruct%gru(iGRU)%hru(iHRU)%var(iLookPROG%dt_init)%dat(1) ! seconds
 end do

end do  ! (looping through GRUs)


! *****************************************************************************
! (5e) initialize first output sequence 
! *****************************************************************************
! define the output file
! NOTE: currently assumes that nSoil is constant across the model domain

! set up the output file names as: OUTPUT_PREFIX_spinup|waterYear_output_fileSuffix_startGRU-endGRU_outfreq.nc or OUTPUT_PREFIX_spinup|waterYear_output_fileSuffix_HRU_outfreq.nc; 
if (OUTPUT_PREFIX(len_trim(OUTPUT_PREFIX):len_trim(OUTPUT_PREFIX)) /= '_') OUTPUT_PREFIX=trim(OUTPUT_PREFIX)//'_' ! separate OUTPUT_PREFIX from others by underscore
if (output_fileSuffix(1:1) /= '_') output_fileSuffix='_'//trim(output_fileSuffix)                                 ! separate output_fileSuffix from others by underscores 
if (output_fileSuffix(len_trim(output_fileSuffix):len_trim(output_fileSuffix)) == '_') output_fileSuffix(len_trim(output_fileSuffix):len_trim(output_fileSuffix)) = ' '
select case (iRunMode)
 case(iRunModeGRU)
  ! left zero padding for startGRU and endGRU
  write(fmtGruOutput,"(i0)") ceiling(log10(real(fileGRU)+0.1))               ! maximum width of startGRU and endGRU
  fmtGruOutput = "i"//trim(fmtGruOutput)//"."//trim(fmtGruOutput)           ! construct the format string for startGRU and endGRU
  fmtGruOutput = "('_G',"//trim(fmtGruOutput)//",'-',"//trim(fmtGruOutput)//")"
  write(output_fileSuffix((len_trim(output_fileSuffix)+1):len(output_fileSuffix)),fmtGruOutput) startGRU,startGRU+nGRU-1  
 case(iRunModeHRU)
  write(output_fileSuffix((len_trim(output_fileSuffix)+1):len(output_fileSuffix)),"('_H',i0)") checkHRU
end select
fileout = trim(OUTPUT_PATH)//trim(OUTPUT_PREFIX)//'spinup'//trim(output_fileSuffix)
call def_output(nHRU,gru_struc(1)%hruInfo(1)%nSoil,fileout,err,message); call handle_err(err,message)
 
! write local model attributes and parameters to the model output file
do iGRU=1,nGRU
 do iHRU=1,gru_struc(iGRU)%hruCount
  call writeParm(gru_struc(iGRU)%hruInfo(iHRU)%hru_ix,attrStruct%gru(iGRU)%hru(iHRU)%var,attr_meta,err,message); call handle_err(err,message)
  call writeParm(gru_struc(iGRU)%hruInfo(iHRU)%hru_ix,typeStruct%gru(iGRU)%hru(iHRU)%var,type_meta,err,message); call handle_err(err,message)
  call writeParm(gru_struc(iGRU)%hruInfo(iHRU)%hru_ix,mparStruct%gru(iGRU)%hru(iHRU)%var,mpar_meta,err,message); call handle_err(err,message)
 enddo ! HRU
 call writeParm(integerMissing,bparStruct%gru(iGRU)%var,bpar_meta,err,message); call handle_err(err,message)
end do ! GRU

! ****************************************************************************
! (6) loop through time
! ****************************************************************************
! initialize time step index
waterYearTimeStep = 1
outputTimeStep(1:nFreq) = 1

do modelTimeStep=1,numtim

 ! set print flag
 globalPrintFlag=.false.

 ! print progress
 select case(ixProgress)
  case(ixProgress_im);    printProgress = (timeStruct%var(iLookTIME%id)   == 1 .and. timeStruct%var(iLookTIME%ih)   == 0 .and. timeStruct%var(iLookTIME%imin) == 0)
  case(ixProgress_id);    printProgress = (timeStruct%var(iLookTIME%ih)   == 0 .and. timeStruct%var(iLookTIME%imin) == 0)
  case(ixProgress_ih);    printProgress = (timeStruct%var(iLookTIME%imin) == 0)
  case(ixProgress_never); printProgress = .false.
  case default; call handle_err(20,'unable to identify option for the restart file')
 end select
 if(printProgress) write(*,'(i4,1x,5(i2,1x))') timeStruct%var

 ! read forcing data 
 do iGRU=1,nGRU
  do iHRU=1,gru_struc(iGRU)%hruCount
   
   ! read forcing data
   call read_force(&
                   ! input
                   modelTimeStep,                              & ! intent(in):    time step index
                   gru_struc(iGRU)%hruInfo(iHRU)%hru_nc,       & ! intent(in):    index of hru in netcdf
                   ! input-output
                   iFile,                                      & ! intent(inout): index of current forcing file in forcing file list
                   forcingStep,                                & ! intent(inout): index of read position in time dimension in current netcdf file
                   forcNcid,                                   & ! intent(inout): netcdf file identifier for the current forcing file
                   ! output
                   timeStruct%var,                             & ! intent(out):   time data structure (integer)
                   forcStruct%gru(iGRU)%hru(iHRU)%var,         & ! intent(out):   forcing data structure (double precision)
                   err, message)                               ! intent(out):   error control
   call handle_err(err,message)
  end do 
 end do  ! (end looping through global GRUs)

<<<<<<< HEAD
 ! print progress
 select case(ixProgress)
  case(ixProgress_im);    printProgress = (timeStruct%var(iLookTIME%id)   == 1 .and. timeStruct%var(iLookTIME%ih)   == 0 .and. timeStruct%var(iLookTIME%imin) == 0)
  case(ixProgress_id);    printProgress = (timeStruct%var(iLookTIME%ih)   == 0 .and. timeStruct%var(iLookTIME%imin) == 0)
  case(ixProgress_ih);    printProgress = (timeStruct%var(iLookTIME%imin) == 0)
  case(ixProgress_never); printProgress = .false.
  case default; call handle_err(20,'unable to identify option for the restart file')
 end select
! if(printProgress) write(*,'(i4,1x,5(i2,1x))') timeStruct%var
 write(*,'(i4,1x,5(i2,1x))') timeStruct%var

=======
>>>>>>> e4d2d3ab
 ! NOTE: this is done because of the check in coupled_em if computeVegFlux changes in subsequent time steps
 !  (if computeVegFlux changes, then the number of state variables changes, and we need to reoranize the data structures)
 ! compute the exposed LAI and SAI and whether veg is buried by snow
 if(modelTimeStep==1)then  
  do iGRU=1,nGRU
   do iHRU=1,gru_struc(iGRU)%hruCount

    ! get vegetation phenology
    call vegPhenlgy(&
                    ! input/output: data structures
                    model_decisions,                & ! intent(in):    model decisions
                    typeStruct%gru(iGRU)%hru(iHRU), & ! intent(in):    type of vegetation and soil
                    attrStruct%gru(iGRU)%hru(iHRU), & ! intent(in):    spatial attributes
                    mparStruct%gru(iGRU)%hru(iHRU), & ! intent(in):    model parameters
                    progStruct%gru(iGRU)%hru(iHRU), & ! intent(in):    model prognostic variables for a local HRU
                    diagStruct%gru(iGRU)%hru(iHRU), & ! intent(inout): model diagnostic variables for a local HRU
                    ! output
                    computeVegFluxFlag,             & ! intent(out): flag to indicate if we are computing fluxes over vegetation (.false. means veg is buried with snow)
                    notUsed_canopyDepth,            & ! intent(out): NOT USED: canopy depth (m)
                    notUsed_exposedVAI,             & ! intent(out): NOT USED: exposed vegetation area index (m2 m-2)
                    err,message)                      ! intent(out): error control
    call handle_err(err,message)

    ! save the flag for computing the vegetation fluxes
    if(computeVegFluxFlag)      computeVegFlux(iGRU)%hru(iHRU) = yes
    if(.not.computeVegFluxFlag) computeVegFlux(iGRU)%hru(iHRU) = no

    ! define the green vegetation fraction of the grid box (used to compute LAI)
    diagStruct%gru(iGRU)%hru(iHRU)%var(iLookDIAG%scalarGreenVegFraction)%dat(1) = greenVegFrac_monthly(timeStruct%var(iLookTIME%im))

   end do  ! looping through HRUs
  end do  ! looping through GRUs
 end if  ! if the first time step

 ! *****************************************************************************
 ! (7) create a new NetCDF output file, and write parameters and forcing data
 ! *****************************************************************************
 ! check the start of a new water year
 if(timeStruct%var(iLookTIME%im)  ==10 .and. &   ! month = October
    timeStruct%var(iLookTIME%id)  ==1  .and. &   ! day = 1
    timeStruct%var(iLookTIME%ih)  ==1  .and. &   ! hour = 1
    timeStruct%var(iLookTIME%imin)==0)then       ! minute = 0

  ! close any output files that are already open
  do iFreq = 1,nFreq
   if (ncid(iFreq).ne.integerMissing) then
    call nc_file_close(ncid(iFreq),err,message)
    call handle_err(err,message)
   end if
  end do
 
  ! define the filename
  write(fileout,'(a,i0,a,i0,a)') trim(OUTPUT_PATH)//trim(OUTPUT_PREFIX),&
                                 timeStruct%var(iLookTIME%iyyy),'-',timeStruct%var(iLookTIME%iyyy)+1,&
                                 trim(output_fileSuffix)

  ! define the file
  call def_output(nHRU,gru_struc(1)%hruInfo(1)%nSoil,fileout,err,message); call handle_err(err,message)

  ! write parameters for each HRU, and re-set indices
  do iGRU=1,nGRU
   do iHRU=1,gru_struc(iGRU)%hruCount
    call writeParm(iHRU,attrStruct%gru(iGRU)%hru(iHRU)%var,attr_meta,err,message); call handle_err(err,message)
    call writeParm(iHRU,typeStruct%gru(iGRU)%hru(iHRU)%var,type_meta,err,message); call handle_err(err,message)
    call writeParm(iHRU,mparStruct%gru(iGRU)%hru(iHRU)%var,mpar_meta,err,message); call handle_err(err,message)
    ! re-initalize the indices for midSnow, midSoil, midToto, and ifcToto
    waterYearTimeStep=1
    outputTimeStep=1
    indxStruct%gru(iGRU)%hru(iHRU)%var(iLookINDEX%midSnowStartIndex)%dat(1) = 1
    indxStruct%gru(iGRU)%hru(iHRU)%var(iLookINDEX%midSoilStartIndex)%dat(1) = 1
    indxStruct%gru(iGRU)%hru(iHRU)%var(iLookINDEX%midTotoStartIndex)%dat(1) = 1
    indxStruct%gru(iGRU)%hru(iHRU)%var(iLookINDEX%ifcSnowStartIndex)%dat(1) = 1
    indxStruct%gru(iGRU)%hru(iHRU)%var(iLookINDEX%ifcSoilStartIndex)%dat(1) = 1
    indxStruct%gru(iGRU)%hru(iHRU)%var(iLookINDEX%ifcTotoStartIndex)%dat(1) = 1
   end do  ! (looping through HRUs)
   call writeParm(integerMissing,bparStruct%gru(iGRU)%var,bpar_meta,err,message); call handle_err(err,message)
  end do  ! (looping through GRUs)

 end if  ! if start of a new water year, and defining a new file

 ! ****************************************************************************
 ! (8) loop through HRUs and GRUs
 ! ****************************************************************************

 ! initialize variables
 do iGRU=1,nGRU

  ! initialize runoff variables
  bvarStruct%gru(iGRU)%var(iLookBVAR%basin__SurfaceRunoff)%dat(1)    = 0._dp  ! surface runoff (m s-1)
  bvarStruct%gru(iGRU)%var(iLookBVAR%basin__ColumnOutflow)%dat(1)    = 0._dp  ! outflow from all "outlet" HRUs (those with no downstream HRU)
  
  ! initialize baseflow variables
  bvarStruct%gru(iGRU)%var(iLookBVAR%basin__AquiferRecharge)%dat(1)  = 0._dp ! recharge to the aquifer (m s-1)
  bvarStruct%gru(iGRU)%var(iLookBVAR%basin__AquiferBaseflow)%dat(1)  = 0._dp ! baseflow from the aquifer (m s-1)
  bvarStruct%gru(iGRU)%var(iLookBVAR%basin__AquiferTranspire)%dat(1) = 0._dp ! transpiration loss from the aquifer (m s-1)
  
  ! initialize total inflow for each layer in a soil column
  do iHRU=1,gru_struc(iGRU)%hruCount
   fluxStruct%gru(iGRU)%hru(iHRU)%var(iLookFLUX%mLayerColumnInflow)%dat(:) = 0._dp
  end do

  ! loop through HRUs
  do iHRU=1,gru_struc(iGRU)%hruCount

   ! identify the area covered by the current HRU
   fracHRU =  attrStruct%gru(iGRU)%hru(iHRU)%var(iLookATTR%HRUarea) / bvarStruct%gru(iGRU)%var(iLookBVAR%basin__totalArea)%dat(1)
  
   ! assign model layers
   ! NOTE: layer structure is different for each HRU
   gru_struc(iGRU)%hruInfo(iHRU)%nSnow = indxStruct%gru(iGRU)%hru(iHRU)%var(iLookINDEX%nSnow)%dat(1)
   gru_struc(iGRU)%hruInfo(iHRU)%nSoil = indxStruct%gru(iGRU)%hru(iHRU)%var(iLookINDEX%nSoil)%dat(1)
   nLayers                                 = indxStruct%gru(iGRU)%hru(iHRU)%var(iLookINDEX%nLayers)%dat(1)
  
   ! get height at bottom of each soil layer, negative downwards (used in Noah MP)
   allocate(zSoilReverseSign(gru_struc(iGRU)%hruInfo(iHRU)%nSoil),stat=err); call handle_err(err,'problem allocating space for zSoilReverseSign')
   zSoilReverseSign(:) = -progStruct%gru(iGRU)%hru(iHRU)%var(iLookPROG%iLayerHeight)%dat(gru_struc(iGRU)%hruInfo(iHRU)%nSnow+1:nLayers)
  
   ! get NOAH-MP parameters
   call REDPRM(typeStruct%gru(iGRU)%hru(iHRU)%var(iLookTYPE%vegTypeIndex),      & ! vegetation type index
               typeStruct%gru(iGRU)%hru(iHRU)%var(iLookTYPE%soilTypeIndex),     & ! soil type
               typeStruct%gru(iGRU)%hru(iHRU)%var(iLookTYPE%slopeTypeIndex),    & ! slope type index
               zSoilReverseSign,                                                & ! * not used: height at bottom of each layer [NOTE: negative] (m)
               gru_struc(iGRU)%hruInfo(iHRU)%nSoil,                             & ! number of soil layers
               urbanVegCategory)                                                  ! vegetation category for urban areas
  
   ! deallocate height at bottom of each soil layer(used in Noah MP)
   deallocate(zSoilReverseSign,stat=err); call handle_err(err,'problem deallocating space for zSoilReverseSign')
   
   ! overwrite the minimum resistance
   if(overwriteRSMIN) RSMIN = mparStruct%gru(iGRU)%hru(iHRU)%var(iLookPARAM%minStomatalResistance)
  
   ! overwrite the vegetation height
   HVT(typeStruct%gru(iGRU)%hru(iHRU)%var(iLookTYPE%vegTypeIndex)) = mparStruct%gru(iGRU)%hru(iHRU)%var(iLookPARAM%heightCanopyTop)
   HVB(typeStruct%gru(iGRU)%hru(iHRU)%var(iLookTYPE%vegTypeIndex)) = mparStruct%gru(iGRU)%hru(iHRU)%var(iLookPARAM%heightCanopyBottom)
  
   ! overwrite the tables for LAI and SAI
   if(model_decisions(iLookDECISIONS%LAI_method)%iDecision == specified)then
    SAIM(typeStruct%gru(iGRU)%hru(iHRU)%var(iLookTYPE%vegTypeIndex),:) = mparStruct%gru(iGRU)%hru(iHRU)%var(iLookPARAM%winterSAI)
    LAIM(typeStruct%gru(iGRU)%hru(iHRU)%var(iLookTYPE%vegTypeIndex),:) = mparStruct%gru(iGRU)%hru(iHRU)%var(iLookPARAM%summerLAI)*greenVegFrac_monthly
   end if

   ! cycle water pixel
   if (typeStruct%gru(iGRU)%hru(iHRU)%var(iLookTYPE%vegTypeIndex) == isWater) cycle
   
   ! compute derived forcing variables
   call derivforce(timeStruct%var,                    & ! vector of time information
                   forcStruct%gru(iGRU)%hru(iHRU)%var,& ! vector of model forcing data
                   attrStruct%gru(iGRU)%hru(iHRU)%var,& ! vector of model attributes
                   mparStruct%gru(iGRU)%hru(iHRU)%var,& ! vector of model parameters
                   diagStruct%gru(iGRU)%hru(iHRU),    & ! data structure of model diagnostic variables
                   fluxStruct%gru(iGRU)%hru(iHRU),    & ! data structure of model fluxes
                   err,message)                         ! error control
   call handle_err(err,message)
  
   ! ****************************************************************************
   ! (9) run the model
   ! ****************************************************************************
   ! set the flag to compute the vegetation flux
   computeVegFluxFlag = (computeVegFlux(iGRU)%hru(iHRU) == yes)

   !print*, 'iHRU = ', iHRU
 
   ! run the model for a single parameter set and time step
   call coupled_em(&
                   ! model control
                   modelTimeStep,                               & ! intent(in):    time step index
                   gru_struc(iGRU)%hruInfo(iHRU)%hru_id,    & ! intent(in):    hruId
                   dt_init(iGRU)%hru(iHRU),                 & ! intent(inout): initial time step
                   computeVegFluxFlag,                          & ! intent(inout): flag to indicate if we are computing fluxes over vegetation (.false. means veg is buried with snow)
                   ! data structures (input)
                   typeStruct%gru(iGRU)%hru(iHRU),          & ! intent(in):    local classification of soil veg etc. for each HRU
                   attrStruct%gru(iGRU)%hru(iHRU),          & ! intent(in):    local attributes for each HRU
                   forcStruct%gru(iGRU)%hru(iHRU),          & ! intent(in):    model forcing data
                   mparStruct%gru(iGRU)%hru(iHRU),          & ! intent(in):    model parameters
                   bvarStruct%gru(iGRU),                        & ! intent(in):    basin-average model variables
                   ! data structures (input-output)
                   indxStruct%gru(iGRU)%hru(iHRU),          & ! intent(inout): model indices
                   progStruct%gru(iGRU)%hru(iHRU),          & ! intent(inout): model prognostic variables for a local HRU
                   diagStruct%gru(iGRU)%hru(iHRU),          & ! intent(inout): model diagnostic variables for a local HRU
                   fluxStruct%gru(iGRU)%hru(iHRU),          & ! intent(inout): model fluxes for a local HRU
                   ! error control
                   err,message)            ! intent(out): error control
   call handle_err(err,message)
<<<<<<< HEAD
   !print*, 'PAUSE: after coupled_em'; read(*,*)

   ! update the number of layers that could be changed in coupled_em()
=======
   
   ! update layer numbers that could be changed in coupled_em()
>>>>>>> e4d2d3ab
   gru_struc(iGRU)%hruInfo(iHRU)%nSnow = indxStruct%gru(iGRU)%hru(iHRU)%var(iLookINDEX%nSnow)%dat(1)
   gru_struc(iGRU)%hruInfo(iHRU)%nSoil = indxStruct%gru(iGRU)%hru(iHRU)%var(iLookINDEX%nSoil)%dat(1)

!   ! check feasibiility of certain states
!   call check_icond(nGRU,nHRU,                     & ! number of response units
!                    progStruct,                    & ! model prognostic (state) variables
!                    mparStruct,                    & ! model parameters
!                    indxStruct,                    & ! layer indexes
!                    err,message)                     ! error control
!   call handle_err(err,message)
 
   ! save the flag for computing the vegetation fluxes
   if(computeVegFluxFlag)      computeVegFlux(iGRU)%hru(iHRU) = yes
   if(.not.computeVegFluxFlag) computeVegFlux(iGRU)%hru(iHRU) = no

   kHRU = 0
   ! identify the downslope HRU
   dsHRU: do jHRU=1,gru_struc(iGRU)%hruCount
    if(typeStruct%gru(iGRU)%hru(iHRU)%var(iLookTYPE%downHRUindex) == typeStruct%gru(iGRU)%hru(jHRU)%var(iLookTYPE%hruIndex))then
     if(kHRU==0)then  ! check there is a unique match
      kHRU=jHRU
      exit dsHRU
     end if  ! (check there is a unique match)
    end if  ! (if identified a downslope HRU)
   end do dsHRU
  
   ! add inflow to the downslope HRU
   if(kHRU > 0)then  ! if there is a downslope HRU
    fluxStruct%gru(iGRU)%hru(kHRU)%var(iLookFLUX%mLayerColumnInflow)%dat(:) = fluxStruct%gru(iGRU)%hru(kHRU)%var(iLookFLUX%mLayerColumnInflow)%dat(:)  + fluxStruct%gru(iGRU)%hru(iHRU)%var(iLookFLUX%mLayerColumnOutflow)%dat(:)
  
   ! increment basin column outflow (m3 s-1)
   else
    bvarStruct%gru(iGRU)%var(iLookBVAR%basin__ColumnOutflow)%dat(1)   = bvarStruct%gru(iGRU)%var(iLookBVAR%basin__ColumnOutflow)%dat(1) + sum(fluxStruct%gru(iGRU)%hru(iHRU)%var(iLookFLUX%mLayerColumnOutflow)%dat(:))
   end if
  
   ! increment basin surface runoff (m s-1)
   bvarStruct%gru(iGRU)%var(iLookBVAR%basin__SurfaceRunoff)%dat(1)    = bvarStruct%gru(iGRU)%var(iLookBVAR%basin__SurfaceRunoff)%dat(1)     + fluxStruct%gru(iGRU)%hru(iHRU)%var(iLookFLUX%scalarSurfaceRunoff)%dat(1)    * fracHRU
  
   ! increment basin-average baseflow input variables (m s-1)
   bvarStruct%gru(iGRU)%var(iLookBVAR%basin__AquiferRecharge)%dat(1)  = bvarStruct%gru(iGRU)%var(iLookBVAR%basin__AquiferRecharge)%dat(1)   + fluxStruct%gru(iGRU)%hru(iHRU)%var(iLookFLUX%scalarSoilDrainage)%dat(1)     * fracHRU
   bvarStruct%gru(iGRU)%var(iLookBVAR%basin__AquiferTranspire)%dat(1) = bvarStruct%gru(iGRU)%var(iLookBVAR%basin__AquiferTranspire)%dat(1)  + fluxStruct%gru(iGRU)%hru(iHRU)%var(iLookFLUX%scalarAquiferTranspire)%dat(1) * fracHRU
  
   ! increment aquifer baseflow -- ONLY if baseflow is computed individually for each HRU
   ! NOTE: groundwater computed later for singleBasin
   if(model_decisions(iLookDECISIONS%spatial_gw)%iDecision == localColumn)then
    bvarStruct%gru(iGRU)%var(iLookBVAR%basin__AquiferBaseflow)%dat(1)  = bvarStruct%gru(iGRU)%var(iLookBVAR%basin__AquiferBaseflow)%dat(1)  + fluxStruct%gru(iGRU)%hru(iHRU)%var(iLookFLUX%scalarAquiferBaseflow)%dat(1) * fracHRU
   end if

   ! calculate output Statistics
   call calcStats(forcStat%gru(iGRU)%hru(iHRU)%var,forcStruct%gru(iGRU)%hru(iHRU)%var,statForc_meta,waterYearTimeStep,err,message);       call handle_err(err,message)
   call calcStats(progStat%gru(iGRU)%hru(iHRU)%var,progStruct%gru(iGRU)%hru(iHRU)%var,statProg_meta,waterYearTimeStep,err,message);       call handle_err(err,message)
   call calcStats(diagStat%gru(iGRU)%hru(iHRU)%var,diagStruct%gru(iGRU)%hru(iHRU)%var,statDiag_meta,waterYearTimeStep,err,message);       call handle_err(err,message)
   call calcStats(fluxStat%gru(iGRU)%hru(iHRU)%var,fluxStruct%gru(iGRU)%hru(iHRU)%var,statFlux_meta,waterYearTimeStep,err,message);       call handle_err(err,message)
   call calcStats(indxStat%gru(iGRU)%hru(iHRU)%var,indxStruct%gru(iGRU)%hru(iHRU)%var,statIndx_meta,waterYearTimeStep,err,message);       call handle_err(err,message)

   ! write the model output to the NetCDF file
   ! Passes the full metadata structure rather than the stats metadata structure because 
   !  we have the option to write out data of types other than statistics. 
   !  Thus, we must also pass the stats parent->child maps from childStruct.
   call writeData(waterYearTimeStep,outputTimeStep,forc_meta,forcStat%gru(iGRU)%hru(iHRU)%var,forcStruct%gru(iGRU)%hru(iHRU)%var,forcChild_map,indxStruct%gru(iGRU)%hru(iHRU)%var,gru_struc(iGRU)%hruInfo(iHRU)%hru_ix,err,message); call handle_err(err,message)
   call writeData(waterYearTimeStep,outputTimeStep,prog_meta,progStat%gru(iGRU)%hru(iHRU)%var,progStruct%gru(iGRU)%hru(iHRU)%var,progChild_map,indxStruct%gru(iGRU)%hru(iHRU)%var,gru_struc(iGRU)%hruInfo(iHRU)%hru_ix,err,message); call handle_err(err,message)
   call writeData(waterYearTimeStep,outputTimeStep,diag_meta,diagStat%gru(iGRU)%hru(iHRU)%var,diagStruct%gru(iGRU)%hru(iHRU)%var,diagChild_map,indxStruct%gru(iGRU)%hru(iHRU)%var,gru_struc(iGRU)%hruInfo(iHRU)%hru_ix,err,message); call handle_err(err,message)
   call writeData(waterYearTimeStep,outputTimeStep,flux_meta,fluxStat%gru(iGRU)%hru(iHRU)%var,fluxStruct%gru(iGRU)%hru(iHRU)%var,fluxChild_map,indxStruct%gru(iGRU)%hru(iHRU)%var,gru_struc(iGRU)%hruInfo(iHRU)%hru_ix,err,message); call handle_err(err,message)
   call writeData(waterYearTimeStep,outputTimeStep,indx_meta,indxStat%gru(iGRU)%hru(iHRU)%var,indxStruct%gru(iGRU)%hru(iHRU)%var,indxChild_map,indxStruct%gru(iGRU)%hru(iHRU)%var,gru_struc(iGRU)%hruInfo(iHRU)%hru_ix,err,message); call handle_err(err,message)
  
   ! increment the model indices
   nLayers = gru_struc(iGRU)%hruInfo(iHRU)%nSnow + gru_struc(iGRU)%hruInfo(iHRU)%nSoil
   indxStruct%gru(iGRU)%hru(iHRU)%var(iLookINDEX%midSnowStartIndex)%dat(1) = indxStruct%gru(iGRU)%hru(iHRU)%var(iLookINDEX%midSnowStartIndex)%dat(1) + gru_struc(iGRU)%hruInfo(iHRU)%nSnow
   indxStruct%gru(iGRU)%hru(iHRU)%var(iLookINDEX%midSoilStartIndex)%dat(1) = indxStruct%gru(iGRU)%hru(iHRU)%var(iLookINDEX%midSoilStartIndex)%dat(1) + gru_struc(iGRU)%hruInfo(iHRU)%nSoil
   indxStruct%gru(iGRU)%hru(iHRU)%var(iLookINDEX%midTotoStartIndex)%dat(1) = indxStruct%gru(iGRU)%hru(iHRU)%var(iLookINDEX%midTotoStartIndex)%dat(1) + nLayers
   indxStruct%gru(iGRU)%hru(iHRU)%var(iLookINDEX%ifcSnowStartIndex)%dat(1) = indxStruct%gru(iGRU)%hru(iHRU)%var(iLookINDEX%ifcSnowStartIndex)%dat(1) + gru_struc(iGRU)%hruInfo(iHRU)%nSnow+1
   indxStruct%gru(iGRU)%hru(iHRU)%var(iLookINDEX%ifcSoilStartIndex)%dat(1) = indxStruct%gru(iGRU)%hru(iHRU)%var(iLookINDEX%ifcSoilStartIndex)%dat(1) + gru_struc(iGRU)%hruInfo(iHRU)%nSoil+1
   indxStruct%gru(iGRU)%hru(iHRU)%var(iLookINDEX%ifcTotoStartIndex)%dat(1) = indxStruct%gru(iGRU)%hru(iHRU)%var(iLookINDEX%ifcTotoStartIndex)%dat(1) + nLayers+1

  end do  ! (looping through HRUs)

  ! compute water balance for the basin aquifer
  if(model_decisions(iLookDECISIONS%spatial_gw)%iDecision == singleBasin)then
   call handle_err(20,'multi_driver/bigBucket groundwater code not transferred from old code base yet')
  end if

  ! perform the routing
  associate(totalArea => bvarStruct%gru(iGRU)%var(iLookBVAR%basin__totalArea)%dat(1) )
  call qOverland(&
                 ! input
                 model_decisions(iLookDECISIONS%subRouting)%iDecision,            &  ! intent(in): index for routing method
                 bvarStruct%gru(iGRU)%var(iLookBVAR%basin__SurfaceRunoff)%dat(1),           &  ! intent(in): surface runoff (m s-1)
                 bvarStruct%gru(iGRU)%var(iLookBVAR%basin__ColumnOutflow)%dat(1)/totalArea, &  ! intent(in): outflow from all "outlet" HRUs (those with no downstream HRU)
                 bvarStruct%gru(iGRU)%var(iLookBVAR%basin__AquiferBaseflow)%dat(1),         &  ! intent(in): baseflow from the aquifer (m s-1)
                 bvarStruct%gru(iGRU)%var(iLookBVAR%routingFractionFuture)%dat,             &  ! intent(in): fraction of runoff in future time steps (m s-1)
                 bvarStruct%gru(iGRU)%var(iLookBVAR%routingRunoffFuture)%dat,               &  ! intent(in): runoff in future time steps (m s-1)
                 ! output
                 bvarStruct%gru(iGRU)%var(iLookBVAR%averageInstantRunoff)%dat(1),           &  ! intent(out): instantaneous runoff (m s-1)
                 bvarStruct%gru(iGRU)%var(iLookBVAR%averageRoutedRunoff)%dat(1),            &  ! intent(out): routed runoff (m s-1)
                 err,message)                                                        ! intent(out): error control
  call handle_err(err,message)
  end associate
 
  ! calc basin stats 
  call calcStats(bvarStat%gru(iGRU)%var(:),bvarStruct%gru(iGRU)%var(:),statBvar_meta,waterYearTimeStep,err,message); call handle_err(err,message)

  ! write basin-average variables
  call writeBasin(waterYearTimeStep,outputTimeStep,bvar_meta,bvarStat%gru(iGRU)%var,bvarStruct%gru(iGRU)%var,bvarChild_map,err,message); call handle_err(err,message)

 end do  ! (looping through GRUs)

 ! write current time to all files
 call WriteTime(waterYearTimeStep,outputTimeStep,time_meta,timeStruct%var,err,message)

 ! increment output file timestep
 do iFreq = 1,nFreq
  if (mod(waterYearTimeStep,outFreq(iFreq))==0) then
   outputTimeStep(iFreq) = outputTimeStep(iFreq) + 1
  end if
 end do
 
 ! increment forcingStep
 forcingStep=forcingStep+1

 ! increment the time index
 waterYearTimeStep = waterYearTimeStep+1

 !print*, 'PAUSE: in driver: testing differences'; read(*,*)
 !stop 'end of time step'

 ! query whether this timestep requires a re-start file
 select case(ixRestart)
  case(ixRestart_iy);    printRestart = (timeStruct%var(iLookTIME%im) == 1 .and. timeStruct%var(iLookTIME%id) == 1 .and. timeStruct%var(iLookTIME%ih) == 0  .and. timeStruct%var(iLookTIME%imin) == 0)
  case(ixRestart_im);    printRestart = (timeStruct%var(iLookTIME%id) == 1 .and. timeStruct%var(iLookTIME%ih) == 0 .and. timeStruct%var(iLookTIME%imin) == 0)
  case(ixRestart_id);    printRestart = (timeStruct%var(iLookTIME%ih) == 0 .and. timeStruct%var(iLookTIME%imin) == 0)
  case(ixRestart_never); printRestart = .false.
  case default; call handle_err(20,'unable to identify option for the restart file')
 end select

 ! print a restart file if requested
 if(printRestart)then
  write(timeString,'(a,i4,3(a,i2.2))') '_',timeStruct%var(iLookTIME%iyyy),'-',timeStruct%var(iLookTIME%im),'-',timeStruct%var(iLookTIME%id),'-',timeStruct%var(iLookTIME%ih)
  restartFile=trim(OUTPUT_PATH)//trim(OUTPUT_PREFIX)//'_'//trim('summaRestart')//trim(timeString)//trim(output_fileSuffix)//'.nc'
  call writeRestart(restartFile,nGRU,nHRU,prog_meta,progStruct,indx_meta,indxStruct,err,message)
  call handle_err(err,message) 
 end if

end do  ! (looping through time)

! close any remaining output files
do iFreq = 1,nFreq
 if (ncid(iFreq).ne.integerMissing) then
  call nc_file_close(ncid(iFreq),err,message)
  call handle_err(err,message)
 end if
end do

! deallocate space for dt_init and upArea
deallocate(dt_init,upArea,stat=err); call handle_err(err,'unable to deallocate space for dt_init and upArea')

call stop_program('finished simulation successfully.')

contains

 ! **************************************************************************************************
 ! internal function to obtain the command line arguments
 ! **************************************************************************************************
 subroutine getCommandArguments()
 implicit none
 integer(i4b)                     :: iArgument                  ! index of command line argument
 integer(i4b)                     :: nArgument                  ! number of command line arguments 
 character(len=256),allocatable   :: argString(:)               ! string to store command line arguments
 integer(i4b)                     :: nLocalArgument             ! number of command line arguments to read for a switch

 nArgument = command_argument_count()   
 ! check numbers of command-line arguments and obtain all arguments 
 if (nArgument < 1) then 
  call printCommandHelp()
 end if

 allocate(argString(nArgument))
 do iArgument = 1,nArgument
  call get_command_argument(iArgument,argString(iArgument))   
 end do  

 ! initialize command line argument variables
 startGRU = integerMissing; nGRU = integerMissing; checkHRU = integerMissing; nHRU = integerMissing
 nGRU = integerMissing; nHRU = integerMissing
 iRunMode = iRunModeFull

 ! loop through all command arguments
 nLocalArgument = 0
 do iArgument = 1,nArgument
  if (nLocalArgument>0) then; nLocalArgument = nLocalArgument -1; cycle; end if ! skip the arguments have been read 
  select case (trim(argString(iArgument)))

   case ('-r', '--resume')
    nLocalArgument = 0
    resumeFailSolver = .true.
    print "(A)", "Simulation will continue even if the solver does NOT converge."

   case ('-m', '--master')
    ! update arguments
    nLocalArgument = 1
    if (iArgument+nLocalArgument>nArgument) call handle_err(1,"missing argument file_suffix; type 'summa.exe --help' for correct usage")   
    ! get name of master control file
    summaFileManagerFile=trim(argString(iArgument+1))
    print "(A)", "file_master is '"//trim(summaFileManagerFile)//"'."

   case ('-s', '--suffix')
    ! define file suffix
    nLocalArgument = 1
    ! check if the number of command line arguments is correct
    if (iArgument+nLocalArgument>nArgument) call handle_err(1,"missing argument file_suffix; type 'summa.exe --help' for correct usage")   
    output_fileSuffix=trim(argString(iArgument+1))
    print "(A)", "file_suffix is '"//trim(output_fileSuffix)//"'."

   case ('-c', '--checkhru')
    ! define a single HRU run
    if (iRunMode == iRunModeGRU) call handle_err(1,"single-HRU run and GRU-parallelization run cannot be both selected.")
    iRunMode=iRunModeHRU
    nLocalArgument = 1
    ! check if the number of command line arguments is correct
    if (iArgument+nLocalArgument>nArgument) call handle_err(1,"missing argument checkHRU; type 'summa.exe --help' for correct usage")   
    read(argString(iArgument+1),*) checkHRU ! read the index of the HRU for a single HRU run 
    nHRU=1; nGRU=1                          ! nHRU and nGRU are both one in this case
    ! examines the checkHRU is correct 
    if (checkHRU<1) then
     call handle_err(1,"illegal checkHRU specification; type 'summa.exe --help' for correct usage") 
    else
     print '(A)',' Single-HRU run activated. HRU '//trim(argString(iArgument+1))//' is selected for simulation.'
    end if

   case ('-g','--gru')
    ! define a GRU parallelization run; get the starting GRU and countGRU
    if (iRunMode == iRunModeHRU) call handle_err(1,"single-HRU run and GRU-parallelization run cannot be both selected.")
    iRunMode=iRunModeGRU
    nLocalArgument = 2
    ! check if the number of command line arguments is correct
    if (iArgument+nLocalArgument>nArgument) call handle_err(1,"missing argument startGRU or countGRU; type 'summa.exe --help' for correct usage")   
    read(argString(iArgument+1),*) startGRU ! read the argument of startGRU
    read(argString(iArgument+2),*) nGRU     ! read the argument of countGRU 
    if (startGRU<1 .or. nGRU<1) then
     call handle_err(1,'startGRU and countGRU must be larger than 1.') 
    else
     print '(A)', ' GRU-Parallelization run activated. '//trim(argString(iArgument+2))//' GRUs are selected for simulation.'
    end if

   case ('-h','--help')
    call printCommandHelp

   case default
    call printCommandHelp
    call handle_err(1,'unknown command line option')

  end select
 end do  ! looping through command line arguments 

 ! check if master_file has been received.
 if (len(trim(summaFileManagerFile))==0) call handle_err(1,"master_file is not received; type 'summa.exe --help' for correct usage")

 ! set startGRU for full run
 if (iRunMode==iRunModeFull) startGRU=1

 end subroutine getCommandArguments

 ! **************************************************************************************************
 ! internal subroutine to print the correct command line usage of SUMMA
 ! ************************************************************************************************** 
 subroutine printCommandHelp()  
 implicit none
 ! command line usage
 print "(//A)",'Usage: summa.exe -m master_file [-s file_suffix] [-g startGRU countGRU] [-c checkHRU] [-r resume]'
 print "(A,/)",  ' summa.exe          summa executable'
 print "(A)",  'Running options:'
 print "(A)",  ' -m --master        path/name of master file (required)'
 print "(A)",  ' -s --suffix        Add file_suffix to the output files'
 print "(A)",  ' -g --gru           Run a subset of countGRU GRUs starting from index startGRU'
 print "(A)",  ' -c --checkhru      Run a single HRU with index of checkHRU'
 print "(A)",  ' -r --resume        Continue simulation when solver failed convergence'
 stop 
 end subroutine printCommandHelp

 ! **************************************************************************************************
 ! internal subroutine handle_err: error handler
 ! **************************************************************************************************
 subroutine handle_err(err,message)
 ! used to handle error codes
 USE var_lookup,only:iLookPROG,iLookDIAG,iLookFLUX,iLookPARAM,iLookINDEX    ! named variables defining elements in data structure
 USE netcdf
 implicit none
 ! define dummy variables
 integer(i4b),intent(in)::err             ! error code
 character(*),intent(in)::message         ! error message
 integer(i4b)           ::nc_err          ! error code of nc_close
 ! return if A-OK
 if(err==0) return
 ! process error messages
 if (err>0) then
  write(*,'(//a/)') 'FATAL ERROR: '//trim(message)
 else
  write(*,'(//a/)') 'WARNING: '//trim(message); print*,'(can keep going, but stopping anyway)'
 endif
 ! dump variables
 print*, 'error, variable dump:'
 if(allocated(timeStruct%var))then
  if(iGRU<=nGRU)then
   if(iHRU<=gru_struc(iGRU)%hruCount)then
    print*, 'HRU index          = ', typeStruct%gru(iGRU)%hru(iHRU)%var(iLookTYPE%hruIndex)
    print*, 'pptrate            = ', forcStruct%gru(iGRU)%hru(iHRU)%var(iLookFORCE%pptrate)
    print*, 'airtemp            = ', forcStruct%gru(iGRU)%hru(iHRU)%var(iLookFORCE%airtemp)
    print*, 'theta_res          = ', mparStruct%gru(iGRU)%hru(iHRU)%var(iLookPARAM%theta_res)            ! soil residual volumetric water content (-)
    print*, 'theta_sat          = ', mparStruct%gru(iGRU)%hru(iHRU)%var(iLookPARAM%theta_sat)            ! soil porosity (-)
    print*, 'plantWiltPsi       = ', mparStruct%gru(iGRU)%hru(iHRU)%var(iLookPARAM%plantWiltPsi)         ! matric head at wilting point (m)
    print*, 'soilStressParam    = ', mparStruct%gru(iGRU)%hru(iHRU)%var(iLookPARAM%soilStressParam)      ! parameter in the exponential soil stress function (-)
    print*, 'critSoilWilting    = ', mparStruct%gru(iGRU)%hru(iHRU)%var(iLookPARAM%critSoilWilting)      ! critical vol. liq. water content when plants are wilting (-)
    print*, 'critSoilTranspire  = ', mparStruct%gru(iGRU)%hru(iHRU)%var(iLookPARAM%critSoilTranspire)    ! critical vol. liq. water content when transpiration is limited (-)
    print*, 'scalarSWE          = ', progStruct%gru(iGRU)%hru(iHRU)%var(iLookPROG%scalarSWE)%dat(1)
    print*, 'scalarSnowDepth    = ', progStruct%gru(iGRU)%hru(iHRU)%var(iLookPROG%scalarSnowDepth)%dat(1)
    print*, 'scalarCanopyTemp   = ', progStruct%gru(iGRU)%hru(iHRU)%var(iLookPROG%scalarCanopyTemp)%dat(1)
    print*, 'scalarRainPlusMelt = ', fluxStruct%gru(iGRU)%hru(iHRU)%var(iLookFLUX%scalarRainPlusMelt)%dat(1)
    write(*,'(a,100(i4,1x))'   ) 'layerType          = ', indxStruct%gru(iGRU)%hru(iHRU)%var(iLookINDEX%layerType)%dat
    write(*,'(a,100(f11.5,1x))') 'mLayerDepth        = ', progStruct%gru(iGRU)%hru(iHRU)%var(iLookPROG%mLayerDepth)%dat
    write(*,'(a,100(f11.5,1x))') 'mLayerTemp         = ', progStruct%gru(iGRU)%hru(iHRU)%var(iLookPROG%mLayerTemp)%dat
    write(*,'(a,100(f11.5,1x))') 'mLayerVolFracIce   = ', progStruct%gru(iGRU)%hru(iHRU)%var(iLookPROG%mLayerVolFracIce)%dat
    write(*,'(a,100(f11.5,1x))') 'mLayerVolFracLiq   = ', progStruct%gru(iGRU)%hru(iHRU)%var(iLookPROG%mLayerVolFracLiq)%dat
    print*, 'mLayerMatricHead   = ', progStruct%gru(iGRU)%hru(iHRU)%var(iLookPROG%mLayerMatricHead)%dat
    print*, 'column inflow      = ', fluxStruct%gru(iGRU)%hru(iHRU)%var(iLookFLUX%mLayerColumnInflow)%dat
   endif  ! if HRU is valid
  endif  ! if GRU is valid
 endif  ! if the time structure is allocated
 print*,'error code = ', err
 if(allocated(timeStruct%var)) print*, timeStruct%var
 !write(*,'(a)') trim(message)
 
 ! close all the netcdf files
 do iFreq = 1,nFreq
  nc_err = nf90_close(ncid(iFreq))
 end do
 stop
 end subroutine handle_err

 ! **************************************************************************************************
 ! private subroutine stop_program: stop program execution
 ! **************************************************************************************************
 subroutine stop_program(message)
 ! used to stop program execution
 implicit none
 ! define dummy variables
 character(*),intent(in)::message
 ! define the local variables
 integer(i4b),parameter :: outunit=6               ! write to screen
 integer(i4b)           :: ctime2(8)               ! final time
 real(dp)               :: elpSec                  ! elapsed seconds
 
 ! get the final date and time
 call date_and_time(values=ctime2)
 
 elpSec = elapsedSec(ctime1,ctime2)
 
 ! print initial and final date and time
 write(outunit,"(A,I4,'-',I2.2,'-',I2.2,2x,I2,':',I2.2,':',I2.2,'.',I3.3)"),'initial date/time = ',ctime1(1:3),ctime1(5:8)
 write(outunit,"(A,I4,'-',I2.2,'-',I2.2,2x,I2,':',I2.2,':',I2.2,'.',I3.3)"),'  final date/time = ',ctime2(1:3),ctime2(5:8)
 ! print elapsed time
 write(outunit,"(/,A,1PG15.7,A)"),                                          '     elapsed time = ', elpSec,          ' s'
 write(outunit,"(A,1PG15.7,A)"),                                            '       or           ', elpSec/60_dp,    ' m'
 write(outunit,"(A,1PG15.7,A)"),                                            '       or           ', elpSec/3600_dp,  ' h'
 write(outunit,"(A,1PG15.7,A/)"),                                           '       or           ', elpSec/86400_dp, ' d'
 ! stop with message
 print*,'FORTRAN STOP: '//trim(message)
 stop
 end subroutine

end program multi_driver


 ! **************************************************************************************************
 ! private subroutine SOIL_VEG_GEN_PARM: Read soil, vegetation and other model parameters (from NOAH)
 ! **************************************************************************************************
!-----------------------------------------------------------------
SUBROUTINE SOIL_VEG_GEN_PARM(FILENAME_VEGTABLE, FILENAME_SOILTABLE, FILENAME_GENERAL, MMINLU, MMINSL)
!-----------------------------------------------------------------
  use module_sf_noahlsm, only : shdtbl, nrotbl, rstbl, rgltbl, &
       &                        hstbl, snuptbl, maxalb, laimintbl, &
       &                        bb, drysmc, f11, maxsmc, laimaxtbl, &
       &                        emissmintbl, emissmaxtbl, albedomintbl, &
       &                        albedomaxtbl, wltsmc, qtz, refsmc, &
       &                        z0mintbl, z0maxtbl, &
       &                        satpsi, satdk, satdw, &
       &                        theta_res, theta_sat, vGn_alpha, vGn_n, k_soil, &  ! MPC add van Genutchen parameters
       &                        fxexp_data, lvcoef_data, &
       &                        lutype, maxalb, &
       &                        slope_data, frzk_data, bare, cmcmax_data, &
       &                        cfactr_data, csoil_data, czil_data, &
       &                        refkdt_data, natural, refdk_data, &
       &                        rsmax_data, salp_data, sbeta_data, &
       &                        zbot_data, smhigh_data, smlow_data, &
       &                        lucats, topt_data, slcats, slpcats, sltype

  IMPLICIT NONE

  CHARACTER(LEN=*), INTENT(IN) :: FILENAME_VEGTABLE, FILENAME_SOILTABLE, FILENAME_GENERAL
  CHARACTER(LEN=*), INTENT(IN) :: MMINLU, MMINSL
  integer :: LUMATCH, IINDEX, LC, NUM_SLOPE
  integer :: ierr
  INTEGER , PARAMETER :: OPEN_OK = 0

  character*128 :: mess , message

!-----SPECIFY VEGETATION RELATED CHARACTERISTICS :
!             ALBBCK: SFC albedo (in percentage)
!                 Z0: Roughness length (m)
!             SHDFAC: Green vegetation fraction (in percentage)
!  Note: The ALBEDO, Z0, and SHDFAC values read from the following table
!          ALBEDO, amd Z0 are specified in LAND-USE TABLE; and SHDFAC is
!          the monthly green vegetation data
!             CMXTBL: MAX CNPY Capacity (m)
!             NROTBL: Rooting depth (layer)
!              RSMIN: Mimimum stomatal resistance (s m-1)
!              RSMAX: Max. stomatal resistance (s m-1)
!                RGL: Parameters used in radiation stress function
!                 HS: Parameter used in vapor pressure deficit functio
!               TOPT: Optimum transpiration air temperature. (K)
!             CMCMAX: Maximum canopy water capacity
!             CFACTR: Parameter used in the canopy inteception calculati
!               SNUP: Threshold snow depth (in water equivalent m) that
!                     implies 100% snow cover
!                LAI: Leaf area index (dimensionless)
!             MAXALB: Upper bound on maximum albedo over deep snow
!
!-----READ IN VEGETAION PROPERTIES FROM VEGPARM.TBL
!

  OPEN(19, FILE=trim(FILENAME_VEGTABLE),FORM='FORMATTED',STATUS='OLD',IOSTAT=ierr)
  IF(ierr .NE. OPEN_OK ) THEN
     WRITE(message,FMT='(A)') &
          'module_sf_noahlsm.F: soil_veg_gen_parm: failure opening VEGPARM.TBL'
     CALL wrf_error_fatal ( message )
  END IF


  LUMATCH=0

  FIND_LUTYPE : DO WHILE (LUMATCH == 0)
     READ (19,*,END=2002)
     READ (19,*,END=2002)LUTYPE
     READ (19,*)LUCATS,IINDEX

     IF(LUTYPE.EQ.MMINLU)THEN
        WRITE( mess , * ) 'LANDUSE TYPE = ' // TRIM ( LUTYPE ) // ' FOUND', LUCATS,' CATEGORIES'
        ! CALL wrf_message( mess )
        LUMATCH=1
     ELSE
        call wrf_message ( "Skipping over LUTYPE = " // TRIM ( LUTYPE ) )
        DO LC = 1, LUCATS+12
           read(19,*)
        ENDDO
     ENDIF
  ENDDO FIND_LUTYPE
! prevent possible array overwrite, Bill Bovermann, IBM, May 6, 2008
  IF ( SIZE(SHDTBL)       < LUCATS .OR. &
       SIZE(NROTBL)       < LUCATS .OR. &
       SIZE(RSTBL)        < LUCATS .OR. &
       SIZE(RGLTBL)       < LUCATS .OR. &
       SIZE(HSTBL)        < LUCATS .OR. &
       SIZE(SNUPTBL)      < LUCATS .OR. &
       SIZE(MAXALB)       < LUCATS .OR. &
       SIZE(LAIMINTBL)    < LUCATS .OR. &
       SIZE(LAIMAXTBL)    < LUCATS .OR. &
       SIZE(Z0MINTBL)     < LUCATS .OR. &
       SIZE(Z0MAXTBL)     < LUCATS .OR. &
       SIZE(ALBEDOMINTBL) < LUCATS .OR. &
       SIZE(ALBEDOMAXTBL) < LUCATS .OR. &
       SIZE(EMISSMINTBL ) < LUCATS .OR. &
       SIZE(EMISSMAXTBL ) < LUCATS ) THEN
     CALL wrf_error_fatal('Table sizes too small for value of LUCATS in module_sf_noahdrv.F')
  ENDIF

  IF(LUTYPE.EQ.MMINLU)THEN
     DO LC=1,LUCATS
        READ (19,*)IINDEX,SHDTBL(LC),                        &
             NROTBL(LC),RSTBL(LC),RGLTBL(LC),HSTBL(LC), &
             SNUPTBL(LC),MAXALB(LC), LAIMINTBL(LC),     &
             LAIMAXTBL(LC),EMISSMINTBL(LC),             &
             EMISSMAXTBL(LC), ALBEDOMINTBL(LC),         &
             ALBEDOMAXTBL(LC), Z0MINTBL(LC), Z0MAXTBL(LC)
     ENDDO
!
     READ (19,*)
     READ (19,*)TOPT_DATA
     READ (19,*)
     READ (19,*)CMCMAX_DATA
     READ (19,*)
     READ (19,*)CFACTR_DATA
     READ (19,*)
     READ (19,*)RSMAX_DATA
     READ (19,*)
     READ (19,*)BARE
     READ (19,*)
     READ (19,*)NATURAL
  ENDIF
!
2002 CONTINUE

  CLOSE (19)
  IF (LUMATCH == 0) then
     CALL wrf_error_fatal ("Land Use Dataset '"//MMINLU//"' not found in VEGPARM.TBL.")
  ENDIF

!
!-----READ IN SOIL PROPERTIES FROM SOILPARM.TBL
!
  OPEN(19, FILE=trim(FILENAME_SOILTABLE),FORM='FORMATTED',STATUS='OLD',IOSTAT=ierr)
  IF(ierr .NE. OPEN_OK ) THEN
     WRITE(message,FMT='(A)') &
          'module_sf_noahlsm.F: soil_veg_gen_parm: failure opening SOILPARM.TBL'
     CALL wrf_error_fatal ( message )
  END IF

  WRITE(mess,*) 'INPUT SOIL TEXTURE CLASSIFICATION = ', TRIM ( MMINSL )
  ! CALL wrf_message( mess )

  LUMATCH=0



  ! MPC add a new soil table
  FIND_soilTYPE : DO WHILE (LUMATCH == 0)
   READ (19,*)
   READ (19,*,END=2003)SLTYPE
   READ (19,*)SLCATS,IINDEX
   IF(SLTYPE.EQ.MMINSL)THEN
     WRITE( mess , * ) 'SOIL TEXTURE CLASSIFICATION = ', TRIM ( SLTYPE ) , ' FOUND', &
          SLCATS,' CATEGORIES'
     ! CALL wrf_message ( mess )
     LUMATCH=1
   ELSE
    call wrf_message ( "Skipping over SLTYPE = " // TRIM ( SLTYPE ) )
    DO LC = 1, SLCATS
     read(19,*)
    ENDDO
   ENDIF
  ENDDO FIND_soilTYPE
  ! prevent possible array overwrite, Bill Bovermann, IBM, May 6, 2008
  IF ( SIZE(BB    ) < SLCATS .OR. &
       SIZE(DRYSMC) < SLCATS .OR. &
       SIZE(F11   ) < SLCATS .OR. &
       SIZE(MAXSMC) < SLCATS .OR. &
       SIZE(REFSMC) < SLCATS .OR. &
       SIZE(SATPSI) < SLCATS .OR. &
       SIZE(SATDK ) < SLCATS .OR. &
       SIZE(SATDW ) < SLCATS .OR. &
       SIZE(WLTSMC) < SLCATS .OR. &
       SIZE(QTZ   ) < SLCATS  ) THEN
     CALL wrf_error_fatal('Table sizes too small for value of SLCATS in module_sf_noahdrv.F')
  ENDIF

  ! MPC add new soil table
  select case(trim(SLTYPE))
   case('STAS','STAS-RUC')  ! original soil tables
     DO LC=1,SLCATS
        READ (19,*) IINDEX,BB(LC),DRYSMC(LC),F11(LC),MAXSMC(LC),&
             REFSMC(LC),SATPSI(LC),SATDK(LC), SATDW(LC),   &
             WLTSMC(LC), QTZ(LC)
     ENDDO
   case('ROSETTA')          ! new soil table
     DO LC=1,SLCATS
        READ (19,*) IINDEX,&
             ! new soil parameters (from Rosetta)
             theta_res(LC), theta_sat(LC),        &
             vGn_alpha(LC), vGn_n(LC), k_soil(LC), &
             ! original soil parameters
             BB(LC),DRYSMC(LC),F11(LC),MAXSMC(LC),&
             REFSMC(LC),SATPSI(LC),SATDK(LC), SATDW(LC),   &
             WLTSMC(LC), QTZ(LC)
     ENDDO
   case default
     CALL wrf_message( 'SOIL TEXTURE IN INPUT FILE DOES NOT ' )
     CALL wrf_message( 'MATCH SOILPARM TABLE'                 )
     CALL wrf_error_fatal ( 'INCONSISTENT OR MISSING SOILPARM FILE' )
  end select

2003 CONTINUE

  CLOSE (19)

  IF(LUMATCH.EQ.0)THEN
     CALL wrf_message( 'SOIL TEXTURE IN INPUT FILE DOES NOT ' )
     CALL wrf_message( 'MATCH SOILPARM TABLE'                 )
     CALL wrf_error_fatal ( 'INCONSISTENT OR MISSING SOILPARM FILE' )
  ENDIF

!
!-----READ IN GENERAL PARAMETERS FROM GENPARM.TBL
!
  OPEN(19, FILE=trim(FILENAME_GENERAL),FORM='FORMATTED',STATUS='OLD',IOSTAT=ierr)
  IF(ierr .NE. OPEN_OK ) THEN
     WRITE(message,FMT='(A)') &
          'module_sf_noahlsm.F: soil_veg_gen_parm: failure opening GENPARM.TBL'
     CALL wrf_error_fatal ( message )
  END IF

  READ (19,*)
  READ (19,*)
  READ (19,*) NUM_SLOPE

  SLPCATS=NUM_SLOPE
! prevent possible array overwrite, Bill Bovermann, IBM, May 6, 2008
  IF ( SIZE(slope_data) < NUM_SLOPE ) THEN
     CALL wrf_error_fatal('NUM_SLOPE too large for slope_data array in module_sf_noahdrv')
  ENDIF

  DO LC=1,SLPCATS
     READ (19,*)SLOPE_DATA(LC)
  ENDDO

  READ (19,*)
  READ (19,*)SBETA_DATA
  READ (19,*)
  READ (19,*)FXEXP_DATA
  READ (19,*)
  READ (19,*)CSOIL_DATA
  READ (19,*)
  READ (19,*)SALP_DATA
  READ (19,*)
  READ (19,*)REFDK_DATA
  READ (19,*)
  READ (19,*)REFKDT_DATA
  READ (19,*)
  READ (19,*)FRZK_DATA
  READ (19,*)
  READ (19,*)ZBOT_DATA
  READ (19,*)
  READ (19,*)CZIL_DATA
  READ (19,*)
  READ (19,*)SMLOW_DATA
  READ (19,*)
  READ (19,*)SMHIGH_DATA
  READ (19,*)
  READ (19,*)LVCOEF_DATA
  CLOSE (19)

!-----------------------------------------------------------------
END SUBROUTINE SOIL_VEG_GEN_PARM
!-----------------------------------------------------------------<|MERGE_RESOLUTION|>--- conflicted
+++ resolved
@@ -717,20 +717,6 @@
   end do 
  end do  ! (end looping through global GRUs)
 
-<<<<<<< HEAD
- ! print progress
- select case(ixProgress)
-  case(ixProgress_im);    printProgress = (timeStruct%var(iLookTIME%id)   == 1 .and. timeStruct%var(iLookTIME%ih)   == 0 .and. timeStruct%var(iLookTIME%imin) == 0)
-  case(ixProgress_id);    printProgress = (timeStruct%var(iLookTIME%ih)   == 0 .and. timeStruct%var(iLookTIME%imin) == 0)
-  case(ixProgress_ih);    printProgress = (timeStruct%var(iLookTIME%imin) == 0)
-  case(ixProgress_never); printProgress = .false.
-  case default; call handle_err(20,'unable to identify option for the restart file')
- end select
-! if(printProgress) write(*,'(i4,1x,5(i2,1x))') timeStruct%var
- write(*,'(i4,1x,5(i2,1x))') timeStruct%var
-
-=======
->>>>>>> e4d2d3ab
  ! NOTE: this is done because of the check in coupled_em if computeVegFlux changes in subsequent time steps
  !  (if computeVegFlux changes, then the number of state variables changes, and we need to reoranize the data structures)
  ! compute the exposed LAI and SAI and whether veg is buried by snow
@@ -914,14 +900,8 @@
                    ! error control
                    err,message)            ! intent(out): error control
    call handle_err(err,message)
-<<<<<<< HEAD
-   !print*, 'PAUSE: after coupled_em'; read(*,*)
-
-   ! update the number of layers that could be changed in coupled_em()
-=======
    
    ! update layer numbers that could be changed in coupled_em()
->>>>>>> e4d2d3ab
    gru_struc(iGRU)%hruInfo(iHRU)%nSnow = indxStruct%gru(iGRU)%hru(iHRU)%var(iLookINDEX%nSnow)%dat(1)
    gru_struc(iGRU)%hruInfo(iHRU)%nSoil = indxStruct%gru(iGRU)%hru(iHRU)%var(iLookINDEX%nSoil)%dat(1)
 
