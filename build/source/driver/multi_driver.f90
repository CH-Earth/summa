! SUMMA - Structure for Unifying Multiple Modeling Alternatives
! Copyright (C) 2014-2015 NCAR/RAL
!
! This file is part of SUMMA
!
! For more information see: http://www.ral.ucar.edu/projects/summa
!
! This program is free software: you can redistribute it and/or modify
! it under the terms of the GNU General Public License as published by
! the Free Software Foundation, either version 3 of the License, or
! (at your option) any later version.
!
! This program is distributed in the hope that it will be useful,
! but WITHOUT ANY WARRANTY; without even the implied warranty of
! MERCHANTABILITY or FITNESS FOR A PARTICULAR PURPOSE.  See the
! GNU General Public License for more details.
!
! You should have received a copy of the GNU General Public License
! along with this program.  If not, see <http://www.gnu.org/licenses/>.

program multi_driver
! used to evaluate different methods for simulating snow processes
! *****************************************************************************
! use desired modules
! *****************************************************************************
USE nrtype                                                  ! variable types, etc.
USE netcdf                                                  ! netcdf libraries
USE,intrinsic :: ieee_arithmetic                            ! IEEE arithmetic (obviously)
! provide access to subroutines and functions
USE summaFileManager,only:summa_SetDirsUndPhiles            ! sets directories and filenames
USE module_sf_noahmplsm,only:read_mp_veg_parameters         ! module to read NOAH vegetation tables
USE module_sf_noahmplsm,only:redprm                         ! module to assign more Noah-MP parameters
USE module_sf_noahmplsm,only:isWater                        ! parameter for water land cover type
USE nr_utility_module,only:arth                             ! get a sequence of numbers
USE ascii_util_module,only:file_open                        ! open ascii file
USE ascii_util_module,only:get_vlines                       ! read a vector of non-comment lines from an ASCII file
USE ascii_util_module,only:split_line                       ! extract the list of variable names from the character string
use time_utils_module,only:elapsedSec                       ! calculate the elapsed time
USE allocspace_module,only:allocGlobal                      ! module to allocate space for global data structures
USE allocspace_module,only:allocLocal                       ! module to allocate space for local data structures
USE childStruc_module,only:childStruc                       ! module to create a child data structure
USE mDecisions_module,only:mDecisions                       ! module to read model decisions
USE popMetadat_module,only:popMetadat                       ! module to populate metadata structures
USE flxMapping_module,only:flxMapping                       ! module to map fluxes to states
USE checkStruc_module,only:checkStruc                       ! module to check metadata structures
USE def_output_module,only:def_output                       ! module to define model output
USE ffile_info_module,only:ffile_info                       ! module to read information on forcing datafile
USE read_attrb_module,only:read_dimension                   ! module to read dimensions of GRU and HRU
USE read_attrb_module,only:read_attrb                       ! module to read local attributes
USE read_pinit_module,only:read_pinit                       ! module to read initial model parameter values
USE paramCheck_module,only:paramCheck                       ! module to check consistency of model parameters
USE check_icond_module,only:check_icond                     ! module to check initial conditions
USE read_icond_module,only:read_icond                       ! module to read initial conditions
USE read_icond_module,only:read_icond_nlayers               ! module to read initial conditions
USE pOverwrite_module,only:pOverwrite                       ! module to overwrite default parameter values with info from the Noah tables
USE read_param_module,only:read_param                       ! module to read model parameter sets
USE ConvE2Temp_module,only:E2T_lookup                       ! module to calculate a look-up table for the temperature-enthalpy conversion
USE var_derive_module,only:calcHeight                       ! module to calculate height at layer interfaces and layer mid-point
USE var_derive_module,only:v_shortcut                       ! module to calculate "short-cut" variables
USE var_derive_module,only:rootDensty                       ! module to calculate the vertical distribution of roots
USE var_derive_module,only:satHydCond                       ! module to calculate the saturated hydraulic conductivity in each soil layer
USE var_derive_module,only:fracFuture                       ! module to calculate the fraction of runoff in future time steps (time delay histogram)
USE read_force_module,only:read_force                       ! module to read model forcing data
USE derivforce_module,only:derivforce                       ! module to compute derived forcing data
USE modelwrite_module,only:writeParm,writeTime              ! module to write model attributes and parameters
USE modelwrite_module,only:writeData,writeBasin             ! module to write model output
USE modelwrite_module,only:writeRestart                     ! module to write model Restart
USE vegPhenlgy_module,only:vegPhenlgy                       ! module to compute vegetation phenology
USE coupled_em_module,only:coupled_em                       ! module to run the coupled energy and mass model
USE groundwatr_module,only:groundwatr                       ! module to simulate regional groundwater balance
USE qTimeDelay_module,only:qOverland                        ! module to route water through an "unresolved" river network
USE netcdf_util_module,only:nc_file_close                   ! module to handle netcdf stuff for inputs and outputs
! provide access to file paths
USE summaFileManager,only:SETNGS_PATH                       ! define path to settings files (e.g., Noah vegetation tables)
USE summaFileManager,only:MODEL_INITCOND                    ! name of model initial conditions file
USE summaFileManager,only:LOCAL_ATTRIBUTES                  ! name of model initial attributes file
USE summaFileManager,only:OUTPUT_PATH,OUTPUT_PREFIX         ! define output file
USE summaFileManager,only:LOCALPARAM_INFO,BASINPARAM_INFO   ! files defining the default values and constraints for model parameters
! provide access to the derived types to define the data structures
USE data_types,only:&
                    ! no spatial dimension
                    var_i,               & ! x%var(:)            (i4b)
                    var_d,               & ! x%var(:)            (dp)
                    var_ilength,         & ! x%var(:)%dat        (i4b)
                    var_dlength,         & ! x%var(:)%dat        (dp)
                    ! no variable dimension
                    hru_i,               & ! x%hru(:)            (i4b)
                    hru_d,               & ! x%hru(:)            (dp)
                    ! gru dimension
                    gru_int,             & ! x%gru(:)%var(:)     (i4b)
                    gru_double,          & ! x%gru(:)%var(:)     (dp)
                    gru_intVec,          & ! x%gru(:)%var(:)%dat (i4b)
                    gru_doubleVec,       & ! x%gru(:)%var(:)%dat (dp)
                    ! gru+hru dimension
                    gru_hru_int,         & ! x%gru(:)%hru(:)%var(:)     (i4b)
                    gru_hru_double,      & ! x%gru(:)%hru(:)%var(:)     (dp)
                    gru_hru_intVec,      & ! x%gru(:)%hru(:)%var(:)%dat (i4b)
                    gru_hru_doubleVec      ! x%gru(:)%hru(:)%var(:)%dat (dp)
USE data_types,only:extended_info          ! extended metadata structure
! provide access to runtime options
USE globalData,only:iRunModeFull,iRunModeGRU,iRunModeHRU
! provide access to metadata structures
USE globalData,only:time_meta,forc_meta,attr_meta,type_meta ! metadata structures
USE globalData,only:prog_meta,diag_meta,flux_meta           ! metadata structures
USE globalData,only:mpar_meta,indx_meta                     ! metadata structures
USE globalData,only:bpar_meta,bvar_meta                     ! metadata structures
USE globalData,only:averageFlux_meta                        ! metadata for time-step average fluxes
USE globalData,only:model_decisions                         ! model decision structure
! provide access to global data
USE globalData,only:dNaN                                    ! double precision NaN
USE globalData,only:refTime                                 ! reference time
USE globalData,only:startTime                               ! start time
USE globalData,only:finshTime                               ! end time
USE globalData,only:doJacobian                              ! flag to compute the Jacobian
USE globalData,only:gru_struc                               ! gru-hru mapping structures
USE globalData,only:localParFallback                        ! local column default parameters
USE globalData,only:basinParFallback                        ! basin-average default parameters
USE globalData,only:structInfo                              ! information on the data structures
USE globalData,only:numtim                                  ! number of time steps
USE globalData,only:urbanVegCategory                        ! vegetation category for urban areas
USE globalData,only:globalPrintFlag                         ! global print flag
USE globalData,only:integerMissing                          ! missing integer value
! provide access to Noah-MP parameters
USE NOAHMP_VEG_PARAMETERS,only:SAIM,LAIM                    ! 2-d tables for stem area index and leaf area index (vegType,month)
USE NOAHMP_VEG_PARAMETERS,only:HVT,HVB                      ! height at the top and bottom of vegetation (vegType)
USE noahmp_globals,only:RSMIN                               ! minimum stomatal resistance (vegType)
USE var_lookup,only:maxvarForc,maxvarProg,maxvarDiag        ! size of variable vectors
USE var_lookup,only:maxvarFlux,maxvarIndx,maxvarBvar        ! size of variable vectors
! provide access to the named variables that describe elements of parent model structures
USE var_lookup,only:iLookTIME,iLookFORCE                    ! look-up values for time and forcing data structures
USE var_lookup,only:iLookTYPE                               ! look-up values for classification of veg, soils etc.
USE var_lookup,only:iLookATTR                               ! look-up values for local attributes
USE var_lookup,only:iLookPARAM                              ! look-up values for local column model parameters
USE var_lookup,only:iLookINDEX                              ! look-up values for local column index variables
USE var_lookup,only:iLookPROG                               ! look-up values for local column model prognostic (state) variables
USE var_lookup,only:iLookDIAG                               ! look-up values for local column model diagnostic variables
USE var_lookup,only:iLookFLUX                               ! look-up values for local column model fluxes
USE var_lookup,only:iLookBVAR                               ! look-up values for basin-average model variables
USE var_lookup,only:iLookBPAR                               ! look-up values for basin-average model parameters
USE var_lookup,only:iLookDECISIONS                          ! look-up values for model decisions
USE var_lookup,only:iLookVarType                            ! look-up values for variable type structure
! provide access to the named variables that describe elements of child  model structures
USE var_lookup,only:childFLUX_MEAN                          ! look-up values for timestep-average model fluxes
! provide access to the named variables that describe model decisions
USE mDecisions_module,only:  &                              ! look-up values for method used to compute derivative
 numerical,   & ! numerical solution
 analytical     ! analytical solution
USE mDecisions_module,only:&                                ! look-up values for LAI decisions
 monthlyTable,& ! LAI/SAI taken directly from a monthly table for different vegetation classes
 specified      ! LAI/SAI computed from green vegetation fraction and winterSAI and summerLAI parameters
USE mDecisions_module,only:&                                ! look-up values for the choice of method for the spatial representation of groundwater
 localColumn, & ! separate groundwater representation in each local soil column
 singleBasin    ! single groundwater store over the entire basin
USE mDecisions_module,only:&
  sameRulesAllLayers, & ! SNTHERM option: same combination/sub-dividion rules applied to all layers
  rulesDependLayerIndex ! CLM option: combination/sub-dividion rules depend on layer index
USE output_stats,only:calcStats                             ! module for compiling output statistics
USE globalData,only:nFreq,outFreq                           ! model output files
USE globalData,only:ncid                                    ! file id of netcdf output file
USE var_lookup,only:maxFreq                                 ! maximum # of output files
implicit none

! *****************************************************************************
! (0) variable definitions
! *****************************************************************************
! define the statistics structures
type(gru_hru_doubleVec)          :: forcStat                   ! x%gru(:)%hru(:)%var(:)%dat -- model forcing data
type(gru_hru_doubleVec)          :: progStat                   ! x%gru(:)%hru(:)%var(:)%dat -- model prognostic (state) variables
type(gru_hru_doubleVec)          :: diagStat                   ! x%gru(:)%hru(:)%var(:)%dat -- model diagnostic variables
type(gru_hru_doubleVec)          :: fluxStat                   ! x%gru(:)%hru(:)%var(:)%dat -- model fluxes
type(gru_hru_doubleVec)          :: indxStat                   ! x%gru(:)%hru(:)%var(:)%dat -- model indices
type(gru_doubleVec)              :: bvarStat                   ! x%gru(:)%var(:)%dat        -- basin-average variabl
! define the primary data structures (scalars)
type(var_i)                      :: timeStruct                 ! x%var(:)                   -- model time data
type(gru_hru_double)             :: forcStruct                 ! x%gru(:)%hru(:)%var(:)     -- model forcing data
type(gru_hru_double)             :: attrStruct                 ! x%gru(:)%hru(:)%var(:)     -- local attributes for each HRU
type(gru_hru_int)                :: typeStruct                 ! x%gru(:)%hru(:)%var(:)     -- local classification of soil veg etc. for each HRU
! define the primary data structures (variable length vectors)
type(gru_hru_intVec)             :: indxStruct                 ! x%gru(:)%hru(:)%var(:)%dat -- model indices
type(gru_hru_doubleVec)          :: mparStruct                 ! x%gru(:)%hru(:)%var(:)%dat -- model parameters
type(gru_hru_doubleVec)          :: progStruct                 ! x%gru(:)%hru(:)%var(:)%dat -- model prognostic (state) variables
type(gru_hru_doubleVec)          :: diagStruct                 ! x%gru(:)%hru(:)%var(:)%dat -- model diagnostic variables
type(gru_hru_doubleVec)          :: fluxStruct                 ! x%gru(:)%hru(:)%var(:)%dat -- model fluxes
! define the basin-average structures
type(gru_double)                 :: bparStruct                 ! x%gru(:)%var(:)            -- basin-average parameters
type(gru_doubleVec)              :: bvarStruct                 ! x%gru(:)%var(:)%dat        -- basin-average variables
! define the ancillary data structures
type(gru_hru_double)             :: dparStruct                 ! x%gru(:)%hru(:)%var(:)     -- default model parameters
! define indices
integer(i4b)                     :: iStruct                    ! loop through data structures
integer(i4b)                     :: iGRU
integer(i4b)                     :: iHRU,jHRU,kHRU             ! index of the hydrologic response unit
integer(i4b)                     :: nGRU                       ! number of grouped response units
integer(i4b)                     :: nHRU                       ! number of global hydrologic response units
integer(i4b)                     :: hruCount                   ! number of local hydrologic response units
integer(i4b)                     :: modelTimeStep=0            ! index of model time step
integer(i4b)                     :: waterYearTimeStep=0        ! index of water year
integer(i4b),dimension(maxFreq)  :: outputTimeStep=0           ! timestep in output files
! define the time output
logical(lgt)                     :: printProgress              ! flag to print progress
integer(i4b),parameter           :: ixProgress_im=1000         ! named variable to print progress once per month
integer(i4b),parameter           :: ixProgress_id=1001         ! named variable to print progress once per day
integer(i4b),parameter           :: ixProgress_ih=1002         ! named variable to print progress once per hour
integer(i4b),parameter           :: ixProgress_never=1003      ! named variable to print progress never
integer(i4b)                     :: ixProgress=ixProgress_id   ! define frequency to write progress
! define the re-start file
logical(lgt)                     :: printRestart               ! flag to print a re-start file
integer(i4b),parameter           :: ixRestart_iy=1000          ! named variable to print a re-start file once per year
integer(i4b),parameter           :: ixRestart_im=1001          ! named variable to print a re-start file once per month
integer(i4b),parameter           :: ixRestart_id=1002          ! named variable to print a re-start file once per day
integer(i4b),parameter           :: ixRestart_end=1003         ! named variable to print a re-start file at the end of a run
integer(i4b),parameter           :: ixRestart_never=1004       ! named variable to print a re-start file never
integer(i4b)                     :: ixRestart=ixRestart_never  ! define frequency to write restart files
! define output file
integer(i4b)                     :: ctime1(8)                  ! initial time
character(len=256)               :: output_fileSuffix=''       ! suffix for the output file
character(len=256)               :: summaFileManagerFile=''    ! path/name of file defining directories and files
character(len=256)               :: fileout=''                 ! output filename
! define model control structures
integer(i4b)                     :: nLayers                    ! total number of layers
integer(i4b),parameter           :: no=0                       ! .false.
integer(i4b),parameter           :: yes=1                      ! .true.
logical(lgt)                     :: computeVegFluxFlag         ! flag to indicate if we are computing fluxes over vegetation (.false. means veg is buried with snow)
type(hru_i),allocatable          :: computeVegFlux(:)          ! flag to indicate if we are computing fluxes over vegetation (.false. means veg is buried with snow)
type(hru_d),allocatable          :: dt_init(:)                 ! used to initialize the length of the sub-step for each HRU
type(hru_d),allocatable          :: upArea(:)                  ! area upslope of each HRU
! general local variables
integer(i4b)                     :: ivar                       ! index of model variable
integer(i4b),parameter           :: maxSoilLayers=10           ! Maximum Number of Soil Layers
real(dp)                         :: fracHRU                    ! fractional area of a given HRU (-)
logical(lgt)                     :: flux_mask(maxvarFlux)      ! mask defining desired flux variables
integer(i4b)                     :: forcNcid=integerMissing    ! netcdf id for current netcdf forcing file
integer(i4b)                     :: iFile=1                    ! index of current forcing file from forcing file list
integer(i4b)                     :: forcingStep=integerMissing ! index of current time step in current forcing file
real(dp),allocatable             :: zSoilReverseSign(:)        ! height at bottom of each soil layer, negative downwards (m)
real(dp),dimension(12)           :: greenVegFrac_monthly       ! fraction of green vegetation in each month (0-1)
logical(lgt),parameter           :: overwriteRSMIN=.false.     ! flag to overwrite RSMIN
real(dp)                         :: notUsed_canopyDepth        ! NOT USED: canopy depth (m)
real(dp)                         :: notUsed_exposedVAI         ! NOT USED: exposed vegetation area index (m2 m-2)
! error control
integer(i4b)                     :: err=0                      ! error code
character(len=1024)              :: message=''                 ! error message
! output control
integer(i4b)                     :: iFreq                      ! index for looping through output files
logical(lgt)                     :: statForc_mask(maxvarForc)  ! mask defining forc stats
logical(lgt)                     :: statProg_mask(maxvarProg)  ! mask defining prog stats
logical(lgt)                     :: statDiag_mask(maxvarDiag)  ! mask defining diag stats
logical(lgt)                     :: statFlux_mask(maxvarFlux)  ! mask defining flux stats
logical(lgt)                     :: statIndx_mask(maxvarIndx)  ! mask defining indx stats
logical(lgt)                     :: statBvar_mask(maxvarBvar)  ! mask defining bvar stats
integer(i4b),allocatable         :: forcChild_map(:)           ! index of the child data structure: stats forc
integer(i4b),allocatable         :: progChild_map(:)           ! index of the child data structure: stats prog
integer(i4b),allocatable         :: diagChild_map(:)           ! index of the child data structure: stats diag
integer(i4b),allocatable         :: fluxChild_map(:)           ! index of the child data structure: stats flux
integer(i4b),allocatable         :: indxChild_map(:)           ! index of the child data structure: stats indx
integer(i4b),allocatable         :: bvarChild_map(:)           ! index of the child data structure: stats bvar
type(extended_info),allocatable  :: statForc_meta(:)           ! child metadata for stats
type(extended_info),allocatable  :: statProg_meta(:)           ! child metadata for stats
type(extended_info),allocatable  :: statDiag_meta(:)           ! child metadata for stats
type(extended_info),allocatable  :: statFlux_meta(:)           ! child metadata for stats
type(extended_info),allocatable  :: statIndx_meta(:)           ! child metadata for stats
type(extended_info),allocatable  :: statBvar_meta(:)           ! child metadata for stats
! stuff for restart file
character(len=256)               :: timeString                 ! protion of restart file name that contains the write-out time
character(len=256)               :: restartFile                ! restart file name
character(len=256)               :: attrFile                   ! attributes file name
! parallelize the model run
integer(i4b)                     :: nHRUrun                    ! number of HRUs in the run domain
integer(i4b)                     :: maxLayers                  ! maximum number of layers
integer(i4b)                     :: maxSnowLayers              ! maximum number of snow layers
integer(i4b)                     :: startGRU                   ! index of the starting GRU for parallelization run
integer(i4b)                     :: checkHRU                   ! index of the HRU for a single HRU run
integer(i4b)                     :: fileGRU                    ! number of GRUs in the input file
integer(i4b)                     :: fileHRU                    ! number of HRUs in the input file
integer(i4b)                     :: iRunMode                   ! define the current running mode
character(len=128)               :: fmtGruOutput               ! a format string used to write start and end GRU in output file names
 ! version information generated during compiling
INCLUDE 'summaversion.inc'
! *****************************************************************************
! (1) inital priming -- get command line arguments, identify files, etc.
! *****************************************************************************
! get the command line arguments
call getCommandArguments()

! define double precision NaNs (shared in globalData)
dNaN = ieee_value(1._dp, ieee_quiet_nan)

! get the initial time
call date_and_time(values=ctime1)
print "(A,I2.2,':',I2.2,':',I2.2)", 'start at ',ctime1(5:7)

! set directories and files -- summaFileManager used as command-line argument
call summa_SetDirsUndPhiles(summaFileManagerFile,err,message); call handle_err(err,message)

! initialize the Jacobian flag
doJacobian=.false.

! allocate time structures
call allocLocal(time_meta, refTime,   err=err, message=message); call handle_err(err,message)  ! reference time for the model simulation
call allocLocal(time_meta, startTime, err=err, message=message); call handle_err(err,message)  ! start time for the model simulation
call allocLocal(time_meta, finshTime, err=err, message=message); call handle_err(err,message)  ! end time for the model simulation

! *****************************************************************************
! (2) populate/check metadata structures
! *****************************************************************************

! populate metadata for all model variables
call popMetadat(err,message); call handle_err(err,message)

! define mapping between fluxes and states
call flxMapping(err,message); call handle_err(err,message)

! check data structures
call checkStruc(err,message); call handle_err(err,message)

! define the mask to identify the subset of variables in the "child" data structure (just scalar variables)
flux_mask = (flux_meta(:)%vartype==iLookVarType%scalarv)

! create the averageFlux metadata structure
call childStruc(flux_meta, flux_mask, averageFlux_meta, childFLUX_MEAN, err, message)
call handle_err(err,message)

! *****************************************************************************
! (3a) read the number of GRUs and HRUs, and allocate the gru-hru mapping structures
! *****************************************************************************
! obtain the HRU and GRU dimensions in the LocalAttribute file
attrFile = trim(SETNGS_PATH)//trim(LOCAL_ATTRIBUTES)
select case (iRunMode)
 case(iRunModeFull); call read_dimension(trim(attrFile),fileGRU,fileHRU,nGRU,nHRU,err,message)
 case(iRunModeGRU ); call read_dimension(trim(attrFile),fileGRU,fileHRU,nGRU,nHRU,err,message,startGRU=startGRU)
 case(iRunModeHRU ); call read_dimension(trim(attrFile),fileGRU,fileHRU,nGRU,nHRU,err,message,checkHRU=checkHRU)
end select
call handle_err(err,message)

! *****************************************************************************
! (3b) read model attributes
! *****************************************************************************
! read number of snow and soil layers
restartFile = trim(SETNGS_PATH)//trim(MODEL_INITCOND)
call read_icond_nlayers(trim(restartFile),nGRU,indx_meta,err,message)
call handle_err(err,message)

! *****************************************************************************
! (3c) allocate space for other data structures
! *****************************************************************************
! loop through data structures
do iStruct=1,size(structInfo)
 ! allocate space
 select case(trim(structInfo(iStruct)%structName))
  case('time'); call allocGlobal(time_meta,  timeStruct,  err, message)   ! model forcing data
  case('forc'); call allocGlobal(forc_meta,  forcStruct,  err, message)   ! model forcing data
  case('attr'); call allocGlobal(attr_meta,  attrStruct,  err, message)   ! local attributes for each HRU
  case('type'); call allocGlobal(type_meta,  typeStruct,  err, message)   ! local classification of soil veg etc. for each HRU
  case('mpar'); call allocGlobal(mpar_meta,  mparStruct,  err, message)   ! model parameters
  case('indx'); call allocGlobal(indx_meta,  indxStruct,  err, message)   ! model variables
  case('prog'); call allocGlobal(prog_meta,  progStruct,  err, message)   ! model prognostic (state) variables
  case('diag'); call allocGlobal(diag_meta,  diagStruct,  err, message)   ! model diagnostic variables
  case('flux'); call allocGlobal(flux_meta,  fluxStruct,  err, message)   ! model fluxes
  case('bpar'); call allocGlobal(bpar_meta,  bparStruct,  err, message)   ! basin-average parameters
  case('bvar'); call allocGlobal(bvar_meta,  bvarStruct,  err, message)   ! basin-average variables
  case('deriv'); cycle
  case default; err=20; message='unable to find structure name: '//trim(structInfo(iStruct)%structName)
 end select
 ! check errors
 call handle_err(err,trim(message)//'[structure =  '//trim(structInfo(iStruct)%structName)//']')
end do  ! looping through data structures

! *****************************************************************************
! (3c) allocate space for other data structures
! allocate space for default model parameters
! NOTE: This is done here, rather than in the loop above, because dpar is not one of the "standard" data structures
! *****************************************************************************
call allocGlobal(mpar_meta,dparStruct,err,message)   ! default model parameters
call handle_err(err,trim(message)//' [problem allocating dparStruct]')

! allocate space for the time step and computeVegFlux flags (recycled for each GRU for subsequent calls to coupled_em)
allocate(dt_init(nGRU),upArea(nGRU),computeVegFlux(nGRU),stat=err)
call handle_err(err,'problem allocating space for dt_init, upArea, or computeVegFlux [GRU]')

! allocate space for the HRUs
do iGRU=1,nGRU
 hruCount = gru_struc(iGRU)%hruCount
 allocate(dt_init(iGRU)%hru(hruCount),upArea(iGRU)%hru(hruCount),computeVegFlux(iGRU)%hru(hruCount),stat=err)
 call handle_err(err,'problem allocating space for dt_init, upArea, or computeVegFlux [HRU]')
end do

! *****************************************************************************
! (4a) read local attributes for each HRU
! *****************************************************************************
call read_attrb(trim(attrFile),nGRU,attrStruct,typeStruct,err,message)
call handle_err(err,message)

! get the number of HRUs in the run domain
nHRUrun = sum(gru_struc%hruCount)

! *****************************************************************************
! (4b) read description of model forcing datafile used in each HRU
! *****************************************************************************
call ffile_info(nGRU,err,message); call handle_err(err,message)

! *****************************************************************************
! (4c) read model decisions
! *****************************************************************************
call mDecisions(err,message); call handle_err(err,message)

! get the maximum number of snow layers
select case(model_decisions(iLookDECISIONS%snowLayers)%iDecision)
 case(sameRulesAllLayers);    maxSnowLayers = 100
 case(rulesDependLayerIndex); maxSnowLayers = 5
 case default; call handle_err(20,'unable to identify option to combine/sub-divide snow layers')
end select ! (option to combine/sub-divide snow layers)

! get the maximum number of layers
maxLayers = gru_struc(1)%hruInfo(1)%nSoil + maxSnowLayers

! *****************************************************************************
! (4d) allocate space for output statistics data structures
! *****************************************************************************
! child metadata structures - so that we do not carry full stats structures around everywhere
! only carry stats for variables with output frequency > model time step
statForc_mask = ((forc_meta(:)%vartype==iLookVarType%scalarv).and.(forc_meta(:)%outfreq>0))
statProg_mask = ((prog_meta(:)%vartype==iLookVarType%scalarv).and.(prog_meta(:)%outfreq>0))
statDiag_mask = ((diag_meta(:)%vartype==iLookVarType%scalarv).and.(diag_meta(:)%outfreq>0))
statFlux_mask = ((flux_meta(:)%vartype==iLookVarType%scalarv).and.(flux_meta(:)%outfreq>0))
statIndx_mask = ((indx_meta(:)%vartype==iLookVarType%scalarv).and.(indx_meta(:)%outfreq>0))
statBvar_mask = ((bvar_meta(:)%vartype==iLookVarType%scalarv).and.(bvar_meta(:)%outfreq>0))

! create the stats metadata structures
do iStruct=1,size(structInfo)
 select case (trim(structInfo(iStruct)%structName))
  case('forc'); call childStruc(forc_meta,statForc_mask,statForc_meta,forcChild_map,err,message)
  case('prog'); call childStruc(prog_meta,statProg_mask,statProg_meta,progChild_map,err,message)
  case('diag'); call childStruc(diag_meta,statDiag_mask,statDiag_meta,diagChild_map,err,message)
  case('flux'); call childStruc(flux_meta,statFlux_mask,statFlux_meta,fluxChild_map,err,message)
  case('indx'); call childStruc(indx_meta,statIndx_mask,statIndx_meta,indxChild_map,err,message)
  case('bvar'); call childStruc(bvar_meta,statBvar_mask,statBvar_meta,bvarChild_map,err,message)
 end select
 ! check errors
 call handle_err(err,trim(message)//'[statistics for =  '//trim(structInfo(iStruct)%structName)//']')
end do ! iStruct

! set all stats metadata to correct var types
statForc_meta(:)%vartype = iLookVarType%outstat
statProg_meta(:)%vartype = iLookVarType%outstat
statDiag_meta(:)%vartype = iLookVarType%outstat
statFlux_meta(:)%vartype = iLookVarType%outstat
statIndx_meta(:)%vartype = iLookVarType%outstat
statBvar_meta(:)%vartype = iLookVarType%outstat

! loop through data structures
do iStruct=1,size(structInfo)
 ! allocate space
 select case(trim(structInfo(iStruct)%structName))
  case('forc'); call allocGlobal(statForc_meta(:)%var_info,forcStat,err,message)   ! model forcing data
  case('prog'); call allocGlobal(statProg_meta(:)%var_info,progStat,err,message)   ! model prognostic (state) variables
  case('diag'); call allocGlobal(statDiag_meta(:)%var_info,diagStat,err,message)   ! model diagnostic variables
  case('flux'); call allocGlobal(statFlux_meta(:)%var_info,fluxStat,err,message)   ! model fluxes
  case('indx'); call allocGlobal(statIndx_meta(:)%var_info,indxStat,err,message)   ! index vars
  case('bvar'); call allocGlobal(statBvar_meta(:)%var_info,bvarStat,err,message)   ! basin-average variables
  case default; cycle
 end select
 ! check errors
 call handle_err(err,trim(message)//'[statistics for =  '//trim(structInfo(iStruct)%structName)//']')
end do ! iStruct

! *****************************************************************************
! (5a) read default model parameters
! *****************************************************************************
! read default values and constraints for model parameters (local column, and basin-average)
call read_pinit(LOCALPARAM_INFO,.TRUE., mpar_meta,localParFallback,err,message); call handle_err(err,message)
call read_pinit(BASINPARAM_INFO,.FALSE.,bpar_meta,basinParFallback,err,message); call handle_err(err,message)

! *****************************************************************************
! (5b) read Noah vegetation and soil tables
! *****************************************************************************
! define monthly fraction of green vegetation
greenVegFrac_monthly = (/0.01_dp, 0.02_dp, 0.03_dp, 0.07_dp, 0.50_dp, 0.90_dp, 0.95_dp, 0.96_dp, 0.65_dp, 0.24_dp, 0.11_dp, 0.02_dp/)

! read Noah soil and vegetation tables
call soil_veg_gen_parm(trim(SETNGS_PATH)//'VEGPARM.TBL',                              & ! filename for vegetation table
                       trim(SETNGS_PATH)//'SOILPARM.TBL',                             & ! filename for soils table
                       trim(SETNGS_PATH)//'GENPARM.TBL',                              & ! filename for general table
                       trim(model_decisions(iLookDECISIONS%vegeParTbl)%cDecision),    & ! classification system used for vegetation
                       trim(model_decisions(iLookDECISIONS%soilCatTbl)%cDecision))      ! classification system used for soils

! read Noah-MP vegetation tables
call read_mp_veg_parameters(trim(SETNGS_PATH)//'MPTABLE.TBL',                         & ! filename for Noah-MP table
                            trim(model_decisions(iLookDECISIONS%vegeParTbl)%cDecision)) ! classification system used for vegetation

! define urban vegetation category
select case(trim(model_decisions(iLookDECISIONS%vegeParTbl)%cDecision))
 case('USGS');                     urbanVegCategory =    1
 case('MODIFIED_IGBP_MODIS_NOAH'); urbanVegCategory =   13
 case('plumberCABLE');             urbanVegCategory = -999
 case('plumberCHTESSEL');          urbanVegCategory = -999
 case('plumberSUMMA');             urbanVegCategory = -999
 case default; call handle_err(30,'unable to identify vegetation category')
end select

! set default model parameters
do iGRU=1,nGRU
 do iHRU=1,gru_struc(iGRU)%hruCount
  ! set parmameters to their default value
  dparStruct%gru(iGRU)%hru(iHRU)%var(:) = localParFallback(:)%default_val         ! x%hru(:)%var(:)
  ! overwrite default model parameters with information from the Noah-MP tables
  call pOverwrite(typeStruct%gru(iGRU)%hru(iHRU)%var(iLookTYPE%vegTypeIndex),  &  ! vegetation category
                  typeStruct%gru(iGRU)%hru(iHRU)%var(iLookTYPE%soilTypeIndex), &  ! soil category
                  dparStruct%gru(iGRU)%hru(iHRU)%var,                          &  ! default model parameters
                  err,message); call handle_err(err,message)            ! error control
  ! copy over to the parameter structure
  ! NOTE: constant for the dat(:) dimension (normally depth)
  do ivar=1,size(localParFallback)
   mparStruct%gru(iGRU)%hru(iHRU)%var(ivar)%dat(:) = dparStruct%gru(iGRU)%hru(iHRU)%var(ivar)
  end do  ! looping through variables
 end do  ! looping through HRUs
 ! set default for basin-average parameters
 bparStruct%gru(iGRU)%var(:) = basinParFallback(:)%default_val
end do  ! looping through GRUs

! *****************************************************************************
! (5c) read trial model parameter values for each HRU, and populate initial data structures
! *****************************************************************************
call read_param(iRunMode,checkHRU,startGRU,nHRU,nGRU,typeStruct,mparStruct,bparStruct,err,message); call handle_err(err,message)

! *****************************************************************************
! (5d) compute derived model variables that are pretty much constant for the basin as a whole
! *****************************************************************************
! loop through GRUs
do iGRU=1,nGRU

 ! calculate the fraction of runoff in future time steps
 call fracFuture(bparStruct%gru(iGRU)%var,    &  ! vector of basin-average model parameters
                 bvarStruct%gru(iGRU),        &  ! data structure of basin-average variables
                 err,message)                    ! error control
 call handle_err(err,message)

 ! loop through local HRUs
 do iHRU=1,gru_struc(iGRU)%hruCount

  kHRU=0
  ! check the network topology (only expect there to be one downslope HRU)
  do jHRU=1,gru_struc(iGRU)%hruCount
   if(typeStruct%gru(iGRU)%hru(iHRU)%var(iLookTYPE%downHRUindex) == typeStruct%gru(iGRU)%hru(jHRU)%var(iLookTYPE%hruId))then
    if(kHRU==0)then  ! check there is a unique match
     kHRU=jHRU
    else
     call handle_err(20,'multi_driver: only expect there to be one downslope HRU')
    end if  ! (check there is a unique match)
   end if  ! (if identified a downslope HRU)
  end do

  ! check that the parameters are consistent
  call paramCheck(mparStruct%gru(iGRU)%hru(iHRU),err,message); call handle_err(err,message)

  ! calculate a look-up table for the temperature-enthalpy conversion
  call E2T_lookup(mparStruct%gru(iGRU)%hru(iHRU),err,message); call handle_err(err,message)

 end do ! HRU
end do ! GRU

! read description of model initial conditions -- also initializes model structure components
call read_icond(restartFile,                   & ! name of initial conditions file
                nGRU,                          & ! number of response units
                prog_meta,                     & ! metadata
                progStruct,                    & ! model prognostic (state) variables
                indxStruct,                    & ! layer indexes
                err,message)                     ! error control
call handle_err(err,message)

! check initial conditions
call check_icond(nGRU,                          & ! number of response units
                 progStruct,                    & ! model prognostic (state) variables
                 mparStruct,                    & ! model parameters
                 indxStruct,                    & ! layer indexes
                 err,message)                     ! error control
call handle_err(err,message)

! loop through GRUs
do iGRU=1,nGRU
 ! loop through local HRUs
 do iHRU=1,gru_struc(iGRU)%hruCount

  ! re-calculate height of each layer
  call calcHeight(&
                  ! input/output: data structures
                  indxStruct%gru(iGRU)%hru(iHRU),   & ! intent(in): layer type
                  progStruct%gru(iGRU)%hru(iHRU),   & ! intent(inout): model prognostic (state) variables for a local HRU
                  ! output: error control
                  err,message); call handle_err(err,message)

  ! calculate vertical distribution of root density
  call rootDensty(mparStruct%gru(iGRU)%hru(iHRU),    & ! vector of model parameters
                  indxStruct%gru(iGRU)%hru(iHRU),    & ! data structure of model indices
                  progStruct%gru(iGRU)%hru(iHRU),    & ! data structure of model prognostic (state) variables
                  diagStruct%gru(iGRU)%hru(iHRU),    & ! data structure of model diagnostic variables
                  err,message)                         ! error control
  call handle_err(err,message)

  ! calculate saturated hydraulic conductivity in each soil layer
  call satHydCond(mparStruct%gru(iGRU)%hru(iHRU),    & ! vector of model parameters
                  indxStruct%gru(iGRU)%hru(iHRU),    & ! data structure of model indices
                  progStruct%gru(iGRU)%hru(iHRU),    & ! data structure of model prognostic (state) variables
                  fluxStruct%gru(iGRU)%hru(iHRU),    & ! data structure of model fluxes
                  err,message)                         ! error control
  call handle_err(err,message)

  ! calculate "short-cut" variables such as volumetric heat capacity
  call v_shortcut(mparStruct%gru(iGRU)%hru(iHRU),    & ! vector of model parameters
                  diagStruct%gru(iGRU)%hru(iHRU),    & ! data structure of model diagnostic variables
                  err,message)                         ! error control
  call handle_err(err,message)

  ! overwrite the vegetation height
  HVT(typeStruct%gru(iGRU)%hru(iHRU)%var(iLookTYPE%vegTypeIndex)) = mparStruct%gru(iGRU)%hru(iHRU)%var(iLookPARAM%heightCanopyTop)%dat(1)
  HVB(typeStruct%gru(iGRU)%hru(iHRU)%var(iLookTYPE%vegTypeIndex)) = mparStruct%gru(iGRU)%hru(iHRU)%var(iLookPARAM%heightCanopyBottom)%dat(1)

  ! overwrite the tables for LAI and SAI
  if(model_decisions(iLookDECISIONS%LAI_method)%iDecision == specified)then
   SAIM(typeStruct%gru(iGRU)%hru(iHRU)%var(iLookTYPE%vegTypeIndex),:) = mparStruct%gru(iGRU)%hru(iHRU)%var(iLookPARAM%winterSAI)%dat(1)
   LAIM(typeStruct%gru(iGRU)%hru(iHRU)%var(iLookTYPE%vegTypeIndex),:) = mparStruct%gru(iGRU)%hru(iHRU)%var(iLookPARAM%summerLAI)%dat(1)*greenVegFrac_monthly
  endif

  ! initialize canopy drip
  ! NOTE: canopy drip from the previous time step is used to compute throughfall for the current time step
  fluxStruct%gru(iGRU)%hru(iHRU)%var(iLookFLUX%scalarCanopyLiqDrainage)%dat(1) = 0._dp  ! not used
 end do  ! (looping through HRUs)

 ! compute total area of the upstream HRUS that flow into each HRU
 do iHRU=1,gru_struc(iGRU)%hruCount
  upArea(iGRU)%hru(iHRU) = 0._dp
  do jHRU=1,gru_struc(iGRU)%hruCount
   ! check if jHRU flows into iHRU; assume no exchange between GRUs
   if(typeStruct%gru(iGRU)%hru(jHRU)%var(iLookTYPE%downHRUindex)==typeStruct%gru(iGRU)%hru(iHRU)%var(iLookTYPE%hruId))then
    upArea(iGRU)%hru(iHRU) = upArea(iGRU)%hru(iHRU) + attrStruct%gru(iGRU)%hru(jHRU)%var(iLookATTR%HRUarea)
   endif   ! (if jHRU is an upstream HRU)
  end do  ! jHRU
 end do  ! iHRU

 ! identify the total basin area for a GRU (m2)
 associate(totalArea => bvarStruct%gru(iGRU)%var(iLookBVAR%basin__totalArea)%dat(1) )
 totalArea = 0._dp
 do iHRU=1,gru_struc(iGRU)%hruCount
  totalArea = totalArea + attrStruct%gru(iGRU)%hru(iHRU)%var(iLookATTR%HRUarea)
 end do
 end associate

 ! initialize aquifer storage
 ! NOTE: this is ugly: need to add capabilities to initialize basin-wide state variables
 ! There are two options for groundwater:
 !  (1) where groundwater is included in the local column (i.e., the HRUs); and
 !  (2) where groundwater is included for the single basin (i.e., the GRUS, where multiple HRUS drain into a GRU).
 ! For water balance calculations it is important to ensure that the local aquifer storage is zero if groundwater is treated as a basin-average state variable (singleBasin);
 !  and ensure that basin-average aquifer storage is zero when groundwater is included in the local columns (localColumn).
 select case(model_decisions(iLookDECISIONS%spatial_gw)%iDecision)
  ! the basin-average aquifer storage is not used if the groundwater is included in the local column
  case(localColumn)
   bvarStruct%gru(iGRU)%var(iLookBVAR%basin__AquiferStorage)%dat(1) = 0._dp ! set to zero to be clear that there is no basin-average aquifer storage in this configuration
  ! NOTE: the local column aquifer storage is not used if the groundwater is basin-average
  ! (i.e., where multiple HRUs drain to a basin-average aquifer)
  case(singleBasin)
   bvarStruct%gru(iGRU)%var(iLookBVAR%basin__AquiferStorage)%dat(1) = 1._dp
   do iHRU=1,gru_struc(iGRU)%hruCount
    progStruct%gru(iGRU)%hru(iHRU)%var(iLookPROG%scalarAquiferStorage)%dat(1) = 0._dp  ! set to zero to be clear that there is no local aquifer storage in this configuration
   end do
  case default; call handle_err(20,'unable to identify decision for regional representation of groundwater')
 end select

 ! initialize time step length for each HRU
 do iHRU=1,gru_struc(iGRU)%hruCount
  dt_init(iGRU)%hru(iHRU) = progStruct%gru(iGRU)%hru(iHRU)%var(iLookPROG%dt_init)%dat(1) ! seconds
 end do

end do  ! (looping through GRUs)


! *****************************************************************************
! (5e) initialize first output sequence
! *****************************************************************************
! define the output file
! NOTE: currently assumes that nSoil is constant across the model domain

! set up the output file names as: OUTPUT_PREFIX_spinup|waterYear_output_fileSuffix_startGRU-endGRU_outfreq.nc or OUTPUT_PREFIX_spinup|waterYear_output_fileSuffix_HRU_outfreq.nc;
if (OUTPUT_PREFIX(len_trim(OUTPUT_PREFIX):len_trim(OUTPUT_PREFIX)) /= '_') OUTPUT_PREFIX=trim(OUTPUT_PREFIX)//'_' ! separate OUTPUT_PREFIX from others by underscore
if (output_fileSuffix(1:1) /= '_') output_fileSuffix='_'//trim(output_fileSuffix)                                 ! separate output_fileSuffix from others by underscores
if (output_fileSuffix(len_trim(output_fileSuffix):len_trim(output_fileSuffix)) == '_') output_fileSuffix(len_trim(output_fileSuffix):len_trim(output_fileSuffix)) = ' '
select case (iRunMode)
 case(iRunModeGRU)
  ! left zero padding for startGRU and endGRU
  write(fmtGruOutput,"(i0)") ceiling(log10(real(fileGRU)+0.1))               ! maximum width of startGRU and endGRU
  fmtGruOutput = "i"//trim(fmtGruOutput)//"."//trim(fmtGruOutput)           ! construct the format string for startGRU and endGRU
  fmtGruOutput = "('_G',"//trim(fmtGruOutput)//",'-',"//trim(fmtGruOutput)//")"
  write(output_fileSuffix((len_trim(output_fileSuffix)+1):len(output_fileSuffix)),fmtGruOutput) startGRU,startGRU+nGRU-1
 case(iRunModeHRU)
  write(output_fileSuffix((len_trim(output_fileSuffix)+1):len(output_fileSuffix)),"('_H',i0)") checkHRU
end select

!fileout = trim(OUTPUT_PATH)//trim(OUTPUT_PREFIX)//'output'//trim(output_fileSuffix)
write(fileout,'(a,i0,3(a,i2.2),a)') trim(OUTPUT_PATH)//trim(OUTPUT_PREFIX), &
                               startTime%var(iLookTIME%iyyy), '-', &
                               startTime%var(iLookTIME%im), '-', &
                               startTime%var(iLookTIME%id), '-', &
                               startTime%var(iLookTIME%ih),  &
                               '_spinup'//trim(output_fileSuffix)
<<<<<<< HEAD
call def_output(summaVersion,buildTime,gitBranch,gitHash,nHRU,gru_struc(1)%hruInfo(1)%nSoil,fileout,err,message)
call handle_err(err,message)
=======
call def_output(nGRU,nHRU,gru_struc(1)%hruInfo(1)%nSoil,fileout,err,message); call handle_err(err,message)
>>>>>>> a9cf34e2

! write local model attributes and parameters to the model output file
do iGRU=1,nGRU
 do iHRU=1,gru_struc(iGRU)%hruCount
  call writeParm(gru_struc(iGRU)%hruInfo(iHRU)%hru_ix,attrStruct%gru(iGRU)%hru(iHRU),attr_meta,err,message); call handle_err(err,'[attr]/'//message)
  call writeParm(gru_struc(iGRU)%hruInfo(iHRU)%hru_ix,typeStruct%gru(iGRU)%hru(iHRU),type_meta,err,message); call handle_err(err,'[type]/'//message)
  call writeParm(gru_struc(iGRU)%hruInfo(iHRU)%hru_ix,mparStruct%gru(iGRU)%hru(iHRU),mpar_meta,err,message); call handle_err(err,'[mpar]'//message)
 enddo ! HRU
<<<<<<< HEAD
 call writeParm(integerMissing,bparStruct%gru(iGRU),bpar_meta,err,message); call handle_err(err,'[bpar]/'//message)
=======
 call writeParm(iGRU,bparStruct%gru(iGRU),bpar_meta,err,message); call handle_err(err,message)
>>>>>>> a9cf34e2
end do ! GRU

! stop
!call stop_program('testing')

! ****************************************************************************
! (6) loop through time
! ****************************************************************************
! initialize time step index
waterYearTimeStep = 1
outputTimeStep(1:nFreq) = 1

do modelTimeStep=1,numtim

 ! read forcing data
 call read_force(&
                 ! input
                 modelTimeStep,      & ! intent(in):    time step index
                 ! input-output
                 iFile,              & ! intent(inout): index of current forcing file in forcing file list
                 forcingStep,        & ! intent(inout): index of read position in time dimension in current netcdf file
                 forcNcid,           & ! intent(inout): netcdf file identifier for the current forcing file
                 ! output
                 timeStruct%var,     & ! intent(out):   time data structure (integer)
                 forcStruct,         & ! intent(out):   forcing data structure (double precision)
                 err, message)         ! intent(out):   error control
 call handle_err(err,message)

 ! set print flag
 globalPrintFlag=.false.

 ! print progress
 select case(ixProgress)
  case(ixProgress_im);    printProgress = (timeStruct%var(iLookTIME%id)   == 1 .and. timeStruct%var(iLookTIME%ih)   == 0 .and. timeStruct%var(iLookTIME%imin) == 0)
  case(ixProgress_id);    printProgress = (timeStruct%var(iLookTIME%ih)   == 0 .and. timeStruct%var(iLookTIME%imin) == 0)
  case(ixProgress_ih);    printProgress = (timeStruct%var(iLookTIME%imin) == 0)
  case(ixProgress_never); printProgress = .false.
  case default; call handle_err(20,'unable to identify option for the restart file')
 end select
 if(printProgress) write(*,'(i4,1x,5(i2,1x))') timeStruct%var
! write(*,'(i4,1x,5(i2,1x))') timeStruct%var

 ! NOTE: this is done because of the check in coupled_em if computeVegFlux changes in subsequent time steps
 !  (if computeVegFlux changes, then the number of state variables changes, and we need to reoranize the data structures)
 ! compute the exposed LAI and SAI and whether veg is buried by snow
 if(modelTimeStep==1)then
  do iGRU=1,nGRU
   do iHRU=1,gru_struc(iGRU)%hruCount

    ! get vegetation phenology
    call vegPhenlgy(&
                    ! input/output: data structures
                    model_decisions,                & ! intent(in):    model decisions
                    typeStruct%gru(iGRU)%hru(iHRU), & ! intent(in):    type of vegetation and soil
                    attrStruct%gru(iGRU)%hru(iHRU), & ! intent(in):    spatial attributes
                    mparStruct%gru(iGRU)%hru(iHRU), & ! intent(in):    model parameters
                    progStruct%gru(iGRU)%hru(iHRU), & ! intent(in):    model prognostic variables for a local HRU
                    diagStruct%gru(iGRU)%hru(iHRU), & ! intent(inout): model diagnostic variables for a local HRU
                    ! output
                    computeVegFluxFlag,             & ! intent(out): flag to indicate if we are computing fluxes over vegetation (.false. means veg is buried with snow)
                    notUsed_canopyDepth,            & ! intent(out): NOT USED: canopy depth (m)
                    notUsed_exposedVAI,             & ! intent(out): NOT USED: exposed vegetation area index (m2 m-2)
                    err,message)                      ! intent(out): error control
    call handle_err(err,message)

    ! save the flag for computing the vegetation fluxes
    if(computeVegFluxFlag)      computeVegFlux(iGRU)%hru(iHRU) = yes
    if(.not.computeVegFluxFlag) computeVegFlux(iGRU)%hru(iHRU) = no

    ! define the green vegetation fraction of the grid box (used to compute LAI)
    diagStruct%gru(iGRU)%hru(iHRU)%var(iLookDIAG%scalarGreenVegFraction)%dat(1) = greenVegFrac_monthly(timeStruct%var(iLookTIME%im))

   end do  ! looping through HRUs
  end do  ! looping through GRUs
 end if  ! if the first time step

 ! *****************************************************************************
 ! (7) create a new NetCDF output file, and write parameters and forcing data
 ! *****************************************************************************
 ! check the start of a new water year
 if(timeStruct%var(iLookTIME%im)  ==10 .and. &   ! month = October
    timeStruct%var(iLookTIME%id)  ==1  .and. &   ! day = 1
    timeStruct%var(iLookTIME%ih)  ==0  .and. &   ! hour = 1
    timeStruct%var(iLookTIME%imin)==0)then       ! minute = 0

  ! close any output files that are already open
  do iFreq = 1,nFreq
   if (ncid(iFreq).ne.integerMissing) then
    call nc_file_close(ncid(iFreq),err,message)
    call handle_err(err,message)
   end if
  end do

  ! define the filename
  write(fileout,'(a,i0,a,i0,a)') trim(OUTPUT_PATH)//trim(OUTPUT_PREFIX),&
                                 timeStruct%var(iLookTIME%iyyy),'-',timeStruct%var(iLookTIME%iyyy)+1,&
                                 trim(output_fileSuffix)

  ! define the file
<<<<<<< HEAD
  call def_output(summaVersion,buildTime,gitBranch,gitHash,nHRU,gru_struc(1)%hruInfo(1)%nSoil,fileout,err,message)
  call handle_err(err,message)
=======
  call def_output(nGRU,nHRU,gru_struc(1)%hruInfo(1)%nSoil,fileout,err,message); call handle_err(err,message)
>>>>>>> a9cf34e2

  ! write parameters for each HRU, and re-set indices
  do iGRU=1,nGRU
   do iHRU=1,gru_struc(iGRU)%hruCount
    call writeParm(iHRU,attrStruct%gru(iGRU)%hru(iHRU),attr_meta,err,message); call handle_err(err,message)
    call writeParm(iHRU,typeStruct%gru(iGRU)%hru(iHRU),type_meta,err,message); call handle_err(err,message)
    call writeParm(iHRU,mparStruct%gru(iGRU)%hru(iHRU),mpar_meta,err,message); call handle_err(err,message)
    ! re-initalize the indices for model writing
    waterYearTimeStep=1
    outputTimeStep=1
   end do  ! (looping through HRUs)
   call writeParm(integerMissing,bparStruct%gru(iGRU),bpar_meta,err,message); call handle_err(err,message)
  end do  ! (looping through GRUs)

 end if  ! if start of a new water year, and defining a new file

 ! ****************************************************************************
 ! (8) loop through HRUs and GRUs
 ! ****************************************************************************

 ! initialize variables
 do iGRU=1,nGRU

  ! initialize runoff variables
  bvarStruct%gru(iGRU)%var(iLookBVAR%basin__SurfaceRunoff)%dat(1)    = 0._dp  ! surface runoff (m s-1)
  bvarStruct%gru(iGRU)%var(iLookBVAR%basin__ColumnOutflow)%dat(1)    = 0._dp  ! outflow from all "outlet" HRUs (those with no downstream HRU)

  ! initialize baseflow variables
  bvarStruct%gru(iGRU)%var(iLookBVAR%basin__AquiferRecharge)%dat(1)  = 0._dp ! recharge to the aquifer (m s-1)
  bvarStruct%gru(iGRU)%var(iLookBVAR%basin__AquiferBaseflow)%dat(1)  = 0._dp ! baseflow from the aquifer (m s-1)
  bvarStruct%gru(iGRU)%var(iLookBVAR%basin__AquiferTranspire)%dat(1) = 0._dp ! transpiration loss from the aquifer (m s-1)

  ! initialize total inflow for each layer in a soil column
  do iHRU=1,gru_struc(iGRU)%hruCount
   fluxStruct%gru(iGRU)%hru(iHRU)%var(iLookFLUX%mLayerColumnInflow)%dat(:) = 0._dp
  end do

  ! loop through HRUs
  do iHRU=1,gru_struc(iGRU)%hruCount

   ! identify the area covered by the current HRU
   fracHRU =  attrStruct%gru(iGRU)%hru(iHRU)%var(iLookATTR%HRUarea) / bvarStruct%gru(iGRU)%var(iLookBVAR%basin__totalArea)%dat(1)

   ! assign model layers
   ! NOTE: layer structure is different for each HRU
   gru_struc(iGRU)%hruInfo(iHRU)%nSnow = indxStruct%gru(iGRU)%hru(iHRU)%var(iLookINDEX%nSnow)%dat(1)
   gru_struc(iGRU)%hruInfo(iHRU)%nSoil = indxStruct%gru(iGRU)%hru(iHRU)%var(iLookINDEX%nSoil)%dat(1)
   nLayers                                 = indxStruct%gru(iGRU)%hru(iHRU)%var(iLookINDEX%nLayers)%dat(1)

   ! get height at bottom of each soil layer, negative downwards (used in Noah MP)
   allocate(zSoilReverseSign(gru_struc(iGRU)%hruInfo(iHRU)%nSoil),stat=err); call handle_err(err,'problem allocating space for zSoilReverseSign')
   zSoilReverseSign(:) = -progStruct%gru(iGRU)%hru(iHRU)%var(iLookPROG%iLayerHeight)%dat(gru_struc(iGRU)%hruInfo(iHRU)%nSnow+1:nLayers)

   ! get NOAH-MP parameters
   ! Passing a maxSoilLayer in order to pass the check for NROOT, that is done to avoid making any changes to Noah-MP code. NROOT from Noah-MP veg tables (as read here) is not used in SUMMA
   call REDPRM(typeStruct%gru(iGRU)%hru(iHRU)%var(iLookTYPE%vegTypeIndex),      & ! vegetation type index
               typeStruct%gru(iGRU)%hru(iHRU)%var(iLookTYPE%soilTypeIndex),     & ! soil type
               typeStruct%gru(iGRU)%hru(iHRU)%var(iLookTYPE%slopeTypeIndex),    & ! slope type index
               zSoilReverseSign,                                                & ! * not used: height at bottom of each layer [NOTE: negative] (m)
               maxSoilLayers,                                                   & ! number of soil layers
               urbanVegCategory)                                                  ! vegetation category for urban areas

   ! deallocate height at bottom of each soil layer(used in Noah MP)
   deallocate(zSoilReverseSign,stat=err); call handle_err(err,'problem deallocating space for zSoilReverseSign')

   ! overwrite the minimum resistance
   if(overwriteRSMIN) RSMIN = mparStruct%gru(iGRU)%hru(iHRU)%var(iLookPARAM%minStomatalResistance)%dat(1)

   ! overwrite the vegetation height
   HVT(typeStruct%gru(iGRU)%hru(iHRU)%var(iLookTYPE%vegTypeIndex)) = mparStruct%gru(iGRU)%hru(iHRU)%var(iLookPARAM%heightCanopyTop)%dat(1)
   HVB(typeStruct%gru(iGRU)%hru(iHRU)%var(iLookTYPE%vegTypeIndex)) = mparStruct%gru(iGRU)%hru(iHRU)%var(iLookPARAM%heightCanopyBottom)%dat(1)

   ! overwrite the tables for LAI and SAI
   if(model_decisions(iLookDECISIONS%LAI_method)%iDecision == specified)then
    SAIM(typeStruct%gru(iGRU)%hru(iHRU)%var(iLookTYPE%vegTypeIndex),:) = mparStruct%gru(iGRU)%hru(iHRU)%var(iLookPARAM%winterSAI)%dat(1)
    LAIM(typeStruct%gru(iGRU)%hru(iHRU)%var(iLookTYPE%vegTypeIndex),:) = mparStruct%gru(iGRU)%hru(iHRU)%var(iLookPARAM%summerLAI)%dat(1)*greenVegFrac_monthly
   end if

   ! cycle water pixel
   if (typeStruct%gru(iGRU)%hru(iHRU)%var(iLookTYPE%vegTypeIndex) == isWater) cycle

   ! compute derived forcing variables
   call derivforce(timeStruct%var,                    & ! vector of time information
                   forcStruct%gru(iGRU)%hru(iHRU)%var,& ! vector of model forcing data
                   attrStruct%gru(iGRU)%hru(iHRU)%var,& ! vector of model attributes
                   mparStruct%gru(iGRU)%hru(iHRU),    & ! vector of model parameters
                   progStruct%gru(iGRU)%hru(iHRU),    & ! data structure of model prognostic variables
                   diagStruct%gru(iGRU)%hru(iHRU),    & ! data structure of model diagnostic variables
                   fluxStruct%gru(iGRU)%hru(iHRU),    & ! data structure of model fluxes
                   err,message)                         ! error control
   call handle_err(err,message)

   ! ****************************************************************************
   ! (9) run the model
   ! ****************************************************************************
   ! set the flag to compute the vegetation flux
   computeVegFluxFlag = (computeVegFlux(iGRU)%hru(iHRU) == yes)

   !print*, 'iHRU = ', iHRU

   ! initialize the number of flux calls
   diagStruct%gru(iGRU)%hru(iHRU)%var(iLookDIAG%numFluxCalls)%dat(1) = 0._dp

   ! run the model for a single parameter set and time step
   call coupled_em(&
                   ! model control
                   gru_struc(iGRU)%hruInfo(iHRU)%hru_id,    & ! intent(in):    hruId
                   dt_init(iGRU)%hru(iHRU),                 & ! intent(inout): initial time step
                   computeVegFluxFlag,                          & ! intent(inout): flag to indicate if we are computing fluxes over vegetation (.false. means veg is buried with snow)
                   ! data structures (input)
                   typeStruct%gru(iGRU)%hru(iHRU),          & ! intent(in):    local classification of soil veg etc. for each HRU
                   attrStruct%gru(iGRU)%hru(iHRU),          & ! intent(in):    local attributes for each HRU
                   forcStruct%gru(iGRU)%hru(iHRU),          & ! intent(in):    model forcing data
                   mparStruct%gru(iGRU)%hru(iHRU),          & ! intent(in):    model parameters
                   bvarStruct%gru(iGRU),                        & ! intent(in):    basin-average model variables
                   ! data structures (input-output)
                   indxStruct%gru(iGRU)%hru(iHRU),          & ! intent(inout): model indices
                   progStruct%gru(iGRU)%hru(iHRU),          & ! intent(inout): model prognostic variables for a local HRU
                   diagStruct%gru(iGRU)%hru(iHRU),          & ! intent(inout): model diagnostic variables for a local HRU
                   fluxStruct%gru(iGRU)%hru(iHRU),          & ! intent(inout): model fluxes for a local HRU
                   ! error control
                   err,message)            ! intent(out): error control
   call handle_err(err,message)

   ! update layer numbers that could be changed in coupled_em()
   gru_struc(iGRU)%hruInfo(iHRU)%nSnow = indxStruct%gru(iGRU)%hru(iHRU)%var(iLookINDEX%nSnow)%dat(1)
   gru_struc(iGRU)%hruInfo(iHRU)%nSoil = indxStruct%gru(iGRU)%hru(iHRU)%var(iLookINDEX%nSoil)%dat(1)

!   ! check feasibiility of certain states
!   call check_icond(nGRU,nHRU,                     & ! number of response units
!                    progStruct,                    & ! model prognostic (state) variables
!                    mparStruct,                    & ! model parameters
!                    indxStruct,                    & ! layer indexes
!                    err,message)                     ! error control
!   call handle_err(err,message)

   ! save the flag for computing the vegetation fluxes
   if(computeVegFluxFlag)      computeVegFlux(iGRU)%hru(iHRU) = yes
   if(.not.computeVegFluxFlag) computeVegFlux(iGRU)%hru(iHRU) = no

   kHRU = 0
   ! identify the downslope HRU
   dsHRU: do jHRU=1,gru_struc(iGRU)%hruCount
    if(typeStruct%gru(iGRU)%hru(iHRU)%var(iLookTYPE%downHRUindex) == typeStruct%gru(iGRU)%hru(jHRU)%var(iLookTYPE%hruId))then
     if(kHRU==0)then  ! check there is a unique match
      kHRU=jHRU
      exit dsHRU
     end if  ! (check there is a unique match)
    end if  ! (if identified a downslope HRU)
   end do dsHRU

   ! add inflow to the downslope HRU
   if(kHRU > 0)then  ! if there is a downslope HRU
    fluxStruct%gru(iGRU)%hru(kHRU)%var(iLookFLUX%mLayerColumnInflow)%dat(:) = fluxStruct%gru(iGRU)%hru(kHRU)%var(iLookFLUX%mLayerColumnInflow)%dat(:)  + fluxStruct%gru(iGRU)%hru(iHRU)%var(iLookFLUX%mLayerColumnOutflow)%dat(:)

   ! increment basin column outflow (m3 s-1)
   else
    bvarStruct%gru(iGRU)%var(iLookBVAR%basin__ColumnOutflow)%dat(1)   = bvarStruct%gru(iGRU)%var(iLookBVAR%basin__ColumnOutflow)%dat(1) + sum(fluxStruct%gru(iGRU)%hru(iHRU)%var(iLookFLUX%mLayerColumnOutflow)%dat(:))
   end if

   ! increment basin surface runoff (m s-1)
   bvarStruct%gru(iGRU)%var(iLookBVAR%basin__SurfaceRunoff)%dat(1)    = bvarStruct%gru(iGRU)%var(iLookBVAR%basin__SurfaceRunoff)%dat(1)     + fluxStruct%gru(iGRU)%hru(iHRU)%var(iLookFLUX%scalarSurfaceRunoff)%dat(1)    * fracHRU

   ! increment basin-average baseflow input variables (m s-1)
   bvarStruct%gru(iGRU)%var(iLookBVAR%basin__AquiferRecharge)%dat(1)  = bvarStruct%gru(iGRU)%var(iLookBVAR%basin__AquiferRecharge)%dat(1)   + fluxStruct%gru(iGRU)%hru(iHRU)%var(iLookFLUX%scalarSoilDrainage)%dat(1)     * fracHRU
   bvarStruct%gru(iGRU)%var(iLookBVAR%basin__AquiferTranspire)%dat(1) = bvarStruct%gru(iGRU)%var(iLookBVAR%basin__AquiferTranspire)%dat(1)  + fluxStruct%gru(iGRU)%hru(iHRU)%var(iLookFLUX%scalarAquiferTranspire)%dat(1) * fracHRU

   ! increment aquifer baseflow -- ONLY if baseflow is computed individually for each HRU
   ! NOTE: groundwater computed later for singleBasin
   if(model_decisions(iLookDECISIONS%spatial_gw)%iDecision == localColumn)then
    bvarStruct%gru(iGRU)%var(iLookBVAR%basin__AquiferBaseflow)%dat(1)  =  bvarStruct%gru(iGRU)%var(iLookBVAR%basin__AquiferBaseflow)%dat(1)  &
            +  fluxStruct%gru(iGRU)%hru(iHRU)%var(iLookFLUX%scalarAquiferBaseflow)%dat(1) * fracHRU  &
            +  fluxStruct%gru(iGRU)%hru(iHRU)%var(iLookFLUX%scalarSoilDrainage)%dat(1)    * fracHRU
   end if

   ! calculate output Statistics
   call calcStats(forcStat%gru(iGRU)%hru(iHRU)%var,forcStruct%gru(iGRU)%hru(iHRU)%var,statForc_meta,waterYearTimeStep,err,message);       call handle_err(err,message)
   call calcStats(progStat%gru(iGRU)%hru(iHRU)%var,progStruct%gru(iGRU)%hru(iHRU)%var,statProg_meta,waterYearTimeStep,err,message);       call handle_err(err,message)
   call calcStats(diagStat%gru(iGRU)%hru(iHRU)%var,diagStruct%gru(iGRU)%hru(iHRU)%var,statDiag_meta,waterYearTimeStep,err,message);       call handle_err(err,message)
   call calcStats(fluxStat%gru(iGRU)%hru(iHRU)%var,fluxStruct%gru(iGRU)%hru(iHRU)%var,statFlux_meta,waterYearTimeStep,err,message);       call handle_err(err,message)
   call calcStats(indxStat%gru(iGRU)%hru(iHRU)%var,indxStruct%gru(iGRU)%hru(iHRU)%var,statIndx_meta,waterYearTimeStep,err,message);       call handle_err(err,message)

  end do  ! (looping through HRUs)

  ! compute water balance for the basin aquifer
  if(model_decisions(iLookDECISIONS%spatial_gw)%iDecision == singleBasin)then
   call handle_err(20,'multi_driver/bigBucket groundwater code not transferred from old code base yet')
  end if

  ! perform the routing
  associate(totalArea => bvarStruct%gru(iGRU)%var(iLookBVAR%basin__totalArea)%dat(1) )
  call qOverland(&
                 ! input
                 model_decisions(iLookDECISIONS%subRouting)%iDecision,            &  ! intent(in): index for routing method
                 bvarStruct%gru(iGRU)%var(iLookBVAR%basin__SurfaceRunoff)%dat(1),           &  ! intent(in): surface runoff (m s-1)
                 bvarStruct%gru(iGRU)%var(iLookBVAR%basin__ColumnOutflow)%dat(1)/totalArea, &  ! intent(in): outflow from all "outlet" HRUs (those with no downstream HRU)
                 bvarStruct%gru(iGRU)%var(iLookBVAR%basin__AquiferBaseflow)%dat(1),         &  ! intent(in): baseflow from the aquifer (m s-1)
                 bvarStruct%gru(iGRU)%var(iLookBVAR%routingFractionFuture)%dat,             &  ! intent(in): fraction of runoff in future time steps (m s-1)
                 bvarStruct%gru(iGRU)%var(iLookBVAR%routingRunoffFuture)%dat,               &  ! intent(in): runoff in future time steps (m s-1)
                 ! output
                 bvarStruct%gru(iGRU)%var(iLookBVAR%averageInstantRunoff)%dat(1),           &  ! intent(out): instantaneous runoff (m s-1)
                 bvarStruct%gru(iGRU)%var(iLookBVAR%averageRoutedRunoff)%dat(1),            &  ! intent(out): routed runoff (m s-1)
                 err,message)                                                        ! intent(out): error control
  call handle_err(err,message)
  end associate

  ! calc basin stats
  call calcStats(bvarStat%gru(iGRU)%var(:),bvarStruct%gru(iGRU)%var(:),statBvar_meta,waterYearTimeStep,err,message); call handle_err(err,message)

  ! write basin-average variables
  call writeBasin(iGRU,waterYearTimeStep,outputTimeStep,bvar_meta,bvarStat%gru(iGRU)%var,bvarStruct%gru(iGRU)%var,bvarChild_map,err,message); call handle_err(err,message)

 end do  ! (looping through GRUs)

 ! write current time to all files
 call WriteTime(waterYearTimeStep,outputTimeStep,time_meta,timeStruct%var,err,message)

 ! write the model output to the NetCDF file
 ! Passes the full metadata structure rather than the stats metadata structure because
 !  we have the option to write out data of types other than statistics.
 !  Thus, we must also pass the stats parent->child maps from childStruct.
 call writeData(waterYearTimeStep,outputTimeStep,nHRUrun,maxLayers,forc_meta,forcStat,forcStruct,forcChild_map,indxStruct,err,message); call handle_err(err,message)
 call writeData(waterYearTimeStep,outputTimeStep,nHRUrun,maxLayers,prog_meta,progStat,progStruct,progChild_map,indxStruct,err,message); call handle_err(err,message)
 call writeData(waterYearTimeStep,outputTimeStep,nHRUrun,maxLayers,diag_meta,diagStat,diagStruct,diagChild_map,indxStruct,err,message); call handle_err(err,message)
 call writeData(waterYearTimeStep,outputTimeStep,nHRUrun,maxLayers,flux_meta,fluxStat,fluxStruct,fluxChild_map,indxStruct,err,message); call handle_err(err,message)
 call writeData(waterYearTimeStep,outputTimeStep,nHRUrun,maxLayers,indx_meta,indxStat,indxStruct,indxChild_map,indxStruct,err,message); call handle_err(err,message)

 ! increment output file timestep
 do iFreq = 1,nFreq
  if (mod(waterYearTimeStep,outFreq(iFreq))==0) then
   outputTimeStep(iFreq) = outputTimeStep(iFreq) + 1
  end if
 end do

 ! increment forcingStep
 forcingStep=forcingStep+1

 ! increment the time index
 waterYearTimeStep = waterYearTimeStep+1

 !print*, 'PAUSE: in driver: testing differences'; read(*,*)
 !stop 'end of time step'

 ! query whether this timestep requires a re-start file
 select case(ixRestart)
  case(ixRestart_iy);    printRestart = (timeStruct%var(iLookTIME%im) == 1 .and. timeStruct%var(iLookTIME%id) == 1 .and. timeStruct%var(iLookTIME%ih) == 0  .and. timeStruct%var(iLookTIME%imin) == 0)
  case(ixRestart_im);    printRestart = (timeStruct%var(iLookTIME%id) == 1 .and. timeStruct%var(iLookTIME%ih) == 0 .and. timeStruct%var(iLookTIME%imin) == 0)
  case(ixRestart_id);    printRestart = (timeStruct%var(iLookTIME%ih) == 0 .and. timeStruct%var(iLookTIME%imin) == 0)
  case(ixRestart_end);   printRestart = (timeStruct%var(iLookTIME%im) == finshTime%var(2) .and. timeStruct%var(iLookTIME%id) == finshTime%var(3) .and. timeStruct%var(iLookTIME%ih) == finshTime%var(4)  .and. timeStruct%var(iLookTIME%imin) == finshTime%var(5))
  case(ixRestart_never); printRestart = .false.
  case default; call handle_err(20,'unable to identify option for the restart file')
 end select

 ! print a restart file if requested
 if(printRestart)then
  write(timeString,'(a,i4,3(a,i2.2))') '_',timeStruct%var(iLookTIME%iyyy),'-',timeStruct%var(iLookTIME%im),'-',timeStruct%var(iLookTIME%id),'-',timeStruct%var(iLookTIME%ih)
  restartFile=trim(OUTPUT_PATH)//trim(OUTPUT_PREFIX)//'_'//trim('summaRestart')//trim(timeString)//trim(output_fileSuffix)//'.nc'
  call writeRestart(restartFile,nGRU,nHRU,prog_meta,progStruct,maxLayers,maxSnowLayers,indx_meta,indxStruct,err,message)
  call handle_err(err,message)
 end if

end do  ! (looping through time)

! close any remaining output files
do iFreq = 1,nFreq
 if (ncid(iFreq).ne.integerMissing) then
  call nc_file_close(ncid(iFreq),err,message)
  call handle_err(err,message)
 end if
end do

! deallocate space for dt_init and upArea
deallocate(dt_init,upArea,stat=err); call handle_err(err,'unable to deallocate space for dt_init and upArea')

call stop_program('finished simulation successfully.')

contains

 ! **************************************************************************************************
 ! internal function to obtain the command line arguments
 ! **************************************************************************************************
 subroutine getCommandArguments()
 implicit none
 integer(i4b)                     :: iArgument                  ! index of command line argument
 integer(i4b)                     :: nArgument                  ! number of command line arguments
 character(len=256),allocatable   :: argString(:)               ! string to store command line arguments
 integer(i4b)                     :: nLocalArgument             ! number of command line arguments to read for a switch
 character(len=70), parameter     :: spaces = ''
 nArgument = command_argument_count()
 ! check numbers of command-line arguments and obtain all arguments
 if (nArgument < 1) then
  call printCommandHelp()
 end if

 allocate(argString(nArgument))
 do iArgument = 1,nArgument
  call get_command_argument(iArgument,argString(iArgument))
  ! print versions if needed
  if (trim(argString(iArgument)) == '-v' .or. trim(argString(iArgument)) == '--version') then
   ! print version numbers

   print "(A)", '----------------------------------------------------------------------'
   print "(A)", '     SUMMA - Structure for Unifying Multiple Modeling Alternatives    '
   print "(A)", spaces(1:int((70 - len_trim(summaVersion) - 9) / 2))//'Version: '   //trim(summaVersion)
   print "(A)", spaces(1:int((70 - len_trim(buildTime) - 12) / 2))  //'Build Time: '//trim(buildTime)
   print "(A)", spaces(1:int((70 - len_trim(gitBranch) - 12) / 2))  //'Git Branch: '//trim(gitBranch)
   print "(A)", spaces(1:int((70 - len_trim(gitHash) - 10) / 2))    //'Git Hash: '  //trim(gitHash)
   print "(A)", '----------------------------------------------------------------------'
   if (nArgument == 1) stop
  end if
 end do

 ! initialize command line argument variables
 startGRU = integerMissing; nGRU = integerMissing; checkHRU = integerMissing; nHRU = integerMissing
 nGRU = integerMissing; nHRU = integerMissing
 iRunMode = iRunModeFull

 ! loop through all command arguments
 nLocalArgument = 0
 do iArgument = 1,nArgument
  if (nLocalArgument>0) then; nLocalArgument = nLocalArgument -1; cycle; end if ! skip the arguments have been read
  select case (trim(argString(iArgument)))

   case ('-m', '--master')
    ! update arguments
    nLocalArgument = 1
    if (iArgument+nLocalArgument>nArgument) call handle_err(1,"missing argument file_suffix; type 'summa.exe --help' for correct usage")
    ! get name of master control file
    summaFileManagerFile=trim(argString(iArgument+1))
    print "(A)", "file_master is '"//trim(summaFileManagerFile)//"'."

   case ('-s', '--suffix')
    ! define file suffix
    nLocalArgument = 1
    ! check if the number of command line arguments is correct
    if (iArgument+nLocalArgument>nArgument) call handle_err(1,"missing argument file_suffix; type 'summa.exe --help' for correct usage")
    output_fileSuffix=trim(argString(iArgument+1))
    print "(A)", "file_suffix is '"//trim(output_fileSuffix)//"'."

   case ('-h', '--hru')
    ! define a single HRU run
    if (iRunMode == iRunModeGRU) call handle_err(1,"single-HRU run and GRU-parallelization run cannot be both selected.")
    iRunMode=iRunModeHRU
    nLocalArgument = 1
    ! check if the number of command line arguments is correct
    if (iArgument+nLocalArgument>nArgument) call handle_err(1,"missing argument checkHRU; type 'summa.exe --help' for correct usage")
    read(argString(iArgument+1),*) checkHRU ! read the index of the HRU for a single HRU run
    nHRU=1; nGRU=1                          ! nHRU and nGRU are both one in this case
    ! examines the checkHRU is correct
    if (checkHRU<1) then
     call handle_err(1,"illegal iHRU specification; type 'summa.exe --help' for correct usage")
    else
     print '(A)',' Single-HRU run activated. HRU '//trim(argString(iArgument+1))//' is selected for simulation.'
    end if

   case ('-g','--gru')
    ! define a GRU parallelization run; get the starting GRU and countGRU
    if (iRunMode == iRunModeHRU) call handle_err(1,"single-HRU run and GRU-parallelization run cannot be both selected.")
    iRunMode=iRunModeGRU
    nLocalArgument = 2
    ! check if the number of command line arguments is correct
    if (iArgument+nLocalArgument>nArgument) call handle_err(1,"missing argument startGRU or countGRU; type 'summa.exe --help' for correct usage")
    read(argString(iArgument+1),*) startGRU ! read the argument of startGRU
    read(argString(iArgument+2),*) nGRU     ! read the argument of countGRU
    if (startGRU<1 .or. nGRU<1) then
     call handle_err(1,'startGRU and countGRU must be larger than 1.')
    else
     print '(A)', ' GRU-Parallelization run activated. '//trim(argString(iArgument+2))//' GRUs are selected for simulation.'
    end if

   case ('-p', '--progress')
    ! define the frequency to print progress
    nLocalArgument = 1
    ! check if the number of command line arguments is correct
    if (iArgument+nLocalArgument>nArgument) call handle_err(1, "missing argument freqProgress; type 'summa.exe --help' for correct usage")
    select case (trim(argString(iArgument+1)))
     case ('m' , 'month'); ixProgress = ixProgress_im
     case ('d' , 'day');   ixProgress = ixProgress_id
     case ('h' , 'hour');  ixProgress = ixProgress_ih
     case ('n' , 'never'); ixProgress = ixProgress_never
     case default;         call handle_err(1,'unknown frequency to print progress')
    end select

   case ('-r', '--restart')
    ! define the frequency to write restart files
    nLocalArgument = 1
    ! check if the number of command line arguments is correct
    if (iArgument+nLocalArgument>nArgument) call handle_err(1, "missing argument freqRestart; type 'summa.exe --help' for correct usage")
    select case (trim(argString(iArgument+1)))
     case ('y' , 'year');  ixRestart = ixRestart_iy
     case ('m' , 'month'); ixRestart = ixRestart_im
     case ('d' , 'day');   ixRestart = ixRestart_id
     case ('e' , 'end');   ixRestart = ixRestart_end
     case ('n' , 'never'); ixRestart = ixRestart_never
     case default;         call handle_err(1,'unknown frequency to write restart files')
    end select

   ! do nothing
   case ('-v','--version')

   ! print help message
   case ('--help')
    call printCommandHelp

   case default
    call printCommandHelp
    call handle_err(1, 'unknown command line option')

  end select
 end do  ! looping through command line arguments

 ! check if master_file has been received.
 if (len(trim(summaFileManagerFile))==0) call handle_err(1, "master_file is not received; type 'summa.exe --help' for correct usage")

 ! set startGRU for full run
 if (iRunMode==iRunModeFull) startGRU=1

 end subroutine getCommandArguments

 ! **************************************************************************************************
 ! internal subroutine to print the correct command line usage of SUMMA
 ! **************************************************************************************************
 subroutine printCommandHelp()
 implicit none
 ! command line usage
 print "(//A)",'Usage: summa.exe -m master_file [-s fileSuffix] [-g startGRU countGRU] [-h iHRU] [-r freqRestart] [-p freqProgress] [-c]'
 print "(A,/)",  ' summa.exe          summa executable'
 print "(A)",  'Running options:'
 print "(A)",  ' -m --master        Define path/name of master file (required)'
 print "(A)",  ' -s --suffix        Add fileSuffix to the output files'
 print "(A)",  ' -g --gru           Run a subset of countGRU GRUs starting from index startGRU'
 print "(A)",  ' -h --hru           Run a single HRU with index of iHRU'
 print "(A)",  ' -r --restart       Define frequency [y,m,d,e,never] to write restart files'
 print "(A)",  ' -p --progress      Define frequency [m,d,h,never] to print progress'
 print "(A)",  ' -v --version       Display version information of the current built'
 stop
 end subroutine printCommandHelp

 ! **************************************************************************************************
 ! internal subroutine handle_err: error handler
 ! **************************************************************************************************
 subroutine handle_err(err,message)
 ! used to handle error codes
 USE var_lookup,only:iLookPROG,iLookDIAG,iLookFLUX,iLookPARAM,iLookINDEX    ! named variables defining elements in data structure
 implicit none
 ! dummy variables
 integer(i4b),intent(in) :: err             ! error code
 character(*),intent(in) :: message         ! error message
 ! local variables
 integer(i4b)            :: nc_err          ! error code of nc_close
 character(len=256)      :: cmessage        ! error message of the downwind routine

 ! return if A-OK
 if(err==0) return
 ! process error messages
 if (err>0) then
  write(*,'(//a/)') 'FATAL ERROR: '//trim(message)
 else
  write(*,'(//a/)') 'WARNING: '//trim(message); print*,'(can keep going, but stopping anyway)'
 endif
 ! dump variables
 print*, 'error, variable dump:'
 if(allocated(timeStruct%var))then
  ! print time step
  print*, 'modelTimeStep = ', modelTimeStep
  ! print information for the HRUs
  if(iGRU<=nGRU)then
   if(iHRU<=gru_struc(iGRU)%hruCount)then
    print*, 'initial time step  = ', dt_init(iGRU)%hru(iHRU)
    print*, 'HRU index          = ', typeStruct%gru(iGRU)%hru(iHRU)%var(iLookTYPE%hruId)
    print*, 'pptrate            = ', forcStruct%gru(iGRU)%hru(iHRU)%var(iLookFORCE%pptrate)
    print*, 'airtemp            = ', forcStruct%gru(iGRU)%hru(iHRU)%var(iLookFORCE%airtemp)
    print*, 'theta_res          = ', mparStruct%gru(iGRU)%hru(iHRU)%var(iLookPARAM%theta_res)%dat(1)            ! soil residual volumetric water content (-)
    print*, 'theta_sat          = ', mparStruct%gru(iGRU)%hru(iHRU)%var(iLookPARAM%theta_sat)%dat(1)            ! soil porosity (-)
    print*, 'plantWiltPsi       = ', mparStruct%gru(iGRU)%hru(iHRU)%var(iLookPARAM%plantWiltPsi)%dat(1)         ! matric head at wilting point (m)
    print*, 'soilStressParam    = ', mparStruct%gru(iGRU)%hru(iHRU)%var(iLookPARAM%soilStressParam)%dat(1)      ! parameter in the exponential soil stress function (-)
    print*, 'critSoilWilting    = ', mparStruct%gru(iGRU)%hru(iHRU)%var(iLookPARAM%critSoilWilting)%dat(1)      ! critical vol. liq. water content when plants are wilting (-)
    print*, 'critSoilTranspire  = ', mparStruct%gru(iGRU)%hru(iHRU)%var(iLookPARAM%critSoilTranspire)%dat(1)    ! critical vol. liq. water content when transpiration is limited (-)
    print*, 'scalarSWE          = ', progStruct%gru(iGRU)%hru(iHRU)%var(iLookPROG%scalarSWE)%dat(1)
    print*, 'scalarSnowDepth    = ', progStruct%gru(iGRU)%hru(iHRU)%var(iLookPROG%scalarSnowDepth)%dat(1)
    print*, 'scalarCanopyTemp   = ', progStruct%gru(iGRU)%hru(iHRU)%var(iLookPROG%scalarCanopyTemp)%dat(1)
    print*, 'scalarRainPlusMelt = ', fluxStruct%gru(iGRU)%hru(iHRU)%var(iLookFLUX%scalarRainPlusMelt)%dat(1)
    write(*,'(a,100(i4,1x))'   ) 'layerType          = ', indxStruct%gru(iGRU)%hru(iHRU)%var(iLookINDEX%layerType)%dat
    write(*,'(a,100(f11.5,1x))') 'mLayerDepth        = ', progStruct%gru(iGRU)%hru(iHRU)%var(iLookPROG%mLayerDepth)%dat
    write(*,'(a,100(f11.5,1x))') 'mLayerTemp         = ', progStruct%gru(iGRU)%hru(iHRU)%var(iLookPROG%mLayerTemp)%dat
    write(*,'(a,100(f11.5,1x))') 'mLayerVolFracIce   = ', progStruct%gru(iGRU)%hru(iHRU)%var(iLookPROG%mLayerVolFracIce)%dat
    write(*,'(a,100(f11.5,1x))') 'mLayerVolFracLiq   = ', progStruct%gru(iGRU)%hru(iHRU)%var(iLookPROG%mLayerVolFracLiq)%dat
    print*, 'mLayerMatricHead   = ', progStruct%gru(iGRU)%hru(iHRU)%var(iLookPROG%mLayerMatricHead)%dat
    print*, 'column inflow      = ', fluxStruct%gru(iGRU)%hru(iHRU)%var(iLookFLUX%mLayerColumnInflow)%dat
   endif  ! if HRU is valid
  endif  ! if GRU is valid
 endif  ! if the time structure is allocated
 print*,'error code = ', err
 if(allocated(timeStruct%var)) print*, timeStruct%var
 !write(*,'(a)') trim(message)

 ! close any remaining output files
 do iFreq = 1,nFreq
  if (ncid(iFreq).ne.integerMissing) then
   call nc_file_close(ncid(iFreq),nc_err,cmessage)
   if(nc_err/=0) print*, trim(cmessage)
  end if
 end do

 stop 1
 end subroutine handle_err

 ! **************************************************************************************************
 ! private subroutine stop_program: stop program execution
 ! **************************************************************************************************
 subroutine stop_program(message)
 ! used to stop program execution
 implicit none
 ! define dummy variables
 character(*),intent(in)::message
 ! define the local variables
 integer(i4b),parameter :: outunit=6               ! write to screen
 integer(i4b)           :: ctime2(8)               ! final time
 real(dp)               :: elpSec                  ! elapsed seconds

 ! close any remaining output files
 ! NOTE: use the direct NetCDF call with no error checking since the file may already be closed
 do iFreq = 1,nFreq
  if (ncid(iFreq).ne.integerMissing) then
   err = nf90_close(ncid(iFreq))
  end if
 end do

 ! get the final date and time
 call date_and_time(values=ctime2)

 elpSec = elapsedSec(ctime1,ctime2)

 ! print initial and final date and time
 write(outunit,"(A,I4,'-',I2.2,'-',I2.2,2x,I2,':',I2.2,':',I2.2,'.',I3.3)") 'initial date/time = ',ctime1(1:3),ctime1(5:8)
 write(outunit,"(A,I4,'-',I2.2,'-',I2.2,2x,I2,':',I2.2,':',I2.2,'.',I3.3)") '  final date/time = ',ctime2(1:3),ctime2(5:8)
 ! print elapsed time
 write(outunit,"(/,A,1PG15.7,A)")                                           '     elapsed time = ', elpSec,          ' s'
 write(outunit,"(A,1PG15.7,A)")                                             '       or           ', elpSec/60_dp,    ' m'
 write(outunit,"(A,1PG15.7,A)")                                             '       or           ', elpSec/3600_dp,  ' h'
 write(outunit,"(A,1PG15.7,A/)")                                            '       or           ', elpSec/86400_dp, ' d'
 ! stop with message
 print*,'FORTRAN STOP: '//trim(message)
 stop
 end subroutine

end program multi_driver


 ! **************************************************************************************************
 ! private subroutine SOIL_VEG_GEN_PARM: Read soil, vegetation and other model parameters (from NOAH)
 ! **************************************************************************************************
!-----------------------------------------------------------------
SUBROUTINE SOIL_VEG_GEN_PARM(FILENAME_VEGTABLE, FILENAME_SOILTABLE, FILENAME_GENERAL, MMINLU, MMINSL)
!-----------------------------------------------------------------
  use module_sf_noahlsm, only : shdtbl, nrotbl, rstbl, rgltbl, &
       &                        hstbl, snuptbl, maxalb, laimintbl, &
       &                        bb, drysmc, f11, maxsmc, laimaxtbl, &
       &                        emissmintbl, emissmaxtbl, albedomintbl, &
       &                        albedomaxtbl, wltsmc, qtz, refsmc, &
       &                        z0mintbl, z0maxtbl, &
       &                        satpsi, satdk, satdw, &
       &                        theta_res, theta_sat, vGn_alpha, vGn_n, k_soil, &  ! MPC add van Genutchen parameters
       &                        fxexp_data, lvcoef_data, &
       &                        lutype, maxalb, &
       &                        slope_data, frzk_data, bare, cmcmax_data, &
       &                        cfactr_data, csoil_data, czil_data, &
       &                        refkdt_data, natural, refdk_data, &
       &                        rsmax_data, salp_data, sbeta_data, &
       &                        zbot_data, smhigh_data, smlow_data, &
       &                        lucats, topt_data, slcats, slpcats, sltype

  IMPLICIT NONE

  CHARACTER(LEN=*), INTENT(IN) :: FILENAME_VEGTABLE, FILENAME_SOILTABLE, FILENAME_GENERAL
  CHARACTER(LEN=*), INTENT(IN) :: MMINLU, MMINSL
  integer :: LUMATCH, IINDEX, LC, NUM_SLOPE
  integer :: ierr
  INTEGER , PARAMETER :: OPEN_OK = 0

  character*128 :: mess , message

!-----SPECIFY VEGETATION RELATED CHARACTERISTICS :
!             ALBBCK: SFC albedo (in percentage)
!                 Z0: Roughness length (m)
!             SHDFAC: Green vegetation fraction (in percentage)
!  Note: The ALBEDO, Z0, and SHDFAC values read from the following table
!          ALBEDO, amd Z0 are specified in LAND-USE TABLE; and SHDFAC is
!          the monthly green vegetation data
!             CMXTBL: MAX CNPY Capacity (m)
!             NROTBL: Rooting depth (layer)
!              RSMIN: Mimimum stomatal resistance (s m-1)
!              RSMAX: Max. stomatal resistance (s m-1)
!                RGL: Parameters used in radiation stress function
!                 HS: Parameter used in vapor pressure deficit functio
!               TOPT: Optimum transpiration air temperature. (K)
!             CMCMAX: Maximum canopy water capacity
!             CFACTR: Parameter used in the canopy inteception calculati
!               SNUP: Threshold snow depth (in water equivalent m) that
!                     implies 100% snow cover
!                LAI: Leaf area index (dimensionless)
!             MAXALB: Upper bound on maximum albedo over deep snow
!
!-----READ IN VEGETAION PROPERTIES FROM VEGPARM.TBL
!

  OPEN(19, FILE=trim(FILENAME_VEGTABLE),FORM='FORMATTED',STATUS='OLD',IOSTAT=ierr)
  IF(ierr .NE. OPEN_OK ) THEN
     WRITE(message,FMT='(A)') &
          'module_sf_noahlsm.F: soil_veg_gen_parm: failure opening VEGPARM.TBL'
     CALL wrf_error_fatal ( message )
  END IF

  LUMATCH=0

  FIND_LUTYPE : DO WHILE (LUMATCH == 0)
     READ (19,*,END=2002)
     READ (19,*,END=2002)LUTYPE
     READ (19,*)LUCATS,IINDEX

     IF(LUTYPE.EQ.MMINLU)THEN
        WRITE( mess , * ) 'LANDUSE TYPE = ' // TRIM ( LUTYPE ) // ' FOUND', LUCATS,' CATEGORIES'
        ! CALL wrf_message( mess )
        LUMATCH=1
     ELSE
        call wrf_message ( "Skipping over LUTYPE = " // TRIM ( LUTYPE ) )
        DO LC = 1, LUCATS+12
           read(19,*)
        ENDDO
     ENDIF
  ENDDO FIND_LUTYPE
! prevent possible array overwrite, Bill Bovermann, IBM, May 6, 2008
  IF ( SIZE(SHDTBL)       < LUCATS .OR. &
       SIZE(NROTBL)       < LUCATS .OR. &
       SIZE(RSTBL)        < LUCATS .OR. &
       SIZE(RGLTBL)       < LUCATS .OR. &
       SIZE(HSTBL)        < LUCATS .OR. &
       SIZE(SNUPTBL)      < LUCATS .OR. &
       SIZE(MAXALB)       < LUCATS .OR. &
       SIZE(LAIMINTBL)    < LUCATS .OR. &
       SIZE(LAIMAXTBL)    < LUCATS .OR. &
       SIZE(Z0MINTBL)     < LUCATS .OR. &
       SIZE(Z0MAXTBL)     < LUCATS .OR. &
       SIZE(ALBEDOMINTBL) < LUCATS .OR. &
       SIZE(ALBEDOMAXTBL) < LUCATS .OR. &
       SIZE(EMISSMINTBL ) < LUCATS .OR. &
       SIZE(EMISSMAXTBL ) < LUCATS ) THEN
     CALL wrf_error_fatal('Table sizes too small for value of LUCATS in module_sf_noahdrv.F')
  ENDIF

  IF(LUTYPE.EQ.MMINLU)THEN
     DO LC=1,LUCATS
        READ (19,*)IINDEX,SHDTBL(LC),                        &
             NROTBL(LC),RSTBL(LC),RGLTBL(LC),HSTBL(LC), &
             SNUPTBL(LC),MAXALB(LC), LAIMINTBL(LC),     &
             LAIMAXTBL(LC),EMISSMINTBL(LC),             &
             EMISSMAXTBL(LC), ALBEDOMINTBL(LC),         &
             ALBEDOMAXTBL(LC), Z0MINTBL(LC), Z0MAXTBL(LC)
     ENDDO

     READ (19,*)
     READ (19,*)TOPT_DATA
     READ (19,*)
     READ (19,*)CMCMAX_DATA
     READ (19,*)
     READ (19,*)CFACTR_DATA
     READ (19,*)
     READ (19,*)RSMAX_DATA
     READ (19,*)
     READ (19,*)BARE
     READ (19,*)
     READ (19,*)NATURAL
  ENDIF

2002 CONTINUE

  CLOSE (19)
  IF (LUMATCH == 0) then
     CALL wrf_error_fatal ("Land Use Dataset '"//MMINLU//"' not found in VEGPARM.TBL.")
  ENDIF

!
!-----READ IN SOIL PROPERTIES FROM SOILPARM.TBL
!
  OPEN(19, FILE=trim(FILENAME_SOILTABLE),FORM='FORMATTED',STATUS='OLD',IOSTAT=ierr)
  IF(ierr .NE. OPEN_OK ) THEN
     WRITE(message,FMT='(A)') &
          'module_sf_noahlsm.F: soil_veg_gen_parm: failure opening SOILPARM.TBL'
     CALL wrf_error_fatal ( message )
  END IF

  WRITE(mess,*) 'INPUT SOIL TEXTURE CLASSIFICATION = ', TRIM ( MMINSL )
  ! CALL wrf_message( mess )

  LUMATCH=0

  ! MPC add a new soil table
  FIND_soilTYPE : DO WHILE (LUMATCH == 0)
   READ (19,*)
   READ (19,*,END=2003)SLTYPE
   READ (19,*)SLCATS,IINDEX
   IF(SLTYPE.EQ.MMINSL)THEN
     WRITE( mess , * ) 'SOIL TEXTURE CLASSIFICATION = ', TRIM ( SLTYPE ) , ' FOUND', &
          SLCATS,' CATEGORIES'
     ! CALL wrf_message ( mess )
     LUMATCH=1
   ELSE
    call wrf_message ( "Skipping over SLTYPE = " // TRIM ( SLTYPE ) )
    DO LC = 1, SLCATS
     read(19,*)
    ENDDO
   ENDIF
  ENDDO FIND_soilTYPE
  ! prevent possible array overwrite, Bill Bovermann, IBM, May 6, 2008
  IF ( SIZE(BB    ) < SLCATS .OR. &
       SIZE(DRYSMC) < SLCATS .OR. &
       SIZE(F11   ) < SLCATS .OR. &
       SIZE(MAXSMC) < SLCATS .OR. &
       SIZE(REFSMC) < SLCATS .OR. &
       SIZE(SATPSI) < SLCATS .OR. &
       SIZE(SATDK ) < SLCATS .OR. &
       SIZE(SATDW ) < SLCATS .OR. &
       SIZE(WLTSMC) < SLCATS .OR. &
       SIZE(QTZ   ) < SLCATS  ) THEN
     CALL wrf_error_fatal('Table sizes too small for value of SLCATS in module_sf_noahdrv.F')
  ENDIF

  ! MPC add new soil table
  select case(trim(SLTYPE))
   case('STAS','STAS-RUC')  ! original soil tables
     DO LC=1,SLCATS
        READ (19,*) IINDEX,BB(LC),DRYSMC(LC),F11(LC),MAXSMC(LC),&
             REFSMC(LC),SATPSI(LC),SATDK(LC), SATDW(LC),   &
             WLTSMC(LC), QTZ(LC)
     ENDDO
   case('ROSETTA')          ! new soil table
     DO LC=1,SLCATS
        READ (19,*) IINDEX,&
             ! new soil parameters (from Rosetta)
             theta_res(LC), theta_sat(LC),        &
             vGn_alpha(LC), vGn_n(LC), k_soil(LC), &
             ! original soil parameters
             BB(LC),DRYSMC(LC),F11(LC),MAXSMC(LC),&
             REFSMC(LC),SATPSI(LC),SATDK(LC), SATDW(LC),   &
             WLTSMC(LC), QTZ(LC)
     ENDDO
   case default
     CALL wrf_message( 'SOIL TEXTURE IN INPUT FILE DOES NOT ' )
     CALL wrf_message( 'MATCH SOILPARM TABLE'                 )
     CALL wrf_error_fatal ( 'INCONSISTENT OR MISSING SOILPARM FILE' )
  end select

2003 CONTINUE

  CLOSE (19)

  IF(LUMATCH.EQ.0)THEN
     CALL wrf_message( 'SOIL TEXTURE IN INPUT FILE DOES NOT ' )
     CALL wrf_message( 'MATCH SOILPARM TABLE'                 )
     CALL wrf_error_fatal ( 'INCONSISTENT OR MISSING SOILPARM FILE' )
  ENDIF

!
!-----READ IN GENERAL PARAMETERS FROM GENPARM.TBL
!
  OPEN(19, FILE=trim(FILENAME_GENERAL),FORM='FORMATTED',STATUS='OLD',IOSTAT=ierr)
  IF(ierr .NE. OPEN_OK ) THEN
     WRITE(message,FMT='(A)') &
          'module_sf_noahlsm.F: soil_veg_gen_parm: failure opening GENPARM.TBL'
     CALL wrf_error_fatal ( message )
  END IF

  READ (19,*)
  READ (19,*)
  READ (19,*) NUM_SLOPE

  SLPCATS=NUM_SLOPE
! prevent possible array overwrite, Bill Bovermann, IBM, May 6, 2008
  IF ( SIZE(slope_data) < NUM_SLOPE ) THEN
     CALL wrf_error_fatal('NUM_SLOPE too large for slope_data array in module_sf_noahdrv')
  ENDIF

  DO LC=1,SLPCATS
     READ (19,*)SLOPE_DATA(LC)
  ENDDO

  READ (19,*)
  READ (19,*)SBETA_DATA
  READ (19,*)
  READ (19,*)FXEXP_DATA
  READ (19,*)
  READ (19,*)CSOIL_DATA
  READ (19,*)
  READ (19,*)SALP_DATA
  READ (19,*)
  READ (19,*)REFDK_DATA
  READ (19,*)
  READ (19,*)REFKDT_DATA
  READ (19,*)
  READ (19,*)FRZK_DATA
  READ (19,*)
  READ (19,*)ZBOT_DATA
  READ (19,*)
  READ (19,*)CZIL_DATA
  READ (19,*)
  READ (19,*)SMLOW_DATA
  READ (19,*)
  READ (19,*)SMHIGH_DATA
  READ (19,*)
  READ (19,*)LVCOEF_DATA
  CLOSE (19)

!-----------------------------------------------------------------
END SUBROUTINE SOIL_VEG_GEN_PARM
!-----------------------------------------------------------------<|MERGE_RESOLUTION|>--- conflicted
+++ resolved
@@ -701,12 +701,9 @@
                                startTime%var(iLookTIME%id), '-', &
                                startTime%var(iLookTIME%ih),  &
                                '_spinup'//trim(output_fileSuffix)
-<<<<<<< HEAD
-call def_output(summaVersion,buildTime,gitBranch,gitHash,nHRU,gru_struc(1)%hruInfo(1)%nSoil,fileout,err,message)
+
+call def_output(summaVersion,buildTime,gitBranch,gitHash,nGRU,nHRU,gru_struc(1)%hruInfo(1)%nSoil,fileout,err,message)
 call handle_err(err,message)
-=======
-call def_output(nGRU,nHRU,gru_struc(1)%hruInfo(1)%nSoil,fileout,err,message); call handle_err(err,message)
->>>>>>> a9cf34e2
 
 ! write local model attributes and parameters to the model output file
 do iGRU=1,nGRU
@@ -715,11 +712,9 @@
   call writeParm(gru_struc(iGRU)%hruInfo(iHRU)%hru_ix,typeStruct%gru(iGRU)%hru(iHRU),type_meta,err,message); call handle_err(err,'[type]/'//message)
   call writeParm(gru_struc(iGRU)%hruInfo(iHRU)%hru_ix,mparStruct%gru(iGRU)%hru(iHRU),mpar_meta,err,message); call handle_err(err,'[mpar]'//message)
  enddo ! HRU
-<<<<<<< HEAD
- call writeParm(integerMissing,bparStruct%gru(iGRU),bpar_meta,err,message); call handle_err(err,'[bpar]/'//message)
-=======
- call writeParm(iGRU,bparStruct%gru(iGRU),bpar_meta,err,message); call handle_err(err,message)
->>>>>>> a9cf34e2
+
+ call writeParm(integerMissing,iGRU,bparStruct%gru(iGRU),bpar_meta,err,message); call handle_err(err,'[bpar]/'//message)
+
 end do ! GRU
 
 ! stop
@@ -819,12 +814,9 @@
                                  trim(output_fileSuffix)
 
   ! define the file
-<<<<<<< HEAD
-  call def_output(summaVersion,buildTime,gitBranch,gitHash,nHRU,gru_struc(1)%hruInfo(1)%nSoil,fileout,err,message)
+
+  call def_output(summaVersion,buildTime,gitBranch,gitHash,nGRU,nHRU,gru_struc(1)%hruInfo(1)%nSoil,fileout,err,message)
   call handle_err(err,message)
-=======
-  call def_output(nGRU,nHRU,gru_struc(1)%hruInfo(1)%nSoil,fileout,err,message); call handle_err(err,message)
->>>>>>> a9cf34e2
 
   ! write parameters for each HRU, and re-set indices
   do iGRU=1,nGRU
