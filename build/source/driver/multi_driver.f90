! SUMMA - Structure for Unifying Multiple Modeling Alternatives
! Copyright (C) 2014-2015 NCAR/RAL
!
! This file is part of SUMMA
!
! For more information see: http://www.ral.ucar.edu/projects/summa
!
! This program is free software: you can redistribute it and/or modify
! it under the terms of the GNU General Public License as published by
! the Free Software Foundation, either version 3 of the License, or
! (at your option) any later version.
!
! This program is distributed in the hope that it will be useful,
! but WITHOUT ANY WARRANTY; without even the implied warranty of
! MERCHANTABILITY or FITNESS FOR A PARTICULAR PURPOSE.  See the
! GNU General Public License for more details.
!
! You should have received a copy of the GNU General Public License
! along with this program.  If not, see <http://www.gnu.org/licenses/>.

program multi_driver
! used to evaluate different methods for simulating snow processes
! *****************************************************************************
! use desired modules
! *****************************************************************************
USE nrtype                                                  ! variable types, etc.
! provide access to subroutines and functions
USE summaFileManager,only:summa_SetDirsUndPhiles            ! sets directories and filenames
USE module_sf_noahmplsm,only:read_mp_veg_parameters         ! module to read NOAH vegetation tables
USE module_sf_noahmplsm,only:redprm                         ! module to assign more Noah-MP parameters
USE module_sf_noahmplsm,only:isWater                        ! parameter for water land cover type
USE nr_utility_module,only:arth                             ! get a sequence of numbers
USE ascii_util_module,only:file_open                        ! open ascii file
USE ascii_util_module,only:get_vlines                       ! read a vector of non-comment lines from an ASCII file
USE ascii_util_module,only:split_line                       ! extract the list of variable names from the character string
use time_utils_module,only:elapsedSec                       ! calculate the elapsed time
USE allocspace_module,only:allocGlobal                      ! module to allocate space for global data structures
USE allocspace_module,only:allocLocal                       ! module to allocate space for local data structures
USE childStruc_module,only:childStruc                       ! module to create a child data structure
USE mDecisions_module,only:mDecisions                       ! module to read model decisions
USE popMetadat_module,only:popMetadat                       ! module to populate metadata structures
USE flxMapping_module,only:flxMapping                       ! module to map fluxes to states
USE checkStruc_module,only:checkStruc                       ! module to check metadata structures
USE def_output_module,only:def_output                       ! module to define model output
USE ffile_info_module,only:ffile_info                       ! module to read information on forcing datafile
USE read_attrb_module,only:read_dimension                   ! module to read dimensions of GRU and HRU
USE read_attrb_module,only:read_attrb                       ! module to read local attributes
USE read_pinit_module,only:read_pinit                       ! module to read initial model parameter values
USE paramCheck_module,only:paramCheck                       ! module to check consistency of model parameters
USE check_icond_module,only:check_icond                     ! module to check initial conditions
USE read_icond_module,only:read_icond                       ! module to read initial conditions
USE read_icond_module,only:read_icond_nlayers               ! module to read initial conditions
USE pOverwrite_module,only:pOverwrite                       ! module to overwrite default parameter values with info from the Noah tables
USE read_param_module,only:read_param                       ! module to read model parameter sets
USE ConvE2Temp_module,only:E2T_lookup                       ! module to calculate a look-up table for the temperature-enthalpy conversion
USE var_derive_module,only:calcHeight                       ! module to calculate height at layer interfaces and layer mid-point
USE var_derive_module,only:v_shortcut                       ! module to calculate "short-cut" variables
USE var_derive_module,only:rootDensty                       ! module to calculate the vertical distribution of roots
USE var_derive_module,only:satHydCond                       ! module to calculate the saturated hydraulic conductivity in each soil layer
USE var_derive_module,only:fracFuture                       ! module to calculate the fraction of runoff in future time steps (time delay histogram)
USE read_force_module,only:read_force                       ! module to read model forcing data
USE derivforce_module,only:derivforce                       ! module to compute derived forcing data
USE modelwrite_module,only:writeParm,writeTime              ! module to write model attributes and parameters
USE modelwrite_module,only:writeData,writeBasin             ! module to write model output
USE modelwrite_module,only:writeRestart                     ! module to write model Restart
USE vegPhenlgy_module,only:vegPhenlgy                       ! module to compute vegetation phenology
USE coupled_em_module,only:coupled_em                       ! module to run the coupled energy and mass model
USE groundwatr_module,only:groundwatr                       ! module to simulate regional groundwater balance
USE qTimeDelay_module,only:qOverland                        ! module to route water through an "unresolved" river network
USE netcdf_util_module,only:nc_file_close                   ! module to handle netcdf stuff for inputs and outputs
! provide access to file paths
USE summaFileManager,only:SETNGS_PATH                       ! define path to settings files (e.g., Noah vegetation tables)
USE summaFileManager,only:MODEL_INITCOND                    ! name of model initial conditions file
USE summaFileManager,only:LOCAL_ATTRIBUTES                  ! name of model initial attributes file
USE summaFileManager,only:OUTPUT_PATH,OUTPUT_PREFIX         ! define output file
USE summaFileManager,only:LOCALPARAM_INFO,BASINPARAM_INFO   ! files defining the default values and constraints for model parameters
! provide access to the derived types to define the data structures
USE data_types,only:&
                    ! no spatial dimension
                    var_i,               & ! x%var(:)            (i4b)
                    var_d,               & ! x%var(:)            (dp)
                    var_ilength,         & ! x%var(:)%dat        (i4b)
                    var_dlength,         & ! x%var(:)%dat        (dp)
                    ! no variable dimension
                    hru_i,               & ! x%hru(:)            (i4b)
                    hru_d,               & ! x%hru(:)            (dp)
                    ! gru dimension
                    gru_int,             & ! x%gru(:)%var(:)     (i4b)
                    gru_double,          & ! x%gru(:)%var(:)     (dp)
                    gru_intVec,          & ! x%gru(:)%var(:)%dat (i4b)
                    gru_doubleVec,       & ! x%gru(:)%var(:)%dat (dp)
                    ! gru+hru dimension
                    gru_hru_int,         & ! x%gru(:)%hru(:)%var(:)     (i4b)
                    gru_hru_double,      & ! x%gru(:)%hru(:)%var(:)     (dp)
                    gru_hru_intVec,      & ! x%gru(:)%hru(:)%var(:)%dat (i4b)
                    gru_hru_doubleVec      ! x%gru(:)%hru(:)%var(:)%dat (dp)
USE data_types,only:extended_info          ! extended metadata structure
! provide access to metadata structures
USE globalData,only:time_meta,forc_meta,attr_meta,type_meta ! metadata structures
USE globalData,only:prog_meta,diag_meta,flux_meta           ! metadata structures
USE globalData,only:mpar_meta,indx_meta                     ! metadata structures
USE globalData,only:bpar_meta,bvar_meta                     ! metadata structures
USE globalData,only:averageFlux_meta                        ! metadata for time-step average fluxes
USE globalData,only:model_decisions                         ! model decision structure
! provide access to global data
USE globalData,only:refTime                                 ! reference time
USE globalData,only:startTime                               ! start time
USE globalData,only:finshTime                               ! end time
USE globalData,only:doJacobian                              ! flag to compute the Jacobian
USE globalData,only:gru_struc                               ! gru-hru mapping structures
USE globalData,only:localParFallback                        ! local column default parameters
USE globalData,only:basinParFallback                        ! basin-average default parameters
USE globalData,only:structInfo                              ! information on the data structures                  
USE globalData,only:numtim                                  ! number of time steps
USE globalData,only:urbanVegCategory                        ! vegetation category for urban areas
USE globalData,only:globalPrintFlag                         ! global print flag
USE multiconst,only:integerMissing                          ! missing integer value
! provide access to Noah-MP parameters
USE NOAHMP_VEG_PARAMETERS,only:SAIM,LAIM                    ! 2-d tables for stem area index and leaf area index (vegType,month)
USE NOAHMP_VEG_PARAMETERS,only:HVT,HVB                      ! height at the top and bottom of vegetation (vegType)
USE noahmp_globals,only:RSMIN                               ! minimum stomatal resistance (vegType)
USE var_lookup,only:maxvarForc,maxvarProg,maxvarDiag        ! size of variable vectors 
USE var_lookup,only:maxvarFlux,maxvarIndx,maxvarBvar        ! size of variable vectors 
! provide access to the named variables that describe elements of parent model structures
USE var_lookup,only:iLookTIME,iLookFORCE                    ! look-up values for time and forcing data structures
USE var_lookup,only:iLookTYPE                               ! look-up values for classification of veg, soils etc.
USE var_lookup,only:iLookATTR                               ! look-up values for local attributes
USE var_lookup,only:iLookPARAM                              ! look-up values for local column model parameters
USE var_lookup,only:iLookINDEX                              ! look-up values for local column index variables
USE var_lookup,only:iLookPROG                               ! look-up values for local column model prognostic (state) variables
USE var_lookup,only:iLookDIAG                               ! look-up values for local column model diagnostic variables 
USE var_lookup,only:iLookFLUX                               ! look-up values for local column model fluxes 
USE var_lookup,only:iLookBVAR                               ! look-up values for basin-average model variables
USE var_lookup,only:iLookDECISIONS                          ! look-up values for model decisions
USE var_lookup,only:iLookVarType                            ! look-up values for variable type structure
! provide access to the named variables that describe elements of child  model structures
USE var_lookup,only:childFLUX_MEAN                          ! look-up values for timestep-average model fluxes
! provide access to the named variables that describe model decisions
USE mDecisions_module,only:  &                              ! look-up values for method used to compute derivative
 numerical,   & ! numerical solution
 analytical     ! analytical solution
USE mDecisions_module,only:&                                ! look-up values for LAI decisions
 monthlyTable,& ! LAI/SAI taken directly from a monthly table for different vegetation classes
 specified      ! LAI/SAI computed from green vegetation fraction and winterSAI and summerLAI parameters
USE mDecisions_module,only:&                                ! look-up values for the choice of method for the spatial representation of groundwater
 localColumn, & ! separate groundwater representation in each local soil column
 singleBasin    ! single groundwater store over the entire basin
USE output_stats,only:calcStats                             ! module for compiling output statistics
USE globalData,only:nFreq,outFreq                           ! model output files
USE globalData,only:ncid                                    ! file id of netcdf output file
USE var_lookup,only:maxFreq                                 ! maximum # of output files 
implicit none

! *****************************************************************************
! (0) variable definitions
! *****************************************************************************
type(gru_hru_doubleVec)          :: forcStat                   ! x%gru(:)%hru(:)%var(:)%dat -- model forcing data
type(gru_hru_doubleVec)          :: progStat                   ! x%gru(:)%hru(:)%var(:)%dat -- model prognostic (state) variables
type(gru_hru_doubleVec)          :: diagStat                   ! x%gru(:)%hru(:)%var(:)%dat -- model diagnostic variables
type(gru_hru_doubleVec)          :: fluxStat                   ! x%gru(:)%hru(:)%var(:)%dat -- model fluxes
type(gru_hru_doubleVec)          :: indxStat                   ! x%gru(:)%hru(:)%var(:)%dat -- model indices
type(gru_doubleVec)              :: bvarStat                   ! x%gru(:)%var(:)%dat        -- basin-average variabl
! define the primary data structures (scalars)
type(var_i)                      :: timeStruct                 ! x%var(:)                   -- model time data
type(gru_hru_double)             :: forcStruct                 ! x%gru(:)%hru(:)%var(:)     -- model forcing data
type(gru_hru_double)             :: attrStruct                 ! x%gru(:)%hru(:)%var(:)     -- local attributes for each HRU
type(gru_hru_int)                :: typeStruct                 ! x%gru(:)%hru(:)%var(:)     -- local classification of soil veg etc. for each HRU
type(gru_hru_double)             :: mparStruct                 ! x%gru(:)%hru(:)%var(:)     -- model parameters
! define the primary data structures (variable length vectors)
type(gru_hru_intVec)             :: indxStruct                 ! x%gru(:)%hru(:)%var(:)%dat -- model indices
type(gru_hru_doubleVec)          :: progStruct                 ! x%gru(:)%hru(:)%var(:)%dat -- model prognostic (state) variables
type(gru_hru_doubleVec)          :: diagStruct                 ! x%gru(:)%hru(:)%var(:)%dat -- model diagnostic variables
type(gru_hru_doubleVec)          :: fluxStruct                 ! x%gru(:)%hru(:)%var(:)%dat -- model fluxes
! define the basin-average structures
type(gru_double)                 :: bparStruct                 ! x%gru(:)%var(:)            -- basin-average parameters
type(gru_doubleVec)              :: bvarStruct                 ! x%gru(:)%var(:)%dat        -- basin-average variables
! define the ancillary data structures
type(gru_hru_double)             :: dparStruct                 ! x%gru(:)%hru(:)%var(:)     -- default model parameters
! define indices
integer(i4b)                     :: iStruct                    ! loop through data structures
integer(i4b)                     :: iGRU
integer(i4b)                     :: iHRU,jHRU,kHRU             ! index of the hydrologic response unit
integer(i4b)                     :: nGRU                       ! number of grouped response units
integer(i4b)                     :: nHRU                       ! number of global hydrologic response units
integer(i4b)                     :: hruCount                   ! number of local hydrologic response units
integer(i4b)                     :: modelTimeStep=0            ! index of model time step
integer(i4b)                     :: waterYearTimeStep=0        ! index of water year
integer(i4b),dimension(maxFreq)  :: outputTimeStep=0           ! timestep in output files
! define the time output
logical(lgt)                     :: printProgress              ! flag to print progress
integer(i4b),parameter           :: ixProgress_im=1000         ! named variable to print progress once per month
integer(i4b),parameter           :: ixProgress_id=1001         ! named variable to print progress once per day
integer(i4b),parameter           :: ixProgress_ih=1002         ! named variable to print progress once per hour
integer(i4b),parameter           :: ixProgress_never=1003      ! named variable to print progress never
integer(i4b)                     :: ixProgress=ixProgress_never! define frequency to write progress
! define the re-start file
logical(lgt)                     :: printRestart               ! flag to print a re-start file
integer(i4b),parameter           :: ixRestart_iy=1000          ! named variable to print a re-start file once per year
integer(i4b),parameter           :: ixRestart_im=1001          ! named variable to print a re-start file once per month
integer(i4b),parameter           :: ixRestart_id=1002          ! named variable to print a re-start file once per day
integer(i4b),parameter           :: ixRestart_never=1003       ! named variable to print a re-start file never
integer(i4b)                     :: ixRestart=ixRestart_never  ! define frequency to write restart files
! define output file
integer(i4b)                     :: ctime1(8)                  ! initial time
character(len=256)               :: output_fileSuffix=''       ! suffix for the output file
character(len=256)               :: summaFileManagerFile=''    ! path/name of file defining directories and files
character(len=256)               :: fileout=''                 ! output filename
! define model control structures
integer(i4b)                     :: nLayers                    ! total number of layers
integer(i4b),parameter           :: no=0                       ! .false.
integer(i4b),parameter           :: yes=1                      ! .true.
logical(lgt)                     :: computeVegFluxFlag         ! flag to indicate if we are computing fluxes over vegetation (.false. means veg is buried with snow) 
type(hru_i),allocatable          :: computeVegFlux(:)          ! flag to indicate if we are computing fluxes over vegetation (.false. means veg is buried with snow) 
type(hru_d),allocatable          :: dt_init(:)                 ! used to initialize the length of the sub-step for each HRU
type(hru_d),allocatable          :: upArea(:)                  ! area upslope of each HRU 
! general local variables        
real(dp)                         :: fracHRU                    ! fractional area of a given HRU (-)
logical(lgt)                     :: flux_mask(maxvarFlux)      ! mask defining desired flux variables
integer(i4b)                     :: forcNcid=integerMissing    ! netcdf id for current netcdf forcing file
integer(i4b)                     :: iFile=1                    ! index of current forcing file from forcing file list
integer(i4b)                     :: forcingStep=-999           ! index of current time step in current forcing file
real(dp),allocatable             :: zSoilReverseSign(:)        ! height at bottom of each soil layer, negative downwards (m)
real(dp),dimension(12)           :: greenVegFrac_monthly       ! fraction of green vegetation in each month (0-1)
logical(lgt),parameter           :: overwriteRSMIN=.false.     ! flag to overwrite RSMIN
real(dp)                         :: notUsed_canopyDepth        ! NOT USED: canopy depth (m)
real(dp)                         :: notUsed_exposedVAI         ! NOT USED: exposed vegetation area index (m2 m-2)
! error control
integer(i4b)                     :: err=0                      ! error code
character(len=1024)              :: message=''                 ! error message
! output control 
integer(i4b)                     :: iFreq                      ! index for looping through output files
logical(lgt)                     :: statForc_mask(maxvarForc)  ! mask defining forc stats
logical(lgt)                     :: statProg_mask(maxvarProg)  ! mask defining prog stats
logical(lgt)                     :: statDiag_mask(maxvarDiag)  ! mask defining diag stats
logical(lgt)                     :: statFlux_mask(maxvarFlux)  ! mask defining flux stats
logical(lgt)                     :: statIndx_mask(maxvarIndx)  ! mask defining indx stats
logical(lgt)                     :: statBvar_mask(maxvarBvar)  ! mask defining bvar stats
integer(i4b),allocatable         :: forcChild_map(:)           ! index of the child data structure: stats forc
integer(i4b),allocatable         :: progChild_map(:)           ! index of the child data structure: stats prog
integer(i4b),allocatable         :: diagChild_map(:)           ! index of the child data structure: stats diag
integer(i4b),allocatable         :: fluxChild_map(:)           ! index of the child data structure: stats flux
integer(i4b),allocatable         :: indxChild_map(:)           ! index of the child data structure: stats indx
integer(i4b),allocatable         :: bvarChild_map(:)           ! index of the child data structure: stats bvar
type(extended_info),allocatable  :: statForc_meta(:)           ! child metadata for stats 
type(extended_info),allocatable  :: statProg_meta(:)           ! child metadata for stats 
type(extended_info),allocatable  :: statDiag_meta(:)           ! child metadata for stats 
type(extended_info),allocatable  :: statFlux_meta(:)           ! child metadata for stats 
type(extended_info),allocatable  :: statIndx_meta(:)           ! child metadata for stats 
type(extended_info),allocatable  :: statBvar_meta(:)           ! child metadata for stats 
! stuff for restart file
character(len=256)               :: timeString                 ! protion of restart file name that contains the write-out time
character(len=256)               :: restartFile                ! restart file name
character(len=256)               :: attrFile                   ! attributes file name
! parallelize the model run
integer(i4b)                     :: startGRU                   ! index of the starting GRU for parallelization run
integer(i4b)                     :: checkHRU                   ! index of the HRU for a single HRU run
integer(i4b)                     :: fileGRU                    ! number of GRUs in the input file
integer(i4b)                     :: fileHRU                    ! number of HRUs in the input file
integer(i4b)                     :: iRunMode                   ! define the current running mode
integer(i4b),parameter           :: iRunModeFull=1             ! named variable defining running mode as full run (all GRUs)
integer(i4b),parameter           :: iRunModeGRU=2              ! named variable defining running mode as GRU-parallelization run (GRU subset)
integer(i4b),parameter           :: iRunModeHRU=3              ! named variable defining running mode as single-HRU run (ONE HRU)
character(len=128)               :: fmtGruOutput               ! a format string used to write start and end GRU in output file names
! option to resume simulation even solver fails
logical(lgt)                     :: resumeFailSolver=.false.   ! flag to resume solver when it failed (not converged)
! *****************************************************************************
! (1) inital priming -- get command line arguments, identify files, etc.
! *****************************************************************************
! get the command line arguments
call getCommandArguments()

! get the initial time
call date_and_time(values=ctime1)
print "(A,I2.2,':',I2.2,':',I2.2)", 'start at ',ctime1(5:7)

! set directories and files -- summaFileManager used as command-line argument
call summa_SetDirsUndPhiles(summaFileManagerFile,err,message); call handle_err(err,message)

! initialize the Jacobian flag
doJacobian=.false.

! allocate time structures
call allocLocal(time_meta, refTime,   err=err, message=message); call handle_err(err,message)  ! reference time for the model simulation
call allocLocal(time_meta, startTime, err=err, message=message); call handle_err(err,message)  ! start time for the model simulation 
call allocLocal(time_meta, finshTime, err=err, message=message); call handle_err(err,message)  ! end time for the model simulation

! *****************************************************************************
! (2) populate/check metadata structures
! *****************************************************************************
! populate metadata for all model variables
call popMetadat(err,message); call handle_err(err,message)

! define mapping between fluxes and states
call flxMapping(err,message); call handle_err(err,message)

! check data structures
call checkStruc(err,message); call handle_err(err,message)

! define the mask to identify the subset of variables in the "child" data structure (just scalar variables)
flux_mask = (flux_meta(:)%vartype==iLookVarType%scalarv)

! create the averageFlux metadata structure
call childStruc(flux_meta, flux_mask, averageFlux_meta, childFLUX_MEAN, err, message)
call handle_err(err,message)

! *****************************************************************************
! (3a) read the number of GRUs and HRUs, and allocate the gru-hru mapping structures
! *****************************************************************************
! obtain the HRU and GRU dimensions in the LocalAttribute file 
attrFile = trim(SETNGS_PATH)//trim(LOCAL_ATTRIBUTES)
select case (iRunMode)
 case(iRunModeFull); call read_dimension(trim(attrFile),fileGRU,fileHRU,nGRU,nHRU,err,message)
 case(iRunModeGRU ); call read_dimension(trim(attrFile),fileGRU,fileHRU,nGRU,nHRU,err,message,startGRU=startGRU)
 case(iRunModeHRU ); call read_dimension(trim(attrFile),fileGRU,fileHRU,nGRU,nHRU,err,message,checkHRU=checkHRU)
end select
call handle_err(err,message)

! *****************************************************************************
! (3b) read model attributes 
! *****************************************************************************
! read number of snow and soil layers
restartFile = trim(SETNGS_PATH)//trim(MODEL_INITCOND)
call read_icond_nlayers(trim(restartFile),nGRU,indx_meta,err,message)
call handle_err(err,message)

! *****************************************************************************
! (3c) allocate space for other data structures
! *****************************************************************************
! loop through data structures
do iStruct=1,size(structInfo)
 ! allocate space
 select case(trim(structInfo(iStruct)%structName))
  case('time'); call allocGlobal(time_meta,  timeStruct,  err, message)   ! model forcing data
  case('forc'); call allocGlobal(forc_meta,  forcStruct,  err, message)   ! model forcing data
  case('attr'); call allocGlobal(attr_meta,  attrStruct,  err, message)   ! local attributes for each HRU
  case('type'); call allocGlobal(type_meta,  typeStruct,  err, message)   ! local classification of soil veg etc. for each HRU
  case('mpar'); call allocGlobal(mpar_meta,  mparStruct,  err, message)   ! model parameters
  case('indx'); call allocGlobal(indx_meta,  indxStruct,  err, message)   ! model variables
  case('prog'); call allocGlobal(prog_meta,  progStruct,  err, message)   ! model prognostic (state) variables
  case('diag'); call allocGlobal(diag_meta,  diagStruct,  err, message)   ! model diagnostic variables
  case('flux'); call allocGlobal(flux_meta,  fluxStruct,  err, message)   ! model fluxes
  case('bpar'); call allocGlobal(bpar_meta,  bparStruct,  err, message)   ! basin-average parameters
  case('bvar'); call allocGlobal(bvar_meta,  bvarStruct,  err, message)   ! basin-average variables
  case('deriv'); cycle
  case default; err=20; message='unable to find structure name: '//trim(structInfo(iStruct)%structName)
 end select
 ! check errors
 call handle_err(err,trim(message)//'[structure =  '//trim(structInfo(iStruct)%structName)//']')
end do  ! looping through data structures

! *****************************************************************************
! (3c) allocate space for other data structures
! allocate space for default model parameters
! NOTE: This is done here, rather than in the loop above, because dpar is not one of the "standard" data structures
! *****************************************************************************
call allocGlobal(mpar_meta,dparStruct,err,message)   ! default model parameters
call handle_err(err,trim(message)//' [problem allocating dparStruct]')

! allocate space for the time step and computeVegFlux flags (recycled for each GRU for subsequent calls to coupled_em)
allocate(dt_init(nGRU),upArea(nGRU),computeVegFlux(nGRU),stat=err)
call handle_err(err,'problem allocating space for dt_init, upArea, or computeVegFlux [GRU]')

! allocate space for the HRUs
do iGRU=1,nGRU
 hruCount = gru_struc(iGRU)%hruCount
 allocate(dt_init(iGRU)%hru(hruCount),upArea(iGRU)%hru(hruCount),computeVegFlux(iGRU)%hru(hruCount),stat=err)
 call handle_err(err,'problem allocating space for dt_init, upArea, or computeVegFlux [HRU]')
end do

! *****************************************************************************
! (4a) read local attributes for each HRU
! *****************************************************************************
call read_attrb(trim(attrFile),nGRU,attrStruct,typeStruct,err,message)
call handle_err(err,message)

! *****************************************************************************
! (4b) read description of model forcing datafile used in each HRU
! *****************************************************************************
call ffile_info(nGRU,err,message); call handle_err(err,message)

! *****************************************************************************
! (4c) read model decisions
! *****************************************************************************
call mDecisions(err,message); call handle_err(err,message)

! *****************************************************************************
! (4d) allocate space for output statistics data structures
! *****************************************************************************
! child metadata structures - so that we do not carry full stats structures around everywhere
! only carry stats for variables with output frequency > model time step
statForc_mask = ((forc_meta(:)%vartype==iLookVarType%scalarv).and.(forc_meta(:)%outfreq>0))
statProg_mask = ((prog_meta(:)%vartype==iLookVarType%scalarv).and.(prog_meta(:)%outfreq>0))
statDiag_mask = ((diag_meta(:)%vartype==iLookVarType%scalarv).and.(diag_meta(:)%outfreq>0))
statFlux_mask = ((flux_meta(:)%vartype==iLookVarType%scalarv).and.(flux_meta(:)%outfreq>0))
statIndx_mask = ((indx_meta(:)%vartype==iLookVarType%scalarv).and.(indx_meta(:)%outfreq>0))
statBvar_mask = ((bvar_meta(:)%vartype==iLookVarType%scalarv).and.(bvar_meta(:)%outfreq>0))

! create the stats metadata structures
do iStruct=1,size(structInfo)
 select case (trim(structInfo(iStruct)%structName))
  case('forc'); call childStruc(forc_meta,statForc_mask,statForc_meta,forcChild_map,err,message)  
  case('prog'); call childStruc(prog_meta,statProg_mask,statProg_meta,progChild_map,err,message)  
  case('diag'); call childStruc(diag_meta,statDiag_mask,statDiag_meta,diagChild_map,err,message)  
  case('flux'); call childStruc(flux_meta,statFlux_mask,statFlux_meta,fluxChild_map,err,message)  
  case('indx'); call childStruc(indx_meta,statIndx_mask,statIndx_meta,indxChild_map,err,message)  
  case('bvar'); call childStruc(bvar_meta,statBvar_mask,statBvar_meta,bvarChild_map,err,message)  
 end select
 ! check errors
 call handle_err(err,trim(message)//'[statistics for =  '//trim(structInfo(iStruct)%structName)//']')
end do ! iStruct

! set all stats metadata to correct var types
statForc_meta(:)%vartype = iLookVarType%outstat
statProg_meta(:)%vartype = iLookVarType%outstat
statDiag_meta(:)%vartype = iLookVarType%outstat
statFlux_meta(:)%vartype = iLookVarType%outstat
statIndx_meta(:)%vartype = iLookVarType%outstat
statBvar_meta(:)%vartype = iLookVarType%outstat

! loop through data structures
do iStruct=1,size(structInfo)
 ! allocate space
 select case(trim(structInfo(iStruct)%structName))
  case('forc'); call allocGlobal(statForc_meta(:)%var_info,forcStat,err,message)   ! model forcing data
  case('prog'); call allocGlobal(statProg_meta(:)%var_info,progStat,err,message)   ! model prognostic (state) variables
  case('diag'); call allocGlobal(statDiag_meta(:)%var_info,diagStat,err,message)   ! model diagnostic variables
  case('flux'); call allocGlobal(statFlux_meta(:)%var_info,fluxStat,err,message)   ! model fluxes
  case('indx'); call allocGlobal(statIndx_meta(:)%var_info,indxStat,err,message)   ! index vars
  case('bvar'); call allocGlobal(statBvar_meta(:)%var_info,bvarStat,err,message)   ! basin-average variables
  case default; cycle
 end select  
 ! check errors
 call handle_err(err,trim(message)//'[statistics for =  '//trim(structInfo(iStruct)%structName)//']')
end do ! iStruct

! *****************************************************************************
! (5a) read default model parameters
! *****************************************************************************
! read default values and constraints for model parameters (local column, and basin-average)
call read_pinit(LOCALPARAM_INFO,.TRUE., mpar_meta,localParFallback,err,message); call handle_err(err,message)
call read_pinit(BASINPARAM_INFO,.FALSE.,bpar_meta,basinParFallback,err,message); call handle_err(err,message)

! *****************************************************************************
! (5b) read Noah vegetation and soil tables
! *****************************************************************************
! define monthly fraction of green vegetation
greenVegFrac_monthly = (/0.01_dp, 0.02_dp, 0.03_dp, 0.07_dp, 0.50_dp, 0.90_dp, 0.95_dp, 0.96_dp, 0.65_dp, 0.24_dp, 0.11_dp, 0.02_dp/)

! read Noah soil and vegetation tables
call soil_veg_gen_parm(trim(SETNGS_PATH)//'VEGPARM.TBL',                              & ! filename for vegetation table
                       trim(SETNGS_PATH)//'SOILPARM.TBL',                             & ! filename for soils table
                       trim(SETNGS_PATH)//'GENPARM.TBL',                              & ! filename for general table
                       trim(model_decisions(iLookDECISIONS%vegeParTbl)%cDecision),    & ! classification system used for vegetation
                       trim(model_decisions(iLookDECISIONS%soilCatTbl)%cDecision))      ! classification system used for soils

! read Noah-MP vegetation tables
call read_mp_veg_parameters(trim(SETNGS_PATH)//'MPTABLE.TBL',                         & ! filename for Noah-MP table
                            trim(model_decisions(iLookDECISIONS%vegeParTbl)%cDecision)) ! classification system used for vegetation

! define urban vegetation category
select case(trim(model_decisions(iLookDECISIONS%vegeParTbl)%cDecision))
 case('USGS');                     urbanVegCategory =    1
 case('MODIFIED_IGBP_MODIS_NOAH'); urbanVegCategory =   13
 case('plumberCABLE');             urbanVegCategory = -999
 case('plumberCHTESSEL');          urbanVegCategory = -999
 case('plumberSUMMA');             urbanVegCategory = -999
 case default; call handle_err(30,'unable to identify vegetation category')
end select

! set default model parameters
do iGRU=1,nGRU
 do iHRU=1,gru_struc(iGRU)%hruCount
  ! set parmameters to their default value
  dparStruct%gru(iGRU)%hru(iHRU)%var(:) = localParFallback(:)%default_val         ! x%hru(:)%var(:)
  ! overwrite default model parameters with information from the Noah-MP tables
  call pOverwrite(typeStruct%gru(iGRU)%hru(iHRU)%var(iLookTYPE%vegTypeIndex),  &  ! vegetation category
                  typeStruct%gru(iGRU)%hru(iHRU)%var(iLookTYPE%soilTypeIndex), &  ! soil category
                  dparStruct%gru(iGRU)%hru(iHRU)%var,                          &  ! default model parameters
                  err,message); call handle_err(err,message)            ! error control
  ! copy over to the parameter structure
  mparStruct%gru(iGRU)%hru(iHRU)%var(:) = dparStruct%gru(iGRU)%hru(iHRU)%var(:)
 end do  ! looping through HRUs
 ! set default for basin-average parameters
 bparStruct%gru(iGRU)%var(:) = basinParFallback(:)%default_val
end do  ! looping through GRUs

! *****************************************************************************
! (5c) read trial model parameter values for each HRU, and populate initial data structures
! *****************************************************************************
call read_param(nHRU,typeStruct,mparStruct,bparStruct,err,message); call handle_err(err,message)

! *****************************************************************************
! (5d) compute derived model variables that are pretty much constant for the basin as a whole
! *****************************************************************************
! loop through GRUs
do iGRU=1,nGRU

 ! calculate the fraction of runoff in future time steps
 call fracFuture(bparStruct%gru(iGRU)%var,    &  ! vector of basin-average model parameters
                 bvarStruct%gru(iGRU),        &  ! data structure of basin-average variables
                 err,message)                    ! error control
 call handle_err(err,message)

 ! loop through local HRUs
 do iHRU=1,gru_struc(iGRU)%hruCount

  kHRU=0
  ! check the network topology (only expect there to be one downslope HRU)
  do jHRU=1,gru_struc(iGRU)%hruCount
   if(typeStruct%gru(iGRU)%hru(iHRU)%var(iLookTYPE%downHRUindex) == typeStruct%gru(iGRU)%hru(jHRU)%var(iLookTYPE%hruIndex))then
    if(kHRU==0)then  ! check there is a unique match
     kHRU=jHRU
    else
     call handle_err(20,'multi_driver: only expect there to be one downslope HRU')
    end if  ! (check there is a unique match)
   end if  ! (if identified a downslope HRU)
  end do
  
  ! check that the parameters are consistent
  call paramCheck(mparStruct%gru(iGRU)%hru(iHRU)%var,err,message); call handle_err(err,message)
  
  ! calculate a look-up table for the temperature-enthalpy conversion 
  call E2T_lookup(mparStruct%gru(iGRU)%hru(iHRU)%var,err,message); call handle_err(err,message)

 end do ! HRU
end do ! GRU

! read description of model initial conditions -- also initializes model structure components
! NOTE: at this stage the same initial conditions are used for all HRUs -- need to modify
call read_icond(restartFile,                   & ! name of initial conditions file
                nGRU,                          & ! number of response units
                prog_meta,                     & ! metadata
                progStruct,                    & ! model prognostic (state) variables
                indxStruct,                    & ! layer indexes
                err,message)                     ! error control
call handle_err(err,message)

! check initial conditions
call check_icond(nGRU,                          & ! number of response units
                 progStruct,                    & ! model prognostic (state) variables
                 mparStruct,                    & ! model parameters
                 indxStruct,                    & ! layer indexes
                 err,message)                     ! error control
call handle_err(err,message)

! loop through GRUs
do iGRU=1,nGRU
 ! loop through local HRUs
 do iHRU=1,gru_struc(iGRU)%hruCount

  ! re-calculate height of each layer
  call calcHeight(&
                  ! input/output: data structures
                  indxStruct%gru(iGRU)%hru(iHRU),   & ! intent(in): layer type
                  progStruct%gru(iGRU)%hru(iHRU),   & ! intent(inout): model prognostic (state) variables for a local HRU
                  ! output: error control
                  err,message); call handle_err(err,message)

  ! calculate vertical distribution of root density
  call rootDensty(mparStruct%gru(iGRU)%hru(iHRU)%var,& ! vector of model parameters
                  indxStruct%gru(iGRU)%hru(iHRU),    & ! data structure of model indices
                  progStruct%gru(iGRU)%hru(iHRU),    & ! data structure of model prognostic (state) variables
                  diagStruct%gru(iGRU)%hru(iHRU),    & ! data structure of model diagnostic variables
                  err,message)                         ! error control
  call handle_err(err,message) 

  ! calculate saturated hydraulic conductivity in each soil layer
  call satHydCond(mparStruct%gru(iGRU)%hru(iHRU)%var,& ! vector of model parameters
                  indxStruct%gru(iGRU)%hru(iHRU),    & ! data structure of model indices
                  progStruct%gru(iGRU)%hru(iHRU),    & ! data structure of model prognostic (state) variables
                  fluxStruct%gru(iGRU)%hru(iHRU),    & ! data structure of model fluxes 
                  err,message)                         ! error control
  call handle_err(err,message)

  ! calculate "short-cut" variables such as volumetric heat capacity
  call v_shortcut(mparStruct%gru(iGRU)%hru(iHRU)%var,& ! vector of model parameters
                  diagStruct%gru(iGRU)%hru(iHRU),    & ! data structure of model diagnostic variables
                  err,message)                         ! error control
  call handle_err(err,message)

  ! overwrite the vegetation height
  HVT(typeStruct%gru(iGRU)%hru(iHRU)%var(iLookTYPE%vegTypeIndex)) = mparStruct%gru(iGRU)%hru(iHRU)%var(iLookPARAM%heightCanopyTop)
  HVB(typeStruct%gru(iGRU)%hru(iHRU)%var(iLookTYPE%vegTypeIndex)) = mparStruct%gru(iGRU)%hru(iHRU)%var(iLookPARAM%heightCanopyBottom)

  ! overwrite the tables for LAI and SAI
  if(model_decisions(iLookDECISIONS%LAI_method)%iDecision == specified)then
   SAIM(typeStruct%gru(iGRU)%hru(iHRU)%var(iLookTYPE%vegTypeIndex),:) = mparStruct%gru(iGRU)%hru(iHRU)%var(iLookPARAM%winterSAI)
   LAIM(typeStruct%gru(iGRU)%hru(iHRU)%var(iLookTYPE%vegTypeIndex),:) = mparStruct%gru(iGRU)%hru(iHRU)%var(iLookPARAM%summerLAI)*greenVegFrac_monthly
  endif

  ! initialize canopy drip
  ! NOTE: canopy drip from the previous time step is used to compute throughfall for the current time step
  fluxStruct%gru(iGRU)%hru(iHRU)%var(iLookFLUX%scalarCanopyLiqDrainage)%dat(1) = 0._dp  ! not used  
 end do  ! (looping through HRUs)

 ! compute total area of the upstream HRUS that flow into each HRU
 do iHRU=1,gru_struc(iGRU)%hruCount
  upArea(iGRU)%hru(iHRU) = 0._dp
  do jHRU=1,gru_struc(iGRU)%hruCount
   ! check if jHRU flows into iHRU; assume no exchange between GRUs
   if(typeStruct%gru(iGRU)%hru(jHRU)%var(iLookTYPE%downHRUindex)==typeStruct%gru(iGRU)%hru(iHRU)%var(iLookTYPE%hruIndex))then
    upArea(iGRU)%hru(iHRU) = upArea(iGRU)%hru(iHRU) + attrStruct%gru(iGRU)%hru(jHRU)%var(iLookATTR%HRUarea)
   endif   ! (if jHRU is an upstream HRU)
  end do  ! jHRU
 end do  ! iHRU

 ! identify the total basin area for a GRU (m2)
 associate(totalArea => bvarStruct%gru(iGRU)%var(iLookBVAR%basin__totalArea)%dat(1) )
 totalArea = 0._dp
 do iHRU=1,gru_struc(iGRU)%hruCount
  totalArea = totalArea + attrStruct%gru(iGRU)%hru(iHRU)%var(iLookATTR%HRUarea)
 end do
 end associate

 ! initialize aquifer storage
 ! NOTE: this is ugly: need to add capabilities to initialize basin-wide state variables
 ! There are two options for groundwater:
 !  (1) where groundwater is included in the local column (i.e., the HRUs); and
 !  (2) where groundwater is included for the single basin (i.e., the GRUS, where multiple HRUS drain into a GRU).
 ! For water balance calculations it is important to ensure that the local aquifer storage is zero if groundwater is treated as a basin-average state variable (singleBasin);
 !  and ensure that basin-average aquifer storage is zero when groundwater is included in the local columns (localColumn).
 select case(model_decisions(iLookDECISIONS%spatial_gw)%iDecision)
  ! the basin-average aquifer storage is not used if the groundwater is included in the local column
  case(localColumn)
   bvarStruct%gru(iGRU)%var(iLookBVAR%basin__AquiferStorage)%dat(1) = 0._dp ! set to zero to be clear that there is no basin-average aquifer storage in this configuration 
  ! NOTE: the local column aquifer storage is not used if the groundwater is basin-average
  ! (i.e., where multiple HRUs drain to a basin-average aquifer)
  case(singleBasin)
   bvarStruct%gru(iGRU)%var(iLookBVAR%basin__AquiferStorage)%dat(1) = 1._dp
   do iHRU=1,gru_struc(iGRU)%hruCount
    progStruct%gru(iGRU)%hru(iHRU)%var(iLookPROG%scalarAquiferStorage)%dat(1) = 0._dp  ! set to zero to be clear that there is no local aquifer storage in this configuration
   end do
  case default; call handle_err(20,'unable to identify decision for regional representation of groundwater')
 end select

 ! initialize time step length for each HRU
 do iHRU=1,gru_struc(iGRU)%hruCount
  dt_init(iGRU)%hru(iHRU) = progStruct%gru(iGRU)%hru(iHRU)%var(iLookPROG%dt_init)%dat(1) ! seconds
 end do

end do  ! (looping through GRUs)


! *****************************************************************************
! (5e) initialize first output sequence 
! *****************************************************************************
! define the output file
! NOTE: currently assumes that nSoil is constant across the model domain

! set up the output file names as: OUTPUT_PREFIX_spinup|waterYear_output_fileSuffix_startGRU-endGRU_outfreq.nc or OUTPUT_PREFIX_spinup|waterYear_output_fileSuffix_HRU_outfreq.nc; 
if (OUTPUT_PREFIX(len_trim(OUTPUT_PREFIX):len_trim(OUTPUT_PREFIX)) /= '_') OUTPUT_PREFIX=trim(OUTPUT_PREFIX)//'_' ! separate OUTPUT_PREFIX from others by underscore
if (output_fileSuffix(1:1) /= '_') output_fileSuffix='_'//trim(output_fileSuffix)                                 ! separate output_fileSuffix from others by underscores 
if (output_fileSuffix(len_trim(output_fileSuffix):len_trim(output_fileSuffix)) == '_') output_fileSuffix(len_trim(output_fileSuffix):len_trim(output_fileSuffix)) = ' '
select case (iRunMode)
 case(iRunModeGRU)
  ! left zero padding for startGRU and endGRU
  write(fmtGruOutput,"(i0)") ceiling(log10(real(fileGRU)+0.1))               ! maximum width of startGRU and endGRU
  fmtGruOutput = "i"//trim(fmtGruOutput)//"."//trim(fmtGruOutput)           ! construct the format string for startGRU and endGRU
  fmtGruOutput = "('_G',"//trim(fmtGruOutput)//",'-',"//trim(fmtGruOutput)//")"
  write(output_fileSuffix((len_trim(output_fileSuffix)+1):len(output_fileSuffix)),fmtGruOutput) startGRU,startGRU+nGRU-1  
 case(iRunModeHRU)
  write(output_fileSuffix((len_trim(output_fileSuffix)+1):len(output_fileSuffix)),"('_H',i0)") checkHRU
end select
fileout = trim(OUTPUT_PATH)//trim(OUTPUT_PREFIX)//'spinup'//trim(output_fileSuffix)
call def_output(nHRU,gru_struc(1)%hruInfo(1)%nSoil,fileout,err,message); call handle_err(err,message)
 
! write local model attributes and parameters to the model output file
do iGRU=1,nGRU
 do iHRU=1,gru_struc(iGRU)%hruCount
  call writeParm(gru_struc(iGRU)%hruInfo(iHRU)%hru_ix,attrStruct%gru(iGRU)%hru(iHRU)%var,attr_meta,err,message); call handle_err(err,message)
  call writeParm(gru_struc(iGRU)%hruInfo(iHRU)%hru_ix,typeStruct%gru(iGRU)%hru(iHRU)%var,type_meta,err,message); call handle_err(err,message)
  call writeParm(gru_struc(iGRU)%hruInfo(iHRU)%hru_ix,mparStruct%gru(iGRU)%hru(iHRU)%var,mpar_meta,err,message); call handle_err(err,message)
 enddo ! HRU
 call writeParm(integerMissing,bparStruct%gru(iGRU)%var,bpar_meta,err,message); call handle_err(err,message)
end do ! GRU

! ****************************************************************************
! (6) loop through time
! ****************************************************************************
! initialize time step index
waterYearTimeStep = 1
outputTimeStep(1:nFreq) = 1

do modelTimeStep=1,numtim

 ! set print flag
 globalPrintFlag=.false.

 ! read forcing data 
 do iGRU=1,nGRU
  do iHRU=1,gru_struc(iGRU)%hruCount
   
   ! read forcing data
   call read_force(&
                   ! input
                   modelTimeStep,                              & ! intent(in):    time step index
                   gru_struc(iGRU)%hruInfo(iHRU)%hru_nc,       & ! intent(in):    index of hru in netcdf
                   ! input-output
                   iFile,                                      & ! intent(inout): index of current forcing file in forcing file list
                   forcingStep,                                & ! intent(inout): index of read position in time dimension in current netcdf file
                   forcNcid,                                   & ! intent(inout): netcdf file identifier for the current forcing file
                   ! output
                   timeStruct%var,                             & ! intent(out):   time data structure (integer)
                   forcStruct%gru(iGRU)%hru(iHRU)%var,         & ! intent(out):   forcing data structure (double precision)
                   err, message)                               ! intent(out):   error control
   call handle_err(err,message)
  end do 
 end do  ! (end looping through global GRUs)

 ! print progress
 select case(ixProgress)
  case(ixProgress_im);    printProgress = (timeStruct%var(iLookTIME%id)   == 1 .and. timeStruct%var(iLookTIME%ih)   == 0 .and. timeStruct%var(iLookTIME%imin) == 0)
  case(ixProgress_id);    printProgress = (timeStruct%var(iLookTIME%ih)   == 0 .and. timeStruct%var(iLookTIME%imin) == 0)
  case(ixProgress_ih);    printProgress = (timeStruct%var(iLookTIME%imin) == 0)
  case(ixProgress_never); printProgress = .false.
  case default; call handle_err(20,'unable to identify option for the restart file')
 end select
! if(printProgress) write(*,'(i4,1x,5(i2,1x))') timeStruct%var
 write(*,'(i4,1x,5(i2,1x))') timeStruct%var

 ! NOTE: this is done because of the check in coupled_em if computeVegFlux changes in subsequent time steps
 !  (if computeVegFlux changes, then the number of state variables changes, and we need to reoranize the data structures)
 ! compute the exposed LAI and SAI and whether veg is buried by snow
 if(modelTimeStep==1)then  
  do iGRU=1,nGRU
   do iHRU=1,gru_struc(iGRU)%hruCount

    ! get vegetation phenology
    call vegPhenlgy(&
                    ! input/output: data structures
                    model_decisions,                & ! intent(in):    model decisions
                    typeStruct%gru(iGRU)%hru(iHRU), & ! intent(in):    type of vegetation and soil
                    attrStruct%gru(iGRU)%hru(iHRU), & ! intent(in):    spatial attributes
                    mparStruct%gru(iGRU)%hru(iHRU), & ! intent(in):    model parameters
                    progStruct%gru(iGRU)%hru(iHRU), & ! intent(in):    model prognostic variables for a local HRU
                    diagStruct%gru(iGRU)%hru(iHRU), & ! intent(inout): model diagnostic variables for a local HRU
                    ! output
                    computeVegFluxFlag,             & ! intent(out): flag to indicate if we are computing fluxes over vegetation (.false. means veg is buried with snow)
                    notUsed_canopyDepth,            & ! intent(out): NOT USED: canopy depth (m)
                    notUsed_exposedVAI,             & ! intent(out): NOT USED: exposed vegetation area index (m2 m-2)
                    err,message)                      ! intent(out): error control
    call handle_err(err,message)

    ! save the flag for computing the vegetation fluxes
    if(computeVegFluxFlag)      computeVegFlux(iGRU)%hru(iHRU) = yes
    if(.not.computeVegFluxFlag) computeVegFlux(iGRU)%hru(iHRU) = no

    ! define the green vegetation fraction of the grid box (used to compute LAI)
    diagStruct%gru(iGRU)%hru(iHRU)%var(iLookDIAG%scalarGreenVegFraction)%dat(1) = greenVegFrac_monthly(timeStruct%var(iLookTIME%im))

   end do  ! looping through HRUs
  end do  ! looping through GRUs
 end if  ! if the first time step

 ! *****************************************************************************
 ! (7) create a new NetCDF output file, and write parameters and forcing data
 ! *****************************************************************************
 ! check the start of a new water year
 if(timeStruct%var(iLookTIME%im)  ==10 .and. &   ! month = October
    timeStruct%var(iLookTIME%id)  ==1  .and. &   ! day = 1
    timeStruct%var(iLookTIME%ih)  ==1  .and. &   ! hour = 1
    timeStruct%var(iLookTIME%imin)==0)then       ! minute = 0

  ! close any output files that are already open
  do iFreq = 1,nFreq
   if (ncid(iFreq).ne.integerMissing) then
    call nc_file_close(ncid(iFreq),err,message)
    call handle_err(err,message)
   end if
  end do
 
  ! define the filename
  write(fileout,'(a,i0,a,i0,a)') trim(OUTPUT_PATH)//trim(OUTPUT_PREFIX),&
                                 timeStruct%var(iLookTIME%iyyy),'-',timeStruct%var(iLookTIME%iyyy)+1,&
                                 trim(output_fileSuffix)

  ! define the file
  call def_output(nHRU,gru_struc(1)%hruInfo(1)%nSoil,fileout,err,message); call handle_err(err,message)

  ! write parameters for each HRU, and re-set indices
  do iGRU=1,nGRU
   do iHRU=1,gru_struc(iGRU)%hruCount
    call writeParm(iHRU,attrStruct%gru(iGRU)%hru(iHRU)%var,attr_meta,err,message); call handle_err(err,message)
    call writeParm(iHRU,typeStruct%gru(iGRU)%hru(iHRU)%var,type_meta,err,message); call handle_err(err,message)
    call writeParm(iHRU,mparStruct%gru(iGRU)%hru(iHRU)%var,mpar_meta,err,message); call handle_err(err,message)
    ! re-initalize the indices for midSnow, midSoil, midToto, and ifcToto
    waterYearTimeStep=1
    outputTimeStep=1
    indxStruct%gru(iGRU)%hru(iHRU)%var(iLookINDEX%midSnowStartIndex)%dat(1) = 1
    indxStruct%gru(iGRU)%hru(iHRU)%var(iLookINDEX%midSoilStartIndex)%dat(1) = 1
    indxStruct%gru(iGRU)%hru(iHRU)%var(iLookINDEX%midTotoStartIndex)%dat(1) = 1
    indxStruct%gru(iGRU)%hru(iHRU)%var(iLookINDEX%ifcSnowStartIndex)%dat(1) = 1
    indxStruct%gru(iGRU)%hru(iHRU)%var(iLookINDEX%ifcSoilStartIndex)%dat(1) = 1
    indxStruct%gru(iGRU)%hru(iHRU)%var(iLookINDEX%ifcTotoStartIndex)%dat(1) = 1
   end do  ! (looping through HRUs)
   call writeParm(integerMissing,bparStruct%gru(iGRU)%var,bpar_meta,err,message); call handle_err(err,message)
  end do  ! (looping through GRUs)

 end if  ! if start of a new water year, and defining a new file

 ! ****************************************************************************
 ! (8) loop through HRUs and GRUs
 ! ****************************************************************************

 ! initialize variables
 do iGRU=1,nGRU

  ! initialize runoff variables
  bvarStruct%gru(iGRU)%var(iLookBVAR%basin__SurfaceRunoff)%dat(1)    = 0._dp  ! surface runoff (m s-1)
  bvarStruct%gru(iGRU)%var(iLookBVAR%basin__ColumnOutflow)%dat(1)    = 0._dp  ! outflow from all "outlet" HRUs (those with no downstream HRU)
  
  ! initialize baseflow variables
  bvarStruct%gru(iGRU)%var(iLookBVAR%basin__AquiferRecharge)%dat(1)  = 0._dp ! recharge to the aquifer (m s-1)
  bvarStruct%gru(iGRU)%var(iLookBVAR%basin__AquiferBaseflow)%dat(1)  = 0._dp ! baseflow from the aquifer (m s-1)
  bvarStruct%gru(iGRU)%var(iLookBVAR%basin__AquiferTranspire)%dat(1) = 0._dp ! transpiration loss from the aquifer (m s-1)
  
  ! initialize total inflow for each layer in a soil column
  do iHRU=1,gru_struc(iGRU)%hruCount
   fluxStruct%gru(iGRU)%hru(iHRU)%var(iLookFLUX%mLayerColumnInflow)%dat(:) = 0._dp
  end do

  ! loop through HRUs
  do iHRU=1,gru_struc(iGRU)%hruCount

   ! identify the area covered by the current HRU
   fracHRU =  attrStruct%gru(iGRU)%hru(iHRU)%var(iLookATTR%HRUarea) / bvarStruct%gru(iGRU)%var(iLookBVAR%basin__totalArea)%dat(1)
  
   ! assign model layers
   ! NOTE: layer structure is different for each HRU
   gru_struc(iGRU)%hruInfo(iHRU)%nSnow = indxStruct%gru(iGRU)%hru(iHRU)%var(iLookINDEX%nSnow)%dat(1)
   gru_struc(iGRU)%hruInfo(iHRU)%nSoil = indxStruct%gru(iGRU)%hru(iHRU)%var(iLookINDEX%nSoil)%dat(1)
   nLayers                                 = indxStruct%gru(iGRU)%hru(iHRU)%var(iLookINDEX%nLayers)%dat(1)
  
   ! get height at bottom of each soil layer, negative downwards (used in Noah MP)
   allocate(zSoilReverseSign(gru_struc(iGRU)%hruInfo(iHRU)%nSoil),stat=err); call handle_err(err,'problem allocating space for zSoilReverseSign')
   zSoilReverseSign(:) = -progStruct%gru(iGRU)%hru(iHRU)%var(iLookPROG%iLayerHeight)%dat(gru_struc(iGRU)%hruInfo(iHRU)%nSnow+1:nLayers)
  
   ! get NOAH-MP parameters
   call REDPRM(typeStruct%gru(iGRU)%hru(iHRU)%var(iLookTYPE%vegTypeIndex),      & ! vegetation type index
               typeStruct%gru(iGRU)%hru(iHRU)%var(iLookTYPE%soilTypeIndex),     & ! soil type
               typeStruct%gru(iGRU)%hru(iHRU)%var(iLookTYPE%slopeTypeIndex),    & ! slope type index
               zSoilReverseSign,                                                & ! * not used: height at bottom of each layer [NOTE: negative] (m)
               gru_struc(iGRU)%hruInfo(iHRU)%nSoil,                             & ! number of soil layers
               urbanVegCategory)                                                  ! vegetation category for urban areas
  
   ! deallocate height at bottom of each soil layer(used in Noah MP)
   deallocate(zSoilReverseSign,stat=err); call handle_err(err,'problem deallocating space for zSoilReverseSign')
   
   ! overwrite the minimum resistance
   if(overwriteRSMIN) RSMIN = mparStruct%gru(iGRU)%hru(iHRU)%var(iLookPARAM%minStomatalResistance)
  
   ! overwrite the vegetation height
   HVT(typeStruct%gru(iGRU)%hru(iHRU)%var(iLookTYPE%vegTypeIndex)) = mparStruct%gru(iGRU)%hru(iHRU)%var(iLookPARAM%heightCanopyTop)
   HVB(typeStruct%gru(iGRU)%hru(iHRU)%var(iLookTYPE%vegTypeIndex)) = mparStruct%gru(iGRU)%hru(iHRU)%var(iLookPARAM%heightCanopyBottom)
  
   ! overwrite the tables for LAI and SAI
   if(model_decisions(iLookDECISIONS%LAI_method)%iDecision == specified)then
    SAIM(typeStruct%gru(iGRU)%hru(iHRU)%var(iLookTYPE%vegTypeIndex),:) = mparStruct%gru(iGRU)%hru(iHRU)%var(iLookPARAM%winterSAI)
    LAIM(typeStruct%gru(iGRU)%hru(iHRU)%var(iLookTYPE%vegTypeIndex),:) = mparStruct%gru(iGRU)%hru(iHRU)%var(iLookPARAM%summerLAI)*greenVegFrac_monthly
   end if

   ! cycle water pixel
   if (typeStruct%gru(iGRU)%hru(iHRU)%var(iLookTYPE%vegTypeIndex) == isWater) cycle
   
   ! compute derived forcing variables
   call derivforce(timeStruct%var,                    & ! vector of time information
                   forcStruct%gru(iGRU)%hru(iHRU)%var,& ! vector of model forcing data
                   attrStruct%gru(iGRU)%hru(iHRU)%var,& ! vector of model attributes
                   mparStruct%gru(iGRU)%hru(iHRU)%var,& ! vector of model parameters
                   diagStruct%gru(iGRU)%hru(iHRU),    & ! data structure of model diagnostic variables
                   fluxStruct%gru(iGRU)%hru(iHRU),    & ! data structure of model fluxes
                   err,message)                         ! error control
   call handle_err(err,message)
  
   ! ****************************************************************************
   ! (9) run the model
   ! ****************************************************************************
   ! set the flag to compute the vegetation flux
   computeVegFluxFlag = (computeVegFlux(iGRU)%hru(iHRU) == yes)

   !print*, 'iHRU = ', iHRU
 
   ! run the model for a single parameter set and time step
   call coupled_em(&
                   ! model control
                   modelTimeStep,                               & ! intent(in):    time step index
                   gru_struc(iGRU)%hruInfo(iHRU)%hru_id,    & ! intent(in):    hruId
                   dt_init(iGRU)%hru(iHRU),                 & ! intent(inout): initial time step
                   computeVegFluxFlag,                          & ! intent(inout): flag to indicate if we are computing fluxes over vegetation (.false. means veg is buried with snow)
                   ! data structures (input)
                   typeStruct%gru(iGRU)%hru(iHRU),          & ! intent(in):    local classification of soil veg etc. for each HRU
                   attrStruct%gru(iGRU)%hru(iHRU),          & ! intent(in):    local attributes for each HRU
                   forcStruct%gru(iGRU)%hru(iHRU),          & ! intent(in):    model forcing data
                   mparStruct%gru(iGRU)%hru(iHRU),          & ! intent(in):    model parameters
                   bvarStruct%gru(iGRU),                        & ! intent(in):    basin-average model variables
                   ! data structures (input-output)
                   indxStruct%gru(iGRU)%hru(iHRU),          & ! intent(inout): model indices
                   progStruct%gru(iGRU)%hru(iHRU),          & ! intent(inout): model prognostic variables for a local HRU
                   diagStruct%gru(iGRU)%hru(iHRU),          & ! intent(inout): model diagnostic variables for a local HRU
                   fluxStruct%gru(iGRU)%hru(iHRU),          & ! intent(inout): model fluxes for a local HRU
                   ! error control
                   err,message)            ! intent(out): error control
   call handle_err(err,message)
<<<<<<< HEAD
   !print*, 'PAUSE: after coupled_em'; read(*,*)

   ! save the number of snow and soil layers
=======
   
   ! update layer numbers that could be changed in coupled_em()
>>>>>>> 246d611a
   gru_struc(iGRU)%hruInfo(iHRU)%nSnow = indxStruct%gru(iGRU)%hru(iHRU)%var(iLookINDEX%nSnow)%dat(1)
   gru_struc(iGRU)%hruInfo(iHRU)%nSoil = indxStruct%gru(iGRU)%hru(iHRU)%var(iLookINDEX%nSoil)%dat(1)

!   ! check feasibiility of certain states
!   call check_icond(nGRU,nHRU,                     & ! number of response units
!                    progStruct,                    & ! model prognostic (state) variables
!                    mparStruct,                    & ! model parameters
!                    indxStruct,                    & ! layer indexes
!                    err,message)                     ! error control
!   call handle_err(err,message)
 
   ! save the flag for computing the vegetation fluxes
   if(computeVegFluxFlag)      computeVegFlux(iGRU)%hru(iHRU) = yes
   if(.not.computeVegFluxFlag) computeVegFlux(iGRU)%hru(iHRU) = no

   kHRU = 0
   ! identify the downslope HRU
   dsHRU: do jHRU=1,gru_struc(iGRU)%hruCount
    if(typeStruct%gru(iGRU)%hru(iHRU)%var(iLookTYPE%downHRUindex) == typeStruct%gru(iGRU)%hru(jHRU)%var(iLookTYPE%hruIndex))then
     if(kHRU==0)then  ! check there is a unique match
      kHRU=jHRU
      exit dsHRU
     end if  ! (check there is a unique match)
    end if  ! (if identified a downslope HRU)
   end do dsHRU
  
   ! add inflow to the downslope HRU
   if(kHRU > 0)then  ! if there is a downslope HRU
    fluxStruct%gru(iGRU)%hru(kHRU)%var(iLookFLUX%mLayerColumnInflow)%dat(:) = fluxStruct%gru(iGRU)%hru(kHRU)%var(iLookFLUX%mLayerColumnInflow)%dat(:)  + fluxStruct%gru(iGRU)%hru(iHRU)%var(iLookFLUX%mLayerColumnOutflow)%dat(:)
  
   ! increment basin column outflow (m3 s-1)
   else
    bvarStruct%gru(iGRU)%var(iLookBVAR%basin__ColumnOutflow)%dat(1)   = bvarStruct%gru(iGRU)%var(iLookBVAR%basin__ColumnOutflow)%dat(1) + sum(fluxStruct%gru(iGRU)%hru(iHRU)%var(iLookFLUX%mLayerColumnOutflow)%dat(:))
   end if
  
   ! increment basin surface runoff (m s-1)
   bvarStruct%gru(iGRU)%var(iLookBVAR%basin__SurfaceRunoff)%dat(1)    = bvarStruct%gru(iGRU)%var(iLookBVAR%basin__SurfaceRunoff)%dat(1)     + fluxStruct%gru(iGRU)%hru(iHRU)%var(iLookFLUX%scalarSurfaceRunoff)%dat(1)    * fracHRU
  
   ! increment basin-average baseflow input variables (m s-1)
   bvarStruct%gru(iGRU)%var(iLookBVAR%basin__AquiferRecharge)%dat(1)  = bvarStruct%gru(iGRU)%var(iLookBVAR%basin__AquiferRecharge)%dat(1)   + fluxStruct%gru(iGRU)%hru(iHRU)%var(iLookFLUX%scalarSoilDrainage)%dat(1)     * fracHRU
   bvarStruct%gru(iGRU)%var(iLookBVAR%basin__AquiferTranspire)%dat(1) = bvarStruct%gru(iGRU)%var(iLookBVAR%basin__AquiferTranspire)%dat(1)  + fluxStruct%gru(iGRU)%hru(iHRU)%var(iLookFLUX%scalarAquiferTranspire)%dat(1) * fracHRU
  
   ! increment aquifer baseflow -- ONLY if baseflow is computed individually for each HRU
   ! NOTE: groundwater computed later for singleBasin
   if(model_decisions(iLookDECISIONS%spatial_gw)%iDecision == localColumn)then
    bvarStruct%gru(iGRU)%var(iLookBVAR%basin__AquiferBaseflow)%dat(1)  = bvarStruct%gru(iGRU)%var(iLookBVAR%basin__AquiferBaseflow)%dat(1)  + fluxStruct%gru(iGRU)%hru(iHRU)%var(iLookFLUX%scalarAquiferBaseflow)%dat(1) * fracHRU
   end if

   ! calculate output Statistics
   call calcStats(forcStat%gru(iGRU)%hru(iHRU)%var,forcStruct%gru(iGRU)%hru(iHRU)%var,statForc_meta,waterYearTimeStep,err,message);       call handle_err(err,message)
   call calcStats(progStat%gru(iGRU)%hru(iHRU)%var,progStruct%gru(iGRU)%hru(iHRU)%var,statProg_meta,waterYearTimeStep,err,message);       call handle_err(err,message)
   call calcStats(diagStat%gru(iGRU)%hru(iHRU)%var,diagStruct%gru(iGRU)%hru(iHRU)%var,statDiag_meta,waterYearTimeStep,err,message);       call handle_err(err,message)
   call calcStats(fluxStat%gru(iGRU)%hru(iHRU)%var,fluxStruct%gru(iGRU)%hru(iHRU)%var,statFlux_meta,waterYearTimeStep,err,message);       call handle_err(err,message)
   call calcStats(indxStat%gru(iGRU)%hru(iHRU)%var,indxStruct%gru(iGRU)%hru(iHRU)%var,statIndx_meta,waterYearTimeStep,err,message);       call handle_err(err,message)

   ! write the model output to the NetCDF file
   ! Passes the full metadata structure rather than the stats metadata structure because 
   !  we have the option to write out data of types other than statistics. 
   !  Thus, we must also pass the stats parent->child maps from childStruct.
   call writeData(waterYearTimeStep,outputTimeStep,forc_meta,forcStat%gru(iGRU)%hru(iHRU)%var,forcStruct%gru(iGRU)%hru(iHRU)%var,forcChild_map,indxStruct%gru(iGRU)%hru(iHRU)%var,gru_struc(iGRU)%hruInfo(iHRU)%hru_ix,err,message); call handle_err(err,message)
   call writeData(waterYearTimeStep,outputTimeStep,prog_meta,progStat%gru(iGRU)%hru(iHRU)%var,progStruct%gru(iGRU)%hru(iHRU)%var,progChild_map,indxStruct%gru(iGRU)%hru(iHRU)%var,gru_struc(iGRU)%hruInfo(iHRU)%hru_ix,err,message); call handle_err(err,message)
   call writeData(waterYearTimeStep,outputTimeStep,diag_meta,diagStat%gru(iGRU)%hru(iHRU)%var,diagStruct%gru(iGRU)%hru(iHRU)%var,diagChild_map,indxStruct%gru(iGRU)%hru(iHRU)%var,gru_struc(iGRU)%hruInfo(iHRU)%hru_ix,err,message); call handle_err(err,message)
   call writeData(waterYearTimeStep,outputTimeStep,flux_meta,fluxStat%gru(iGRU)%hru(iHRU)%var,fluxStruct%gru(iGRU)%hru(iHRU)%var,fluxChild_map,indxStruct%gru(iGRU)%hru(iHRU)%var,gru_struc(iGRU)%hruInfo(iHRU)%hru_ix,err,message); call handle_err(err,message)
   call writeData(waterYearTimeStep,outputTimeStep,indx_meta,indxStat%gru(iGRU)%hru(iHRU)%var,indxStruct%gru(iGRU)%hru(iHRU)%var,indxChild_map,indxStruct%gru(iGRU)%hru(iHRU)%var,gru_struc(iGRU)%hruInfo(iHRU)%hru_ix,err,message); call handle_err(err,message)
  
   ! increment the model indices
   nLayers = gru_struc(iGRU)%hruInfo(iHRU)%nSnow + gru_struc(iGRU)%hruInfo(iHRU)%nSoil
   indxStruct%gru(iGRU)%hru(iHRU)%var(iLookINDEX%midSnowStartIndex)%dat(1) = indxStruct%gru(iGRU)%hru(iHRU)%var(iLookINDEX%midSnowStartIndex)%dat(1) + gru_struc(iGRU)%hruInfo(iHRU)%nSnow
   indxStruct%gru(iGRU)%hru(iHRU)%var(iLookINDEX%midSoilStartIndex)%dat(1) = indxStruct%gru(iGRU)%hru(iHRU)%var(iLookINDEX%midSoilStartIndex)%dat(1) + gru_struc(iGRU)%hruInfo(iHRU)%nSoil
   indxStruct%gru(iGRU)%hru(iHRU)%var(iLookINDEX%midTotoStartIndex)%dat(1) = indxStruct%gru(iGRU)%hru(iHRU)%var(iLookINDEX%midTotoStartIndex)%dat(1) + nLayers
   indxStruct%gru(iGRU)%hru(iHRU)%var(iLookINDEX%ifcSnowStartIndex)%dat(1) = indxStruct%gru(iGRU)%hru(iHRU)%var(iLookINDEX%ifcSnowStartIndex)%dat(1) + gru_struc(iGRU)%hruInfo(iHRU)%nSnow+1
   indxStruct%gru(iGRU)%hru(iHRU)%var(iLookINDEX%ifcSoilStartIndex)%dat(1) = indxStruct%gru(iGRU)%hru(iHRU)%var(iLookINDEX%ifcSoilStartIndex)%dat(1) + gru_struc(iGRU)%hruInfo(iHRU)%nSoil+1
   indxStruct%gru(iGRU)%hru(iHRU)%var(iLookINDEX%ifcTotoStartIndex)%dat(1) = indxStruct%gru(iGRU)%hru(iHRU)%var(iLookINDEX%ifcTotoStartIndex)%dat(1) + nLayers+1

  end do  ! (looping through HRUs)

  ! compute water balance for the basin aquifer
  if(model_decisions(iLookDECISIONS%spatial_gw)%iDecision == singleBasin)then
   call handle_err(20,'multi_driver/bigBucket groundwater code not transferred from old code base yet')
  end if

  ! perform the routing
  associate(totalArea => bvarStruct%gru(iGRU)%var(iLookBVAR%basin__totalArea)%dat(1) )
  call qOverland(&
                 ! input
                 model_decisions(iLookDECISIONS%subRouting)%iDecision,            &  ! intent(in): index for routing method
                 bvarStruct%gru(iGRU)%var(iLookBVAR%basin__SurfaceRunoff)%dat(1),           &  ! intent(in): surface runoff (m s-1)
                 bvarStruct%gru(iGRU)%var(iLookBVAR%basin__ColumnOutflow)%dat(1)/totalArea, &  ! intent(in): outflow from all "outlet" HRUs (those with no downstream HRU)
                 bvarStruct%gru(iGRU)%var(iLookBVAR%basin__AquiferBaseflow)%dat(1),         &  ! intent(in): baseflow from the aquifer (m s-1)
                 bvarStruct%gru(iGRU)%var(iLookBVAR%routingFractionFuture)%dat,             &  ! intent(in): fraction of runoff in future time steps (m s-1)
                 bvarStruct%gru(iGRU)%var(iLookBVAR%routingRunoffFuture)%dat,               &  ! intent(in): runoff in future time steps (m s-1)
                 ! output
                 bvarStruct%gru(iGRU)%var(iLookBVAR%averageInstantRunoff)%dat(1),           &  ! intent(out): instantaneous runoff (m s-1)
                 bvarStruct%gru(iGRU)%var(iLookBVAR%averageRoutedRunoff)%dat(1),            &  ! intent(out): routed runoff (m s-1)
                 err,message)                                                        ! intent(out): error control
  call handle_err(err,message)
  end associate
 
  ! calc basin stats 
  call calcStats(bvarStat%gru(iGRU)%var(:),bvarStruct%gru(iGRU)%var(:),statBvar_meta,waterYearTimeStep,err,message); call handle_err(err,message)

  ! write basin-average variables
  call writeBasin(waterYearTimeStep,outputTimeStep,bvar_meta,bvarStat%gru(iGRU)%var,bvarStruct%gru(iGRU)%var,bvarChild_map,err,message); call handle_err(err,message)

 end do  ! (looping through GRUs)

 ! write current time to all files
 call WriteTime(waterYearTimeStep,outputTimeStep,time_meta,timeStruct%var,err,message)

 ! increment output file timestep
 do iFreq = 1,nFreq
  if (mod(waterYearTimeStep,outFreq(iFreq))==0) then
   outputTimeStep(iFreq) = outputTimeStep(iFreq) + 1
  end if
 end do
 
 ! increment forcingStep
 forcingStep=forcingStep+1

 ! increment the time index
 waterYearTimeStep = waterYearTimeStep+1

 !print*, 'PAUSE: in driver: testing differences'; read(*,*)
 !stop 'end of time step'

 ! query whether this timestep requires a re-start file
 select case(ixRestart)
  case(ixRestart_iy);    printRestart = (timeStruct%var(iLookTIME%im) == 1 .and. timeStruct%var(iLookTIME%id) == 1 .and. timeStruct%var(iLookTIME%ih) == 0  .and. timeStruct%var(iLookTIME%imin) == 0)
  case(ixRestart_im);    printRestart = (timeStruct%var(iLookTIME%id) == 1 .and. timeStruct%var(iLookTIME%ih) == 0 .and. timeStruct%var(iLookTIME%imin) == 0)
  case(ixRestart_id);    printRestart = (timeStruct%var(iLookTIME%ih) == 0 .and. timeStruct%var(iLookTIME%imin) == 0)
  case(ixRestart_never); printRestart = .false.
  case default; call handle_err(20,'unable to identify option for the restart file')
 end select

 ! print a restart file if requested
 if(printRestart)then
  write(timeString,'(a,i4,3(a,i2.2))') '_',timeStruct%var(iLookTIME%iyyy),'-',timeStruct%var(iLookTIME%im),'-',timeStruct%var(iLookTIME%id),'-',timeStruct%var(iLookTIME%ih)
  restartFile=trim(OUTPUT_PATH)//trim(OUTPUT_PREFIX)//'_'//trim('summaRestart')//trim(timeString)//trim(output_fileSuffix)//'.nc'
  call writeRestart(restartFile,nGRU,nHRU,prog_meta,progStruct,indx_meta,indxStruct,err,message)
  call handle_err(err,message) 
 end if

end do  ! (looping through time)

! close any remaining output files
do iFreq = 1,nFreq
 if (ncid(iFreq).ne.integerMissing) then
  call nc_file_close(ncid(iFreq),err,message)
  call handle_err(err,message)
 end if
end do

! deallocate space for dt_init and upArea
deallocate(dt_init,upArea,stat=err); call handle_err(err,'unable to deallocate space for dt_init and upArea')

call stop_program('finished simulation successfully.')

contains

 ! **************************************************************************************************
 ! internal function to obtain the command line arguments
 ! **************************************************************************************************
 subroutine getCommandArguments()
 implicit none
 integer(i4b)                     :: iArgument                  ! index of command line argument
 integer(i4b)                     :: nArgument                  ! number of command line arguments 
 character(len=256),allocatable   :: argString(:)               ! string to store command line arguments
 integer(i4b)                     :: nLocalArgument             ! number of command line arguments to read for a switch

 nArgument = command_argument_count()   
 ! check numbers of command-line arguments and obtain all arguments 
 if (nArgument < 1) then 
  call printCommandHelp()
 end if

 allocate(argString(nArgument))
 do iArgument = 1,nArgument
  call get_command_argument(iArgument,argString(iArgument))   
 end do  

 ! initialize command line argument variables
 startGRU = integerMissing; nGRU = integerMissing; checkHRU = integerMissing; nHRU = integerMissing
 nGRU = integerMissing; nHRU = integerMissing
 iRunMode = iRunModeFull

 ! loop through all command arguments
 nLocalArgument = 0
 do iArgument = 1,nArgument
  if (nLocalArgument>0) then; nLocalArgument = nLocalArgument -1; cycle; end if ! skip the arguments have been read 
  select case (trim(argString(iArgument)))

   case ('-r', '--resume')
    nLocalArgument = 0
    resumeFailSolver = .true.
    print "(A)", "Simulation will continue even if the solver does NOT converge."

   case ('-m', '--master')
    ! update arguments
    nLocalArgument = 1
    if (iArgument+nLocalArgument>nArgument) call handle_err(1,"missing argument file_suffix; type 'summa.exe --help' for correct usage")   
    ! get name of master control file
    summaFileManagerFile=trim(argString(iArgument+1))
    print "(A)", "file_master is '"//trim(summaFileManagerFile)//"'."

   case ('-s', '--suffix')
    ! define file suffix
    nLocalArgument = 1
    ! check if the number of command line arguments is correct
    if (iArgument+nLocalArgument>nArgument) call handle_err(1,"missing argument file_suffix; type 'summa.exe --help' for correct usage")   
    output_fileSuffix=trim(argString(iArgument+1))
    print "(A)", "file_suffix is '"//trim(output_fileSuffix)//"'."

   case ('-c', '--checkhru')
    ! define a single HRU run
    if (iRunMode == iRunModeGRU) call handle_err(1,"single-HRU run and GRU-parallelization run cannot be both selected.")
    iRunMode=iRunModeHRU
    nLocalArgument = 1
    ! check if the number of command line arguments is correct
    if (iArgument+nLocalArgument>nArgument) call handle_err(1,"missing argument checkHRU; type 'summa.exe --help' for correct usage")   
    read(argString(iArgument+1),*) checkHRU ! read the index of the HRU for a single HRU run 
    nHRU=1; nGRU=1                          ! nHRU and nGRU are both one in this case
    ! examines the checkHRU is correct 
    if (checkHRU<1) then
     call handle_err(1,"illegal checkHRU specification; type 'summa.exe --help' for correct usage") 
    else
     print '(A)',' Single-HRU run activated. HRU '//trim(argString(iArgument+1))//' is selected for simulation.'
    end if

   case ('-g','--gru')
    ! define a GRU parallelization run; get the starting GRU and countGRU
    if (iRunMode == iRunModeHRU) call handle_err(1,"single-HRU run and GRU-parallelization run cannot be both selected.")
    iRunMode=iRunModeGRU
    nLocalArgument = 2
    ! check if the number of command line arguments is correct
    if (iArgument+nLocalArgument>nArgument) call handle_err(1,"missing argument startGRU or countGRU; type 'summa.exe --help' for correct usage")   
    read(argString(iArgument+1),*) startGRU ! read the argument of startGRU
    read(argString(iArgument+2),*) nGRU     ! read the argument of countGRU 
    if (startGRU<1 .or. nGRU<1) then
     call handle_err(1,'startGRU and countGRU must be larger than 1.') 
    else
     print '(A)', ' GRU-Parallelization run activated. '//trim(argString(iArgument+2))//' GRUs are selected for simulation.'
    end if

   case ('-h','--help')
    call printCommandHelp

   case default
    call printCommandHelp
    call handle_err(1,'unknown command line option')

  end select
 end do  ! looping through command line arguments 

 ! check if master_file has been received.
 if (len(trim(summaFileManagerFile))==0) call handle_err(1,"master_file is not received; type 'summa.exe --help' for correct usage")

 ! set startGRU for full run
 if (iRunMode==iRunModeFull) startGRU=1

 end subroutine getCommandArguments

 ! **************************************************************************************************
 ! internal subroutine to print the correct command line usage of SUMMA
 ! ************************************************************************************************** 
 subroutine printCommandHelp()  
 implicit none
 ! command line usage
 print "(//A)",'Usage: summa.exe -m master_file [-s file_suffix] [-g startGRU countGRU] [-c checkHRU] [-r resume]'
 print "(A,/)",  ' summa.exe          summa executable'
 print "(A)",  'Running options:'
 print "(A)",  ' -m --master        path/name of master file (required)'
 print "(A)",  ' -s --suffix        Add file_suffix to the output files'
 print "(A)",  ' -g --gru           Run a subset of countGRU GRUs starting from index startGRU'
 print "(A)",  ' -c --checkhru      Run a single HRU with index of checkHRU'
 print "(A)",  ' -r --resume        Continue simulation when solver failed convergence'
 stop 
 end subroutine printCommandHelp

 ! **************************************************************************************************
 ! internal subroutine handle_err: error handler
 ! **************************************************************************************************
 subroutine handle_err(err,message)
 ! used to handle error codes
 USE var_lookup,only:iLookPROG,iLookDIAG,iLookFLUX,iLookPARAM,iLookINDEX    ! named variables defining elements in data structure
 USE netcdf
 implicit none
 ! define dummy variables
 integer(i4b),intent(in)::err             ! error code
 character(*),intent(in)::message         ! error message
 integer(i4b)           ::nc_err          ! error code of nc_close
 ! return if A-OK
 if(err==0) return
 ! process error messages
 if (err>0) then
  write(*,'(//a/)') 'FATAL ERROR: '//trim(message)
 else
  write(*,'(//a/)') 'WARNING: '//trim(message); print*,'(can keep going, but stopping anyway)'
 endif
 ! dump variables
 print*, 'error, variable dump:'
 if(allocated(timeStruct%var))then
  if(iGRU<=nGRU)then
   if(iHRU<=gru_struc(iGRU)%hruCount)then
    print*, 'HRU index          = ', typeStruct%gru(iGRU)%hru(iHRU)%var(iLookTYPE%hruIndex)
    print*, 'pptrate            = ', forcStruct%gru(iGRU)%hru(iHRU)%var(iLookFORCE%pptrate)
    print*, 'airtemp            = ', forcStruct%gru(iGRU)%hru(iHRU)%var(iLookFORCE%airtemp)
    print*, 'theta_res          = ', mparStruct%gru(iGRU)%hru(iHRU)%var(iLookPARAM%theta_res)            ! soil residual volumetric water content (-)
    print*, 'theta_sat          = ', mparStruct%gru(iGRU)%hru(iHRU)%var(iLookPARAM%theta_sat)            ! soil porosity (-)
    print*, 'plantWiltPsi       = ', mparStruct%gru(iGRU)%hru(iHRU)%var(iLookPARAM%plantWiltPsi)         ! matric head at wilting point (m)
    print*, 'soilStressParam    = ', mparStruct%gru(iGRU)%hru(iHRU)%var(iLookPARAM%soilStressParam)      ! parameter in the exponential soil stress function (-)
    print*, 'critSoilWilting    = ', mparStruct%gru(iGRU)%hru(iHRU)%var(iLookPARAM%critSoilWilting)      ! critical vol. liq. water content when plants are wilting (-)
    print*, 'critSoilTranspire  = ', mparStruct%gru(iGRU)%hru(iHRU)%var(iLookPARAM%critSoilTranspire)    ! critical vol. liq. water content when transpiration is limited (-)
    print*, 'scalarSWE          = ', progStruct%gru(iGRU)%hru(iHRU)%var(iLookPROG%scalarSWE)%dat(1)
    print*, 'scalarSnowDepth    = ', progStruct%gru(iGRU)%hru(iHRU)%var(iLookPROG%scalarSnowDepth)%dat(1)
    print*, 'scalarCanopyTemp   = ', progStruct%gru(iGRU)%hru(iHRU)%var(iLookPROG%scalarCanopyTemp)%dat(1)
    print*, 'scalarRainPlusMelt = ', fluxStruct%gru(iGRU)%hru(iHRU)%var(iLookFLUX%scalarRainPlusMelt)%dat(1)
    write(*,'(a,100(i4,1x))'   ) 'layerType          = ', indxStruct%gru(iGRU)%hru(iHRU)%var(iLookINDEX%layerType)%dat
    write(*,'(a,100(f11.5,1x))') 'mLayerDepth        = ', progStruct%gru(iGRU)%hru(iHRU)%var(iLookPROG%mLayerDepth)%dat
    write(*,'(a,100(f11.5,1x))') 'mLayerTemp         = ', progStruct%gru(iGRU)%hru(iHRU)%var(iLookPROG%mLayerTemp)%dat
    write(*,'(a,100(f11.5,1x))') 'mLayerVolFracIce   = ', progStruct%gru(iGRU)%hru(iHRU)%var(iLookPROG%mLayerVolFracIce)%dat
    write(*,'(a,100(f11.5,1x))') 'mLayerVolFracLiq   = ', progStruct%gru(iGRU)%hru(iHRU)%var(iLookPROG%mLayerVolFracLiq)%dat
    print*, 'mLayerMatricHead   = ', progStruct%gru(iGRU)%hru(iHRU)%var(iLookPROG%mLayerMatricHead)%dat
    print*, 'column inflow      = ', fluxStruct%gru(iGRU)%hru(iHRU)%var(iLookFLUX%mLayerColumnInflow)%dat
   endif  ! if HRU is valid
  endif  ! if GRU is valid
 endif  ! if the time structure is allocated
 print*,'error code = ', err
 if(allocated(timeStruct%var)) print*, timeStruct%var
 !write(*,'(a)') trim(message)
 
 ! close all the netcdf files
 do iFreq = 1,nFreq
  nc_err = nf90_close(ncid(iFreq))
 end do
 stop
 end subroutine handle_err

 ! **************************************************************************************************
 ! private subroutine stop_program: stop program execution
 ! **************************************************************************************************
 subroutine stop_program(message)
 ! used to stop program execution
 implicit none
 ! define dummy variables
 character(*),intent(in)::message
 ! define the local variables
 integer(i4b),parameter :: outunit=6               ! write to screen
 integer(i4b)           :: ctime2(8)               ! final time
 real(dp)               :: elpSec                  ! elapsed seconds
 
 ! get the final date and time
 call date_and_time(values=ctime2)
 
 elpSec = elapsedSec(ctime1,ctime2)
 
 ! print initial and final date and time
 write(outunit,"(A,I4,'-',I2.2,'-',I2.2,2x,I2,':',I2.2,':',I2.2,'.',I3.3)"),'initial date/time = ',ctime1(1:3),ctime1(5:8)
 write(outunit,"(A,I4,'-',I2.2,'-',I2.2,2x,I2,':',I2.2,':',I2.2,'.',I3.3)"),'  final date/time = ',ctime2(1:3),ctime2(5:8)
 ! print elapsed time
 write(outunit,"(/,A,1PG15.7,A)"),                                          '     elapsed time = ', elpSec,          ' s'
 write(outunit,"(A,1PG15.7,A)"),                                            '       or           ', elpSec/60_dp,    ' m'
 write(outunit,"(A,1PG15.7,A)"),                                            '       or           ', elpSec/3600_dp,  ' h'
 write(outunit,"(A,1PG15.7,A/)"),                                           '       or           ', elpSec/86400_dp, ' d'
 ! stop with message
 print*,'FORTRAN STOP: '//trim(message)
 stop
 end subroutine

end program multi_driver


 ! **************************************************************************************************
 ! private subroutine SOIL_VEG_GEN_PARM: Read soil, vegetation and other model parameters (from NOAH)
 ! **************************************************************************************************
!-----------------------------------------------------------------
SUBROUTINE SOIL_VEG_GEN_PARM(FILENAME_VEGTABLE, FILENAME_SOILTABLE, FILENAME_GENERAL, MMINLU, MMINSL)
!-----------------------------------------------------------------
  use module_sf_noahlsm, only : shdtbl, nrotbl, rstbl, rgltbl, &
       &                        hstbl, snuptbl, maxalb, laimintbl, &
       &                        bb, drysmc, f11, maxsmc, laimaxtbl, &
       &                        emissmintbl, emissmaxtbl, albedomintbl, &
       &                        albedomaxtbl, wltsmc, qtz, refsmc, &
       &                        z0mintbl, z0maxtbl, &
       &                        satpsi, satdk, satdw, &
       &                        theta_res, theta_sat, vGn_alpha, vGn_n, k_soil, &  ! MPC add van Genutchen parameters
       &                        fxexp_data, lvcoef_data, &
       &                        lutype, maxalb, &
       &                        slope_data, frzk_data, bare, cmcmax_data, &
       &                        cfactr_data, csoil_data, czil_data, &
       &                        refkdt_data, natural, refdk_data, &
       &                        rsmax_data, salp_data, sbeta_data, &
       &                        zbot_data, smhigh_data, smlow_data, &
       &                        lucats, topt_data, slcats, slpcats, sltype

  IMPLICIT NONE

  CHARACTER(LEN=*), INTENT(IN) :: FILENAME_VEGTABLE, FILENAME_SOILTABLE, FILENAME_GENERAL
  CHARACTER(LEN=*), INTENT(IN) :: MMINLU, MMINSL
  integer :: LUMATCH, IINDEX, LC, NUM_SLOPE
  integer :: ierr
  INTEGER , PARAMETER :: OPEN_OK = 0

  character*128 :: mess , message

!-----SPECIFY VEGETATION RELATED CHARACTERISTICS :
!             ALBBCK: SFC albedo (in percentage)
!                 Z0: Roughness length (m)
!             SHDFAC: Green vegetation fraction (in percentage)
!  Note: The ALBEDO, Z0, and SHDFAC values read from the following table
!          ALBEDO, amd Z0 are specified in LAND-USE TABLE; and SHDFAC is
!          the monthly green vegetation data
!             CMXTBL: MAX CNPY Capacity (m)
!             NROTBL: Rooting depth (layer)
!              RSMIN: Mimimum stomatal resistance (s m-1)
!              RSMAX: Max. stomatal resistance (s m-1)
!                RGL: Parameters used in radiation stress function
!                 HS: Parameter used in vapor pressure deficit functio
!               TOPT: Optimum transpiration air temperature. (K)
!             CMCMAX: Maximum canopy water capacity
!             CFACTR: Parameter used in the canopy inteception calculati
!               SNUP: Threshold snow depth (in water equivalent m) that
!                     implies 100% snow cover
!                LAI: Leaf area index (dimensionless)
!             MAXALB: Upper bound on maximum albedo over deep snow
!
!-----READ IN VEGETAION PROPERTIES FROM VEGPARM.TBL
!

  OPEN(19, FILE=trim(FILENAME_VEGTABLE),FORM='FORMATTED',STATUS='OLD',IOSTAT=ierr)
  IF(ierr .NE. OPEN_OK ) THEN
     WRITE(message,FMT='(A)') &
          'module_sf_noahlsm.F: soil_veg_gen_parm: failure opening VEGPARM.TBL'
     CALL wrf_error_fatal ( message )
  END IF


  LUMATCH=0

  FIND_LUTYPE : DO WHILE (LUMATCH == 0)
     READ (19,*,END=2002)
     READ (19,*,END=2002)LUTYPE
     READ (19,*)LUCATS,IINDEX

     IF(LUTYPE.EQ.MMINLU)THEN
        WRITE( mess , * ) 'LANDUSE TYPE = ' // TRIM ( LUTYPE ) // ' FOUND', LUCATS,' CATEGORIES'
        ! CALL wrf_message( mess )
        LUMATCH=1
     ELSE
        call wrf_message ( "Skipping over LUTYPE = " // TRIM ( LUTYPE ) )
        DO LC = 1, LUCATS+12
           read(19,*)
        ENDDO
     ENDIF
  ENDDO FIND_LUTYPE
! prevent possible array overwrite, Bill Bovermann, IBM, May 6, 2008
  IF ( SIZE(SHDTBL)       < LUCATS .OR. &
       SIZE(NROTBL)       < LUCATS .OR. &
       SIZE(RSTBL)        < LUCATS .OR. &
       SIZE(RGLTBL)       < LUCATS .OR. &
       SIZE(HSTBL)        < LUCATS .OR. &
       SIZE(SNUPTBL)      < LUCATS .OR. &
       SIZE(MAXALB)       < LUCATS .OR. &
       SIZE(LAIMINTBL)    < LUCATS .OR. &
       SIZE(LAIMAXTBL)    < LUCATS .OR. &
       SIZE(Z0MINTBL)     < LUCATS .OR. &
       SIZE(Z0MAXTBL)     < LUCATS .OR. &
       SIZE(ALBEDOMINTBL) < LUCATS .OR. &
       SIZE(ALBEDOMAXTBL) < LUCATS .OR. &
       SIZE(EMISSMINTBL ) < LUCATS .OR. &
       SIZE(EMISSMAXTBL ) < LUCATS ) THEN
     CALL wrf_error_fatal('Table sizes too small for value of LUCATS in module_sf_noahdrv.F')
  ENDIF

  IF(LUTYPE.EQ.MMINLU)THEN
     DO LC=1,LUCATS
        READ (19,*)IINDEX,SHDTBL(LC),                        &
             NROTBL(LC),RSTBL(LC),RGLTBL(LC),HSTBL(LC), &
             SNUPTBL(LC),MAXALB(LC), LAIMINTBL(LC),     &
             LAIMAXTBL(LC),EMISSMINTBL(LC),             &
             EMISSMAXTBL(LC), ALBEDOMINTBL(LC),         &
             ALBEDOMAXTBL(LC), Z0MINTBL(LC), Z0MAXTBL(LC)
     ENDDO
!
     READ (19,*)
     READ (19,*)TOPT_DATA
     READ (19,*)
     READ (19,*)CMCMAX_DATA
     READ (19,*)
     READ (19,*)CFACTR_DATA
     READ (19,*)
     READ (19,*)RSMAX_DATA
     READ (19,*)
     READ (19,*)BARE
     READ (19,*)
     READ (19,*)NATURAL
  ENDIF
!
2002 CONTINUE

  CLOSE (19)
  IF (LUMATCH == 0) then
     CALL wrf_error_fatal ("Land Use Dataset '"//MMINLU//"' not found in VEGPARM.TBL.")
  ENDIF

!
!-----READ IN SOIL PROPERTIES FROM SOILPARM.TBL
!
  OPEN(19, FILE=trim(FILENAME_SOILTABLE),FORM='FORMATTED',STATUS='OLD',IOSTAT=ierr)
  IF(ierr .NE. OPEN_OK ) THEN
     WRITE(message,FMT='(A)') &
          'module_sf_noahlsm.F: soil_veg_gen_parm: failure opening SOILPARM.TBL'
     CALL wrf_error_fatal ( message )
  END IF

  WRITE(mess,*) 'INPUT SOIL TEXTURE CLASSIFICATION = ', TRIM ( MMINSL )
  ! CALL wrf_message( mess )

  LUMATCH=0



  ! MPC add a new soil table
  FIND_soilTYPE : DO WHILE (LUMATCH == 0)
   READ (19,*)
   READ (19,*,END=2003)SLTYPE
   READ (19,*)SLCATS,IINDEX
   IF(SLTYPE.EQ.MMINSL)THEN
     WRITE( mess , * ) 'SOIL TEXTURE CLASSIFICATION = ', TRIM ( SLTYPE ) , ' FOUND', &
          SLCATS,' CATEGORIES'
     ! CALL wrf_message ( mess )
     LUMATCH=1
   ELSE
    call wrf_message ( "Skipping over SLTYPE = " // TRIM ( SLTYPE ) )
    DO LC = 1, SLCATS
     read(19,*)
    ENDDO
   ENDIF
  ENDDO FIND_soilTYPE
  ! prevent possible array overwrite, Bill Bovermann, IBM, May 6, 2008
  IF ( SIZE(BB    ) < SLCATS .OR. &
       SIZE(DRYSMC) < SLCATS .OR. &
       SIZE(F11   ) < SLCATS .OR. &
       SIZE(MAXSMC) < SLCATS .OR. &
       SIZE(REFSMC) < SLCATS .OR. &
       SIZE(SATPSI) < SLCATS .OR. &
       SIZE(SATDK ) < SLCATS .OR. &
       SIZE(SATDW ) < SLCATS .OR. &
       SIZE(WLTSMC) < SLCATS .OR. &
       SIZE(QTZ   ) < SLCATS  ) THEN
     CALL wrf_error_fatal('Table sizes too small for value of SLCATS in module_sf_noahdrv.F')
  ENDIF

  ! MPC add new soil table
  select case(trim(SLTYPE))
   case('STAS','STAS-RUC')  ! original soil tables
     DO LC=1,SLCATS
        READ (19,*) IINDEX,BB(LC),DRYSMC(LC),F11(LC),MAXSMC(LC),&
             REFSMC(LC),SATPSI(LC),SATDK(LC), SATDW(LC),   &
             WLTSMC(LC), QTZ(LC)
     ENDDO
   case('ROSETTA')          ! new soil table
     DO LC=1,SLCATS
        READ (19,*) IINDEX,&
             ! new soil parameters (from Rosetta)
             theta_res(LC), theta_sat(LC),        &
             vGn_alpha(LC), vGn_n(LC), k_soil(LC), &
             ! original soil parameters
             BB(LC),DRYSMC(LC),F11(LC),MAXSMC(LC),&
             REFSMC(LC),SATPSI(LC),SATDK(LC), SATDW(LC),   &
             WLTSMC(LC), QTZ(LC)
     ENDDO
   case default
     CALL wrf_message( 'SOIL TEXTURE IN INPUT FILE DOES NOT ' )
     CALL wrf_message( 'MATCH SOILPARM TABLE'                 )
     CALL wrf_error_fatal ( 'INCONSISTENT OR MISSING SOILPARM FILE' )
  end select

2003 CONTINUE

  CLOSE (19)

  IF(LUMATCH.EQ.0)THEN
     CALL wrf_message( 'SOIL TEXTURE IN INPUT FILE DOES NOT ' )
     CALL wrf_message( 'MATCH SOILPARM TABLE'                 )
     CALL wrf_error_fatal ( 'INCONSISTENT OR MISSING SOILPARM FILE' )
  ENDIF

!
!-----READ IN GENERAL PARAMETERS FROM GENPARM.TBL
!
  OPEN(19, FILE=trim(FILENAME_GENERAL),FORM='FORMATTED',STATUS='OLD',IOSTAT=ierr)
  IF(ierr .NE. OPEN_OK ) THEN
     WRITE(message,FMT='(A)') &
          'module_sf_noahlsm.F: soil_veg_gen_parm: failure opening GENPARM.TBL'
     CALL wrf_error_fatal ( message )
  END IF

  READ (19,*)
  READ (19,*)
  READ (19,*) NUM_SLOPE

  SLPCATS=NUM_SLOPE
! prevent possible array overwrite, Bill Bovermann, IBM, May 6, 2008
  IF ( SIZE(slope_data) < NUM_SLOPE ) THEN
     CALL wrf_error_fatal('NUM_SLOPE too large for slope_data array in module_sf_noahdrv')
  ENDIF

  DO LC=1,SLPCATS
     READ (19,*)SLOPE_DATA(LC)
  ENDDO

  READ (19,*)
  READ (19,*)SBETA_DATA
  READ (19,*)
  READ (19,*)FXEXP_DATA
  READ (19,*)
  READ (19,*)CSOIL_DATA
  READ (19,*)
  READ (19,*)SALP_DATA
  READ (19,*)
  READ (19,*)REFDK_DATA
  READ (19,*)
  READ (19,*)REFKDT_DATA
  READ (19,*)
  READ (19,*)FRZK_DATA
  READ (19,*)
  READ (19,*)ZBOT_DATA
  READ (19,*)
  READ (19,*)CZIL_DATA
  READ (19,*)
  READ (19,*)SMLOW_DATA
  READ (19,*)
  READ (19,*)SMHIGH_DATA
  READ (19,*)
  READ (19,*)LVCOEF_DATA
  CLOSE (19)

!-----------------------------------------------------------------
END SUBROUTINE SOIL_VEG_GEN_PARM
!-----------------------------------------------------------------<|MERGE_RESOLUTION|>--- conflicted
+++ resolved
@@ -901,14 +901,8 @@
                    ! error control
                    err,message)            ! intent(out): error control
    call handle_err(err,message)
-<<<<<<< HEAD
-   !print*, 'PAUSE: after coupled_em'; read(*,*)
-
-   ! save the number of snow and soil layers
-=======
    
    ! update layer numbers that could be changed in coupled_em()
->>>>>>> 246d611a
    gru_struc(iGRU)%hruInfo(iHRU)%nSnow = indxStruct%gru(iGRU)%hru(iHRU)%var(iLookINDEX%nSnow)%dat(1)
    gru_struc(iGRU)%hruInfo(iHRU)%nSoil = indxStruct%gru(iGRU)%hru(iHRU)%var(iLookINDEX%nSoil)%dat(1)
 
